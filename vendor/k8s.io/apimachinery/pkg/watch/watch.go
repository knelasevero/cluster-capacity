/*
Copyright 2014 The Kubernetes Authors.

Licensed under the Apache License, Version 2.0 (the "License");
you may not use this file except in compliance with the License.
You may obtain a copy of the License at

    http://www.apache.org/licenses/LICENSE-2.0

Unless required by applicable law or agreed to in writing, software
distributed under the License is distributed on an "AS IS" BASIS,
WITHOUT WARRANTIES OR CONDITIONS OF ANY KIND, either express or implied.
See the License for the specific language governing permissions and
limitations under the License.
*/

package watch

import (
	"fmt"
	"sync"

<<<<<<< HEAD
	"github.com/golang/glog"
=======
	"k8s.io/klog"
>>>>>>> 7e597d92

	"k8s.io/apimachinery/pkg/runtime"
)

// Interface can be implemented by anything that knows how to watch and report changes.
type Interface interface {
	// Stops watching. Will close the channel returned by ResultChan(). Releases
	// any resources used by the watch.
	Stop()

	// Returns a chan which will receive all the events. If an error occurs
	// or Stop() is called, this channel will be closed, in which case the
	// watch should be completely cleaned up.
	ResultChan() <-chan Event
}

// EventType defines the possible types of events.
type EventType string

const (
	Added    EventType = "ADDED"
	Modified EventType = "MODIFIED"
	Deleted  EventType = "DELETED"
	Bookmark EventType = "BOOKMARK"
	Error    EventType = "ERROR"

	DefaultChanSize int32 = 100
)

// Event represents a single event to a watched resource.
// +k8s:deepcopy-gen=true
type Event struct {
	Type EventType

	// Object is:
	//  * If Type is Added or Modified: the new state of the object.
	//  * If Type is Deleted: the state of the object immediately before deletion.
	//  * If Type is Bookmark: the object (instance of a type being watched) where
	//    only ResourceVersion field is set. On successful restart of watch from a
	//    bookmark resourceVersion, client is guaranteed to not get repeat event
	//    nor miss any events.
	//  * If Type is Error: *api.Status is recommended; other types may make sense
	//    depending on context.
	Object runtime.Object
}

type emptyWatch chan Event

// NewEmptyWatch returns a watch interface that returns no results and is closed.
// May be used in certain error conditions where no information is available but
// an error is not warranted.
func NewEmptyWatch() Interface {
	ch := make(chan Event)
	close(ch)
	return emptyWatch(ch)
}

// Stop implements Interface
func (w emptyWatch) Stop() {
}

// ResultChan implements Interface
func (w emptyWatch) ResultChan() <-chan Event {
	return chan Event(w)
}

// FakeWatcher lets you test anything that consumes a watch.Interface; threadsafe.
type FakeWatcher struct {
	result  chan Event
	Stopped bool
	sync.Mutex
}

func NewFake() *FakeWatcher {
	return &FakeWatcher{
		result: make(chan Event),
	}
}

func NewFakeWithChanSize(size int, blocking bool) *FakeWatcher {
	return &FakeWatcher{
		result: make(chan Event, size),
	}
}

// Stop implements Interface.Stop().
func (f *FakeWatcher) Stop() {
	f.Lock()
	defer f.Unlock()
	if !f.Stopped {
		klog.V(4).Infof("Stopping fake watcher.")
		close(f.result)
		f.Stopped = true
	}
}

func (f *FakeWatcher) IsStopped() bool {
	f.Lock()
	defer f.Unlock()
	return f.Stopped
}

// Reset prepares the watcher to be reused.
func (f *FakeWatcher) Reset() {
	f.Lock()
	defer f.Unlock()
	f.Stopped = false
	f.result = make(chan Event)
}

func (f *FakeWatcher) ResultChan() <-chan Event {
	return f.result
}

// Add sends an add event.
func (f *FakeWatcher) Add(obj runtime.Object) {
	f.result <- Event{Added, obj}
}

// Modify sends a modify event.
func (f *FakeWatcher) Modify(obj runtime.Object) {
	f.result <- Event{Modified, obj}
}

// Delete sends a delete event.
func (f *FakeWatcher) Delete(lastValue runtime.Object) {
	f.result <- Event{Deleted, lastValue}
}

// Error sends an Error event.
func (f *FakeWatcher) Error(errValue runtime.Object) {
	f.result <- Event{Error, errValue}
}

// Action sends an event of the requested type, for table-based testing.
func (f *FakeWatcher) Action(action EventType, obj runtime.Object) {
	f.result <- Event{action, obj}
}

// RaceFreeFakeWatcher lets you test anything that consumes a watch.Interface; threadsafe.
type RaceFreeFakeWatcher struct {
	result  chan Event
	Stopped bool
	sync.Mutex
}

func NewRaceFreeFake() *RaceFreeFakeWatcher {
	return &RaceFreeFakeWatcher{
		result: make(chan Event, DefaultChanSize),
	}
}

// Stop implements Interface.Stop().
func (f *RaceFreeFakeWatcher) Stop() {
	f.Lock()
	defer f.Unlock()
	if !f.Stopped {
		klog.V(4).Infof("Stopping fake watcher.")
		close(f.result)
		f.Stopped = true
	}
}

func (f *RaceFreeFakeWatcher) IsStopped() bool {
	f.Lock()
	defer f.Unlock()
	return f.Stopped
}

// Reset prepares the watcher to be reused.
func (f *RaceFreeFakeWatcher) Reset() {
	f.Lock()
	defer f.Unlock()
	f.Stopped = false
	f.result = make(chan Event, DefaultChanSize)
}

func (f *RaceFreeFakeWatcher) ResultChan() <-chan Event {
	f.Lock()
	defer f.Unlock()
	return f.result
}

// Add sends an add event.
func (f *RaceFreeFakeWatcher) Add(obj runtime.Object) {
	f.Lock()
	defer f.Unlock()
	if !f.Stopped {
		select {
		case f.result <- Event{Added, obj}:
			return
		default:
			panic(fmt.Errorf("channel full"))
		}
	}
}

// Modify sends a modify event.
func (f *RaceFreeFakeWatcher) Modify(obj runtime.Object) {
	f.Lock()
	defer f.Unlock()
	if !f.Stopped {
		select {
		case f.result <- Event{Modified, obj}:
			return
		default:
			panic(fmt.Errorf("channel full"))
		}
	}
}

// Delete sends a delete event.
func (f *RaceFreeFakeWatcher) Delete(lastValue runtime.Object) {
	f.Lock()
	defer f.Unlock()
	if !f.Stopped {
		select {
		case f.result <- Event{Deleted, lastValue}:
			return
		default:
			panic(fmt.Errorf("channel full"))
		}
	}
}

// Error sends an Error event.
func (f *RaceFreeFakeWatcher) Error(errValue runtime.Object) {
	f.Lock()
	defer f.Unlock()
	if !f.Stopped {
		select {
		case f.result <- Event{Error, errValue}:
			return
		default:
			panic(fmt.Errorf("channel full"))
		}
	}
}

// Action sends an event of the requested type, for table-based testing.
func (f *RaceFreeFakeWatcher) Action(action EventType, obj runtime.Object) {
	f.Lock()
	defer f.Unlock()
	if !f.Stopped {
		select {
		case f.result <- Event{action, obj}:
			return
		default:
			panic(fmt.Errorf("channel full"))
		}
	}
}

// ProxyWatcher lets you wrap your channel in watch Interface. Threadsafe.
type ProxyWatcher struct {
	result chan Event
	stopCh chan struct{}

	mutex   sync.Mutex
	stopped bool
}

var _ Interface = &ProxyWatcher{}

// NewProxyWatcher creates new ProxyWatcher by wrapping a channel
func NewProxyWatcher(ch chan Event) *ProxyWatcher {
	return &ProxyWatcher{
		result:  ch,
		stopCh:  make(chan struct{}),
		stopped: false,
	}
}

// Stop implements Interface
func (pw *ProxyWatcher) Stop() {
	pw.mutex.Lock()
	defer pw.mutex.Unlock()
	if !pw.stopped {
		pw.stopped = true
		close(pw.stopCh)
	}
}

// Stopping returns true if Stop() has been called
func (pw *ProxyWatcher) Stopping() bool {
	pw.mutex.Lock()
	defer pw.mutex.Unlock()
	return pw.stopped
}

// ResultChan implements Interface
func (pw *ProxyWatcher) ResultChan() <-chan Event {
	return pw.result
}

// StopChan returns stop channel
func (pw *ProxyWatcher) StopChan() <-chan struct{} {
	return pw.stopCh
}<|MERGE_RESOLUTION|>--- conflicted
+++ resolved
@@ -20,11 +20,7 @@
 	"fmt"
 	"sync"
 
-<<<<<<< HEAD
-	"github.com/golang/glog"
-=======
 	"k8s.io/klog"
->>>>>>> 7e597d92
 
 	"k8s.io/apimachinery/pkg/runtime"
 )

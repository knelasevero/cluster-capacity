/*
Copyright 2017 The Kubernetes Authors.

Licensed under the Apache License, Version 2.0 (the "License");
you may not use this file except in compliance with the License.
You may obtain a copy of the License at

    http://www.apache.org/licenses/LICENSE-2.0

Unless required by applicable law or agreed to in writing, software
distributed under the License is distributed on an "AS IS" BASIS,
WITHOUT WARRANTIES OR CONDITIONS OF ANY KIND, either express or implied.
See the License for the specific language governing permissions and
limitations under the License.
*/

// Package install installs the experimental API group, making it available as
// an option to all of the API encoding/decoding machinery.
package install

import (
	"k8s.io/apimachinery/pkg/runtime"
	utilruntime "k8s.io/apimachinery/pkg/util/runtime"
	"k8s.io/apiserver/pkg/apis/audit"
	"k8s.io/apiserver/pkg/apis/audit/v1"
	"k8s.io/apiserver/pkg/apis/audit/v1alpha1"
	"k8s.io/apiserver/pkg/apis/audit/v1beta1"
)

// Install registers the API group and adds types to a scheme
<<<<<<< HEAD
func Install(groupFactoryRegistry announced.APIGroupFactoryRegistry, registry *registered.APIRegistrationManager, scheme *runtime.Scheme) {
	if err := announced.NewGroupMetaFactory(
		&announced.GroupMetaFactoryArgs{
			GroupName:              audit.GroupName,
			VersionPreferenceOrder: []string{v1beta1.SchemeGroupVersion.Version, v1alpha1.SchemeGroupVersion.Version},
			// Any Kind that is not namespaced must be cluster scoped.
			RootScopedKinds:            sets.NewString("Event", "Policy"),
			AddInternalObjectsToScheme: audit.AddToScheme,
		},
		announced.VersionToSchemeFunc{
			v1beta1.SchemeGroupVersion.Version:  v1beta1.AddToScheme,
			v1alpha1.SchemeGroupVersion.Version: v1alpha1.AddToScheme,
		},
	).Announce(groupFactoryRegistry).RegisterAndEnable(registry, scheme); err != nil {
		panic(err)
	}
=======
func Install(scheme *runtime.Scheme) {
	utilruntime.Must(audit.AddToScheme(scheme))
	utilruntime.Must(v1.AddToScheme(scheme))
	utilruntime.Must(v1beta1.AddToScheme(scheme))
	utilruntime.Must(v1alpha1.AddToScheme(scheme))
	utilruntime.Must(scheme.SetVersionPriority(v1.SchemeGroupVersion, v1beta1.SchemeGroupVersion, v1alpha1.SchemeGroupVersion))
>>>>>>> 7e597d92
}<|MERGE_RESOLUTION|>--- conflicted
+++ resolved
@@ -28,29 +28,10 @@
 )
 
 // Install registers the API group and adds types to a scheme
-<<<<<<< HEAD
-func Install(groupFactoryRegistry announced.APIGroupFactoryRegistry, registry *registered.APIRegistrationManager, scheme *runtime.Scheme) {
-	if err := announced.NewGroupMetaFactory(
-		&announced.GroupMetaFactoryArgs{
-			GroupName:              audit.GroupName,
-			VersionPreferenceOrder: []string{v1beta1.SchemeGroupVersion.Version, v1alpha1.SchemeGroupVersion.Version},
-			// Any Kind that is not namespaced must be cluster scoped.
-			RootScopedKinds:            sets.NewString("Event", "Policy"),
-			AddInternalObjectsToScheme: audit.AddToScheme,
-		},
-		announced.VersionToSchemeFunc{
-			v1beta1.SchemeGroupVersion.Version:  v1beta1.AddToScheme,
-			v1alpha1.SchemeGroupVersion.Version: v1alpha1.AddToScheme,
-		},
-	).Announce(groupFactoryRegistry).RegisterAndEnable(registry, scheme); err != nil {
-		panic(err)
-	}
-=======
 func Install(scheme *runtime.Scheme) {
 	utilruntime.Must(audit.AddToScheme(scheme))
 	utilruntime.Must(v1.AddToScheme(scheme))
 	utilruntime.Must(v1beta1.AddToScheme(scheme))
 	utilruntime.Must(v1alpha1.AddToScheme(scheme))
 	utilruntime.Must(scheme.SetVersionPriority(v1.SchemeGroupVersion, v1beta1.SchemeGroupVersion, v1alpha1.SchemeGroupVersion))
->>>>>>> 7e597d92
 }
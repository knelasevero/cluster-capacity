--- conflicted
+++ resolved
@@ -29,10 +29,6 @@
 
 	utilnet "k8s.io/apimachinery/pkg/util/net"
 	"k8s.io/apiserver/pkg/server"
-<<<<<<< HEAD
-	utilflag "k8s.io/apiserver/pkg/util/flag"
-=======
->>>>>>> 7e597d92
 	certutil "k8s.io/client-go/util/cert"
 	"k8s.io/client-go/util/keyutil"
 	cliflag "k8s.io/component-base/cli/flag"
@@ -40,12 +36,6 @@
 
 type SecureServingOptions struct {
 	BindAddress net.IP
-<<<<<<< HEAD
-	BindPort    int
-	// BindNetwork is the type of network to bind to - defaults to "tcp", accepts "tcp",
-	// "tcp4", and "tcp6".
-	BindNetwork string
-=======
 	// BindPort is ignored when Listener is set, will serve https even with 0.
 	BindPort int
 	// BindNetwork is the type of network to bind to - defaults to "tcp", accepts "tcp",
@@ -56,7 +46,6 @@
 	// ExternalAddress is the address advertised, even if BindAddress is a loopback. By default this
 	// is set to BindAddress if the later no loopback, or to the first host interface address.
 	ExternalAddress net.IP
->>>>>>> 7e597d92
 
 	// Listener is the secure server network listener.
 	// either Listener or BindAddress/BindPort/BindNetwork is set,
@@ -204,12 +193,11 @@
 }
 
 // ApplyTo fills up serving information in the server configuration.
-<<<<<<< HEAD
-func (s *SecureServingOptions) ApplyTo(c *server.Config) error {
+func (s *SecureServingOptions) ApplyTo(config **server.SecureServingInfo) error {
 	if s == nil {
 		return nil
 	}
-	if s.BindPort <= 0 {
+	if s.BindPort <= 0 && s.Listener == nil {
 		return nil
 	}
 
@@ -220,60 +208,6 @@
 		if err != nil {
 			return fmt.Errorf("failed to create listener: %v", err)
 		}
-	}
-
-	if err := s.applyServingInfoTo(c); err != nil {
-		return err
-	}
-
-	c.SecureServingInfo.Listener = s.Listener
-
-	// create self-signed cert+key with the fake server.LoopbackClientServerNameOverride and
-	// let the server return it when the loopback client connects.
-	certPem, keyPem, err := certutil.GenerateSelfSignedCertKey(server.LoopbackClientServerNameOverride, nil, nil)
-	if err != nil {
-		return fmt.Errorf("failed to generate self-signed certificate for loopback connection: %v", err)
-	}
-	tlsCert, err := tls.X509KeyPair(certPem, keyPem)
-	if err != nil {
-		return fmt.Errorf("failed to generate self-signed certificate for loopback connection: %v", err)
-	}
-
-	secureLoopbackClientConfig, err := c.SecureServingInfo.NewLoopbackClientConfig(uuid.NewRandom().String(), certPem)
-	switch {
-	// if we failed and there's no fallback loopback client config, we need to fail
-	case err != nil && c.LoopbackClientConfig == nil:
-		return err
-
-	// if we failed, but we already have a fallback loopback client config (usually insecure), allow it
-	case err != nil && c.LoopbackClientConfig != nil:
-
-	default:
-		c.LoopbackClientConfig = secureLoopbackClientConfig
-		c.SecureServingInfo.SNICerts[server.LoopbackClientServerNameOverride] = &tlsCert
-	}
-
-	return nil
-}
-
-func (s *SecureServingOptions) applyServingInfoTo(c *server.Config) error {
-	secureServingInfo := &server.SecureServingInfo{}
-=======
-func (s *SecureServingOptions) ApplyTo(config **server.SecureServingInfo) error {
-	if s == nil {
-		return nil
-	}
-	if s.BindPort <= 0 && s.Listener == nil {
-		return nil
-	}
-
-	if s.Listener == nil {
-		var err error
-		addr := net.JoinHostPort(s.BindAddress.String(), strconv.Itoa(s.BindPort))
-		s.Listener, s.BindPort, err = CreateListener(s.BindNetwork, addr)
-		if err != nil {
-			return fmt.Errorf("failed to create listener: %v", err)
-		}
 	} else {
 		if _, ok := s.Listener.Addr().(*net.TCPAddr); !ok {
 			return fmt.Errorf("failed to parse ip and port from listener")
@@ -287,7 +221,6 @@
 		HTTP2MaxStreamsPerConnection: s.HTTP2MaxStreamsPerConnection,
 	}
 	c := *config
->>>>>>> 7e597d92
 
 	serverCertFile, serverKeyFile := s.ServerCert.CertKey.CertFile, s.ServerCert.CertKey.KeyFile
 	// load main cert

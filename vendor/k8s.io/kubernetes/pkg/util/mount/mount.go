/*
Copyright 2014 The Kubernetes Authors.

Licensed under the Apache License, Version 2.0 (the "License");
you may not use this file except in compliance with the License.
You may obtain a copy of the License at

    http://www.apache.org/licenses/LICENSE-2.0

Unless required by applicable law or agreed to in writing, software
distributed under the License is distributed on an "AS IS" BASIS,
WITHOUT WARRANTIES OR CONDITIONS OF ANY KIND, either express or implied.
See the License for the specific language governing permissions and
limitations under the License.
*/

// TODO(thockin): This whole pkg is pretty linux-centric.  As soon as we have
// an alternate platform, we will need to abstract further.

package mount

import (
<<<<<<< HEAD
	"path/filepath"
=======
	"os"
	"path/filepath"
	"strings"
>>>>>>> 7e597d92
)

type FileType string

const (
<<<<<<< HEAD
	// Default mount command if mounter path is not specified
	defaultMountCommand           = "mount"
	MountsInGlobalPDPath          = "mounts"
	FileTypeDirectory    FileType = "Directory"
	FileTypeFile         FileType = "File"
	FileTypeSocket       FileType = "Socket"
	FileTypeCharDev      FileType = "CharDevice"
	FileTypeBlockDev     FileType = "BlockDevice"
=======
	// Default mount command if mounter path is not specified.
	defaultMountCommand = "mount"
>>>>>>> 7e597d92
)

// Interface defines the set of methods to allow for mount operations on a system.
type Interface interface {
	// Mount mounts source to target as fstype with given options.
	Mount(source string, target string, fstype string, options []string) error
	// Unmount unmounts given target.
	Unmount(target string) error
	// List returns a list of all mounted filesystems.  This can be large.
	// On some platforms, reading mounts directly from the OS is not guaranteed
	// consistent (i.e. it could change between chunked reads). This is guaranteed
	// to be consistent.
	List() ([]MountPoint, error)
<<<<<<< HEAD
	// IsMountPointMatch determines if the mountpoint matches the dir
	IsMountPointMatch(mp MountPoint, dir string) bool
	// IsNotMountPoint determines if a directory is a mountpoint.
	// It should return ErrNotExist when the directory does not exist.
	// IsNotMountPoint is more expensive than IsLikelyNotMountPoint.
	// IsNotMountPoint detects bind mounts in linux.
	// IsNotMountPoint enumerates all the mountpoints using List() and
	// the list of mountpoints may be large, then it uses
	// IsMountPointMatch to evaluate whether the directory is a mountpoint
	IsNotMountPoint(file string) (bool, error)
	// IsLikelyNotMountPoint uses heuristics to determine if a directory
	// is a mountpoint.
	// It should return ErrNotExist when the directory does not exist.
	// IsLikelyNotMountPoint does NOT properly detect all mountpoint types
	// most notably linux bind mounts.
	IsLikelyNotMountPoint(file string) (bool, error)
	// DeviceOpened determines if the device is in use elsewhere
	// on the system, i.e. still mounted.
	DeviceOpened(pathname string) (bool, error)
	// PathIsDevice determines if a path is a device.
	PathIsDevice(pathname string) (bool, error)
	// GetDeviceNameFromMount finds the device name by checking the mount path
	// to get the global mount path which matches its plugin directory
	GetDeviceNameFromMount(mountPath, pluginDir string) (string, error)
	// MakeRShared checks that given path is on a mount with 'rshared' mount
	// propagation. If not, it bind-mounts the path as rshared.
	MakeRShared(path string) error
	// GetFileType checks for file/directory/socket/block/character devices.
	// Will operate in the host mount namespace if kubelet is running in a container
	GetFileType(pathname string) (FileType, error)
	// MakeFile creates an empty file.
	// Will operate in the host mount namespace if kubelet is running in a container
	MakeFile(pathname string) error
	// MakeDir creates a new directory.
	// Will operate in the host mount namespace if kubelet is running in a container
	MakeDir(pathname string) error
	// ExistsPath checks whether the path exists.
	// Will operate in the host mount namespace if kubelet is running in a container
	ExistsPath(pathname string) bool
}

// Exec executes command where mount utilities are. This can be either the host,
// container where kubelet runs or even a remote pod with mount utilities.
// Usual pkg/util/exec interface is not used because kubelet.RunInContainer does
// not provide stdin/stdout/stderr streams.
=======
	// IsLikelyNotMountPoint uses heuristics to determine if a directory
	// is not a mountpoint.
	// It should return ErrNotExist when the directory does not exist.
	// IsLikelyNotMountPoint does NOT properly detect all mountpoint types
	// most notably linux bind mounts and symbolic link.
	IsLikelyNotMountPoint(file string) (bool, error)
	// GetMountRefs finds all mount references to the path, returns a
	// list of paths. Path could be a mountpoint path, device or a normal
	// directory (for bind mount).
	GetMountRefs(pathname string) ([]string, error)
}

// Exec is an interface for executing commands on systems.
>>>>>>> 7e597d92
type Exec interface {
	// Run executes a command and returns its stdout + stderr combined in one
	// stream.
	Run(cmd string, args ...string) ([]byte, error)
}

// Compile-time check to ensure all Mounter implementations satisfy
// the mount interface.
var _ Interface = &Mounter{}

// MountPoint represents a single line in /proc/mounts or /etc/fstab.
type MountPoint struct {
	Device string
	Path   string
	Type   string
	Opts   []string
	Freq   int
	Pass   int
}

// SafeFormatAndMount probes a device to see if it is formatted.
// Namely it checks to see if a file system is present. If so it
// mounts it otherwise the device is formatted first then mounted.
type SafeFormatAndMount struct {
	Interface
	Exec
}

// FormatAndMount formats the given disk, if needed, and mounts it.
// That is if the disk is not formatted and it is not being mounted as
// read-only it will format it first then mount it. Otherwise, if the
// disk is already formatted or it is being mounted as read-only, it
// will be mounted without formatting.
func (mounter *SafeFormatAndMount) FormatAndMount(source string, target string, fstype string, options []string) error {
	return mounter.formatAndMount(source, target, fstype, options)
}

<<<<<<< HEAD
// GetMountRefsByDev finds all references to the device provided
// by mountPath; returns a list of paths.
func GetMountRefsByDev(mounter Interface, mountPath string) ([]string, error) {
=======
// getMountRefsByDev finds all references to the device provided
// by mountPath; returns a list of paths.
// Note that mountPath should be path after the evaluation of any symblolic links.
func getMountRefsByDev(mounter Interface, mountPath string) ([]string, error) {
>>>>>>> 7e597d92
	mps, err := mounter.List()
	if err != nil {
		return nil, err
	}
<<<<<<< HEAD
	slTarget, err := filepath.EvalSymlinks(mountPath)
	if err != nil {
		slTarget = mountPath
	}

	// Finding the device mounted to mountPath
	diskDev := ""
	for i := range mps {
		if slTarget == mps[i].Path {
=======

	// Finding the device mounted to mountPath.
	diskDev := ""
	for i := range mps {
		if mountPath == mps[i].Path {
>>>>>>> 7e597d92
			diskDev = mps[i].Device
			break
		}
	}

	// Find all references to the device.
	var refs []string
	for i := range mps {
<<<<<<< HEAD
		if mps[i].Device == diskDev || mps[i].Device == slTarget {
			if mps[i].Path != slTarget {
=======
		if mps[i].Device == diskDev || mps[i].Device == mountPath {
			if mps[i].Path != mountPath {
>>>>>>> 7e597d92
				refs = append(refs, mps[i].Path)
			}
		}
	}
	return refs, nil
}

// GetDeviceNameFromMount given a mnt point, find the device from /proc/mounts
// returns the device name, reference count, and error code.
func GetDeviceNameFromMount(mounter Interface, mountPath string) (string, int, error) {
	mps, err := mounter.List()
	if err != nil {
		return "", 0, err
	}

	// Find the device name.
	// FIXME if multiple devices mounted on the same mount path, only the first one is returned.
	device := ""
	// If mountPath is symlink, need get its target path.
	slTarget, err := filepath.EvalSymlinks(mountPath)
	if err != nil {
		slTarget = mountPath
	}
	for i := range mps {
		if mps[i].Path == slTarget {
			device = mps[i].Device
			break
		}
	}

	// Find all references to the device.
	refCount := 0
	for i := range mps {
		if mps[i].Device == device {
			refCount++
		}
	}
	return device, refCount, nil
}

// IsNotMountPoint determines if a directory is a mountpoint.
// It should return ErrNotExist when the directory does not exist.
<<<<<<< HEAD
// This method uses the List() of all mountpoints
// It is more extensive than IsLikelyNotMountPoint
// and it detects bind mounts in linux
func IsNotMountPoint(mounter Interface, file string) (bool, error) {
	// IsLikelyNotMountPoint provides a quick check
	// to determine whether file IS A mountpoint
	notMnt, notMntErr := mounter.IsLikelyNotMountPoint(file)
	if notMntErr != nil {
		return notMnt, notMntErr
	}
	// identified as mountpoint, so return this fact
	if notMnt == false {
		return notMnt, nil
	}
	// check all mountpoints since IsLikelyNotMountPoint
	// is not reliable for some mountpoint types
=======
// IsNotMountPoint is more expensive than IsLikelyNotMountPoint.
// IsNotMountPoint detects bind mounts in linux.
// IsNotMountPoint enumerates all the mountpoints using List() and
// the list of mountpoints may be large, then it uses
// isMountPointMatch to evaluate whether the directory is a mountpoint.
func IsNotMountPoint(mounter Interface, file string) (bool, error) {
	// IsLikelyNotMountPoint provides a quick check
	// to determine whether file IS A mountpoint.
	notMnt, notMntErr := mounter.IsLikelyNotMountPoint(file)
	if notMntErr != nil && os.IsPermission(notMntErr) {
		// We were not allowed to do the simple stat() check, e.g. on NFS with
		// root_squash. Fall back to /proc/mounts check below.
		notMnt = true
		notMntErr = nil
	}
	if notMntErr != nil {
		return notMnt, notMntErr
	}
	// identified as mountpoint, so return this fact.
	if notMnt == false {
		return notMnt, nil
	}

	// Resolve any symlinks in file, kernel would do the same and use the resolved path in /proc/mounts.
	resolvedFile, err := filepath.EvalSymlinks(file)
	if err != nil {
		return true, err
	}

	// check all mountpoints since IsLikelyNotMountPoint
	// is not reliable for some mountpoint types.
>>>>>>> 7e597d92
	mountPoints, mountPointsErr := mounter.List()
	if mountPointsErr != nil {
		return notMnt, mountPointsErr
	}
	for _, mp := range mountPoints {
<<<<<<< HEAD
		if mounter.IsMountPointMatch(mp, file) {
=======
		if isMountPointMatch(mp, resolvedFile) {
>>>>>>> 7e597d92
			notMnt = false
			break
		}
	}
	return notMnt, nil
}

<<<<<<< HEAD
// isBind detects whether a bind mount is being requested and makes the remount options to
// use in case of bind mount, due to the fact that bind mount doesn't respect mount options.
// The list equals:
//   options - 'bind' + 'remount' (no duplicate)
func isBind(options []string) (bool, []string) {
	bindRemountOpts := []string{"remount"}
	bind := false

	if len(options) != 0 {
		for _, option := range options {
			switch option {
			case "bind":
				bind = true
				break
			case "remount":
				break
			default:
				bindRemountOpts = append(bindRemountOpts, option)
			}
		}
	}

	return bind, bindRemountOpts
=======
// MakeBindOpts detects whether a bind mount is being requested and makes the remount options to
// use in case of bind mount, due to the fact that bind mount doesn't respect mount options.
// The list equals:
//   options - 'bind' + 'remount' (no duplicate)
func MakeBindOpts(options []string) (bool, []string, []string) {
	// Because we have an FD opened on the subpath bind mount, the "bind" option
	// needs to be included, otherwise the mount target will error as busy if you
	// remount as readonly.
	//
	// As a consequence, all read only bind mounts will no longer change the underlying
	// volume mount to be read only.
	bindRemountOpts := []string{"bind", "remount"}
	bind := false
	bindOpts := []string{"bind"}

	// _netdev is a userspace mount option and does not automatically get added when
	// bind mount is created and hence we must carry it over.
	if checkForNetDev(options) {
		bindOpts = append(bindOpts, "_netdev")
	}

	for _, option := range options {
		switch option {
		case "bind":
			bind = true
			break
		case "remount":
			break
		default:
			bindRemountOpts = append(bindRemountOpts, option)
		}
	}

	return bind, bindOpts, bindRemountOpts
}

func checkForNetDev(options []string) bool {
	for _, option := range options {
		if option == "_netdev" {
			return true
		}
	}
	return false
}

// PathWithinBase checks if give path is within given base directory.
func PathWithinBase(fullPath, basePath string) bool {
	rel, err := filepath.Rel(basePath, fullPath)
	if err != nil {
		return false
	}
	if StartsWithBackstep(rel) {
		// Needed to escape the base path.
		return false
	}
	return true
}

// StartsWithBackstep checks if the given path starts with a backstep segment.
func StartsWithBackstep(rel string) bool {
	// normalize to / and check for ../
	return rel == ".." || strings.HasPrefix(filepath.ToSlash(rel), "../")
>>>>>>> 7e597d92
}<|MERGE_RESOLUTION|>--- conflicted
+++ resolved
@@ -20,31 +20,14 @@
 package mount
 
 import (
-<<<<<<< HEAD
-	"path/filepath"
-=======
 	"os"
 	"path/filepath"
 	"strings"
->>>>>>> 7e597d92
 )
 
-type FileType string
-
 const (
-<<<<<<< HEAD
-	// Default mount command if mounter path is not specified
-	defaultMountCommand           = "mount"
-	MountsInGlobalPDPath          = "mounts"
-	FileTypeDirectory    FileType = "Directory"
-	FileTypeFile         FileType = "File"
-	FileTypeSocket       FileType = "Socket"
-	FileTypeCharDev      FileType = "CharDevice"
-	FileTypeBlockDev     FileType = "BlockDevice"
-=======
 	// Default mount command if mounter path is not specified.
 	defaultMountCommand = "mount"
->>>>>>> 7e597d92
 )
 
 // Interface defines the set of methods to allow for mount operations on a system.
@@ -58,53 +41,6 @@
 	// consistent (i.e. it could change between chunked reads). This is guaranteed
 	// to be consistent.
 	List() ([]MountPoint, error)
-<<<<<<< HEAD
-	// IsMountPointMatch determines if the mountpoint matches the dir
-	IsMountPointMatch(mp MountPoint, dir string) bool
-	// IsNotMountPoint determines if a directory is a mountpoint.
-	// It should return ErrNotExist when the directory does not exist.
-	// IsNotMountPoint is more expensive than IsLikelyNotMountPoint.
-	// IsNotMountPoint detects bind mounts in linux.
-	// IsNotMountPoint enumerates all the mountpoints using List() and
-	// the list of mountpoints may be large, then it uses
-	// IsMountPointMatch to evaluate whether the directory is a mountpoint
-	IsNotMountPoint(file string) (bool, error)
-	// IsLikelyNotMountPoint uses heuristics to determine if a directory
-	// is a mountpoint.
-	// It should return ErrNotExist when the directory does not exist.
-	// IsLikelyNotMountPoint does NOT properly detect all mountpoint types
-	// most notably linux bind mounts.
-	IsLikelyNotMountPoint(file string) (bool, error)
-	// DeviceOpened determines if the device is in use elsewhere
-	// on the system, i.e. still mounted.
-	DeviceOpened(pathname string) (bool, error)
-	// PathIsDevice determines if a path is a device.
-	PathIsDevice(pathname string) (bool, error)
-	// GetDeviceNameFromMount finds the device name by checking the mount path
-	// to get the global mount path which matches its plugin directory
-	GetDeviceNameFromMount(mountPath, pluginDir string) (string, error)
-	// MakeRShared checks that given path is on a mount with 'rshared' mount
-	// propagation. If not, it bind-mounts the path as rshared.
-	MakeRShared(path string) error
-	// GetFileType checks for file/directory/socket/block/character devices.
-	// Will operate in the host mount namespace if kubelet is running in a container
-	GetFileType(pathname string) (FileType, error)
-	// MakeFile creates an empty file.
-	// Will operate in the host mount namespace if kubelet is running in a container
-	MakeFile(pathname string) error
-	// MakeDir creates a new directory.
-	// Will operate in the host mount namespace if kubelet is running in a container
-	MakeDir(pathname string) error
-	// ExistsPath checks whether the path exists.
-	// Will operate in the host mount namespace if kubelet is running in a container
-	ExistsPath(pathname string) bool
-}
-
-// Exec executes command where mount utilities are. This can be either the host,
-// container where kubelet runs or even a remote pod with mount utilities.
-// Usual pkg/util/exec interface is not used because kubelet.RunInContainer does
-// not provide stdin/stdout/stderr streams.
-=======
 	// IsLikelyNotMountPoint uses heuristics to determine if a directory
 	// is not a mountpoint.
 	// It should return ErrNotExist when the directory does not exist.
@@ -118,7 +54,6 @@
 }
 
 // Exec is an interface for executing commands on systems.
->>>>>>> 7e597d92
 type Exec interface {
 	// Run executes a command and returns its stdout + stderr combined in one
 	// stream.
@@ -156,37 +91,19 @@
 	return mounter.formatAndMount(source, target, fstype, options)
 }
 
-<<<<<<< HEAD
-// GetMountRefsByDev finds all references to the device provided
-// by mountPath; returns a list of paths.
-func GetMountRefsByDev(mounter Interface, mountPath string) ([]string, error) {
-=======
 // getMountRefsByDev finds all references to the device provided
 // by mountPath; returns a list of paths.
 // Note that mountPath should be path after the evaluation of any symblolic links.
 func getMountRefsByDev(mounter Interface, mountPath string) ([]string, error) {
->>>>>>> 7e597d92
 	mps, err := mounter.List()
 	if err != nil {
 		return nil, err
 	}
-<<<<<<< HEAD
-	slTarget, err := filepath.EvalSymlinks(mountPath)
-	if err != nil {
-		slTarget = mountPath
-	}
-
-	// Finding the device mounted to mountPath
-	diskDev := ""
-	for i := range mps {
-		if slTarget == mps[i].Path {
-=======
 
 	// Finding the device mounted to mountPath.
 	diskDev := ""
 	for i := range mps {
 		if mountPath == mps[i].Path {
->>>>>>> 7e597d92
 			diskDev = mps[i].Device
 			break
 		}
@@ -195,13 +112,8 @@
 	// Find all references to the device.
 	var refs []string
 	for i := range mps {
-<<<<<<< HEAD
-		if mps[i].Device == diskDev || mps[i].Device == slTarget {
-			if mps[i].Path != slTarget {
-=======
 		if mps[i].Device == diskDev || mps[i].Device == mountPath {
 			if mps[i].Path != mountPath {
->>>>>>> 7e597d92
 				refs = append(refs, mps[i].Path)
 			}
 		}
@@ -244,24 +156,6 @@
 
 // IsNotMountPoint determines if a directory is a mountpoint.
 // It should return ErrNotExist when the directory does not exist.
-<<<<<<< HEAD
-// This method uses the List() of all mountpoints
-// It is more extensive than IsLikelyNotMountPoint
-// and it detects bind mounts in linux
-func IsNotMountPoint(mounter Interface, file string) (bool, error) {
-	// IsLikelyNotMountPoint provides a quick check
-	// to determine whether file IS A mountpoint
-	notMnt, notMntErr := mounter.IsLikelyNotMountPoint(file)
-	if notMntErr != nil {
-		return notMnt, notMntErr
-	}
-	// identified as mountpoint, so return this fact
-	if notMnt == false {
-		return notMnt, nil
-	}
-	// check all mountpoints since IsLikelyNotMountPoint
-	// is not reliable for some mountpoint types
-=======
 // IsNotMountPoint is more expensive than IsLikelyNotMountPoint.
 // IsNotMountPoint detects bind mounts in linux.
 // IsNotMountPoint enumerates all the mountpoints using List() and
@@ -293,17 +187,12 @@
 
 	// check all mountpoints since IsLikelyNotMountPoint
 	// is not reliable for some mountpoint types.
->>>>>>> 7e597d92
 	mountPoints, mountPointsErr := mounter.List()
 	if mountPointsErr != nil {
 		return notMnt, mountPointsErr
 	}
 	for _, mp := range mountPoints {
-<<<<<<< HEAD
-		if mounter.IsMountPointMatch(mp, file) {
-=======
 		if isMountPointMatch(mp, resolvedFile) {
->>>>>>> 7e597d92
 			notMnt = false
 			break
 		}
@@ -311,31 +200,6 @@
 	return notMnt, nil
 }
 
-<<<<<<< HEAD
-// isBind detects whether a bind mount is being requested and makes the remount options to
-// use in case of bind mount, due to the fact that bind mount doesn't respect mount options.
-// The list equals:
-//   options - 'bind' + 'remount' (no duplicate)
-func isBind(options []string) (bool, []string) {
-	bindRemountOpts := []string{"remount"}
-	bind := false
-
-	if len(options) != 0 {
-		for _, option := range options {
-			switch option {
-			case "bind":
-				bind = true
-				break
-			case "remount":
-				break
-			default:
-				bindRemountOpts = append(bindRemountOpts, option)
-			}
-		}
-	}
-
-	return bind, bindRemountOpts
-=======
 // MakeBindOpts detects whether a bind mount is being requested and makes the remount options to
 // use in case of bind mount, due to the fact that bind mount doesn't respect mount options.
 // The list equals:
@@ -398,5 +262,4 @@
 func StartsWithBackstep(rel string) bool {
 	// normalize to / and check for ../
 	return rel == ".." || strings.HasPrefix(filepath.ToSlash(rel), "../")
->>>>>>> 7e597d92
 }
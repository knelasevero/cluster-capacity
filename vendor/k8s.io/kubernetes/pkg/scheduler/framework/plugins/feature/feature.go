/*
Copyright 2021 The Kubernetes Authors.

Licensed under the Apache License, Version 2.0 (the "License");
you may not use this file except in compliance with the License.
You may obtain a copy of the License at

    http://www.apache.org/licenses/LICENSE-2.0

Unless required by applicable law or agreed to in writing, software
distributed under the License is distributed on an "AS IS" BASIS,
WITHOUT WARRANTIES OR CONDITIONS OF ANY KIND, either express or implied.
See the License for the specific language governing permissions and
limitations under the License.
*/

package feature

// Features carries feature gate values used by various plugins.
// This struct allows us to break the dependency of the plugins on
// the internal k8s features pkg.
type Features struct {
	EnableDynamicResourceAllocation              bool
	EnableReadWriteOncePod                       bool
	EnableVolumeCapacityPriority                 bool
	EnableMinDomainsInPodTopologySpread          bool
	EnableNodeInclusionPolicyInPodTopologySpread bool
	EnableMatchLabelKeysInPodTopologySpread      bool
	EnablePodSchedulingReadiness                 bool
	EnablePodDisruptionConditions                bool
	EnableInPlacePodVerticalScaling              bool
<<<<<<< HEAD
=======
	EnableSidecarContainers                      bool
>>>>>>> ae3de7a1
}<|MERGE_RESOLUTION|>--- conflicted
+++ resolved
@@ -29,8 +29,5 @@
 	EnablePodSchedulingReadiness                 bool
 	EnablePodDisruptionConditions                bool
 	EnableInPlacePodVerticalScaling              bool
-<<<<<<< HEAD
-=======
 	EnableSidecarContainers                      bool
->>>>>>> ae3de7a1
 }
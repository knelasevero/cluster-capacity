--- conflicted
+++ resolved
@@ -76,26 +76,16 @@
 			KeyData:    c.KeyData,
 			NextProtos: c.NextProtos,
 		},
-<<<<<<< HEAD
-		Username:    c.Username,
-		Password:    c.Password,
-		CacheDir:    c.CacheDir,
-		BearerToken: c.BearerToken,
-=======
 		Username:        c.Username,
 		Password:        c.Password,
 		BearerToken:     c.BearerToken,
 		BearerTokenFile: c.BearerTokenFile,
->>>>>>> 7e597d92
 		Impersonate: transport.ImpersonationConfig{
 			UserName: c.Impersonate.UserName,
 			Groups:   c.Impersonate.Groups,
 			Extra:    c.Impersonate.Extra,
 		},
 		Dial: c.Dial,
-<<<<<<< HEAD
-	}, nil
-=======
 	}
 
 	if c.ExecProvider != nil && c.AuthProvider != nil {
@@ -127,5 +117,4 @@
 // existing transport wrappers are invoked.
 func (c *Config) Wrap(fn transport.WrapperFunc) {
 	c.WrapTransport = transport.Wrappers(c.WrapTransport, fn)
->>>>>>> 7e597d92
 }
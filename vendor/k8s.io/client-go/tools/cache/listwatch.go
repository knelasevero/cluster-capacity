--- conflicted
+++ resolved
@@ -19,16 +19,9 @@
 import (
 	"context"
 
-<<<<<<< HEAD
-	"golang.org/x/net/context"
-
-	"k8s.io/apimachinery/pkg/api/meta"
-=======
->>>>>>> 7e597d92
 	metav1 "k8s.io/apimachinery/pkg/apis/meta/v1"
 	"k8s.io/apimachinery/pkg/fields"
 	"k8s.io/apimachinery/pkg/runtime"
-	"k8s.io/apimachinery/pkg/util/wait"
 	"k8s.io/apimachinery/pkg/watch"
 	restclient "k8s.io/client-go/rest"
 	"k8s.io/client-go/tools/pager"
@@ -87,11 +80,7 @@
 // to apply modification to ListOptions with a field selector, a label selector, or any other desired options.
 func NewFilteredListWatchFromClient(c Getter, resource string, namespace string, optionsModifier func(options *metav1.ListOptions)) *ListWatch {
 	listFunc := func(options metav1.ListOptions) (runtime.Object, error) {
-<<<<<<< HEAD
-		options.FieldSelector = fieldSelector.String()
-=======
 		optionsModifier(&options)
->>>>>>> 7e597d92
 		return c.Get().
 			Namespace(namespace).
 			Resource(resource).
@@ -101,11 +90,7 @@
 	}
 	watchFunc := func(options metav1.ListOptions) (watch.Interface, error) {
 		options.Watch = true
-<<<<<<< HEAD
-		options.FieldSelector = fieldSelector.String()
-=======
 		optionsModifier(&options)
->>>>>>> 7e597d92
 		return c.Get().
 			Namespace(namespace).
 			Resource(resource).
@@ -126,80 +111,4 @@
 // Watch a set of apiserver resources
 func (lw *ListWatch) Watch(options metav1.ListOptions) (watch.Interface, error) {
 	return lw.WatchFunc(options)
-<<<<<<< HEAD
-}
-
-// ListWatchUntil checks the provided conditions against the items returned by the list watcher, returning wait.ErrWaitTimeout
-// if timeout is exceeded without all conditions returning true, or an error if an error occurs.
-// TODO: check for watch expired error and retry watch from latest point?  Same issue exists for Until.
-func ListWatchUntil(timeout time.Duration, lw ListerWatcher, conditions ...watch.ConditionFunc) (*watch.Event, error) {
-	if len(conditions) == 0 {
-		return nil, nil
-	}
-
-	list, err := lw.List(metav1.ListOptions{})
-	if err != nil {
-		return nil, err
-	}
-	initialItems, err := meta.ExtractList(list)
-	if err != nil {
-		return nil, err
-	}
-
-	// use the initial items as simulated "adds"
-	var lastEvent *watch.Event
-	currIndex := 0
-	passedConditions := 0
-	for _, condition := range conditions {
-		// check the next condition against the previous event and short circuit waiting for the next watch
-		if lastEvent != nil {
-			done, err := condition(*lastEvent)
-			if err != nil {
-				return lastEvent, err
-			}
-			if done {
-				passedConditions = passedConditions + 1
-				continue
-			}
-		}
-
-	ConditionSucceeded:
-		for currIndex < len(initialItems) {
-			lastEvent = &watch.Event{Type: watch.Added, Object: initialItems[currIndex]}
-			currIndex++
-
-			done, err := condition(*lastEvent)
-			if err != nil {
-				return lastEvent, err
-			}
-			if done {
-				passedConditions = passedConditions + 1
-				break ConditionSucceeded
-			}
-		}
-	}
-	if passedConditions == len(conditions) {
-		return lastEvent, nil
-	}
-	remainingConditions := conditions[passedConditions:]
-
-	metaObj, err := meta.ListAccessor(list)
-	if err != nil {
-		return nil, err
-	}
-	currResourceVersion := metaObj.GetResourceVersion()
-
-	watchInterface, err := lw.Watch(metav1.ListOptions{ResourceVersion: currResourceVersion})
-	if err != nil {
-		return nil, err
-	}
-
-	evt, err := watch.Until(timeout, watchInterface, remainingConditions...)
-	if err == watch.ErrWatchClosed {
-		// present a consistent error interface to callers
-		err = wait.ErrWaitTimeout
-	}
-	return evt, err
-=======
->>>>>>> 7e597d92
 }
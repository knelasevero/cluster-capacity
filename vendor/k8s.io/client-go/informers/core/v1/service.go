/*
Copyright The Kubernetes Authors.

Licensed under the Apache License, Version 2.0 (the "License");
you may not use this file except in compliance with the License.
You may obtain a copy of the License at

    http://www.apache.org/licenses/LICENSE-2.0

Unless required by applicable law or agreed to in writing, software
distributed under the License is distributed on an "AS IS" BASIS,
WITHOUT WARRANTIES OR CONDITIONS OF ANY KIND, either express or implied.
See the License for the specific language governing permissions and
limitations under the License.
*/

// Code generated by informer-gen. DO NOT EDIT.

package v1

import (
<<<<<<< HEAD
	core_v1 "k8s.io/api/core/v1"
	meta_v1 "k8s.io/apimachinery/pkg/apis/meta/v1"
=======
	time "time"

	corev1 "k8s.io/api/core/v1"
	metav1 "k8s.io/apimachinery/pkg/apis/meta/v1"
>>>>>>> 7e597d92
	runtime "k8s.io/apimachinery/pkg/runtime"
	watch "k8s.io/apimachinery/pkg/watch"
	internalinterfaces "k8s.io/client-go/informers/internalinterfaces"
	kubernetes "k8s.io/client-go/kubernetes"
	v1 "k8s.io/client-go/listers/core/v1"
	cache "k8s.io/client-go/tools/cache"
)

// ServiceInformer provides access to a shared informer and lister for
// Services.
type ServiceInformer interface {
	Informer() cache.SharedIndexInformer
	Lister() v1.ServiceLister
}

type serviceInformer struct {
	factory          internalinterfaces.SharedInformerFactory
	tweakListOptions internalinterfaces.TweakListOptionsFunc
	namespace        string
}

// NewServiceInformer constructs a new informer for Service type.
// Always prefer using an informer factory to get a shared informer instead of getting an independent
// one. This reduces memory footprint and number of connections to the server.
func NewServiceInformer(client kubernetes.Interface, namespace string, resyncPeriod time.Duration, indexers cache.Indexers) cache.SharedIndexInformer {
	return NewFilteredServiceInformer(client, namespace, resyncPeriod, indexers, nil)
}

// NewFilteredServiceInformer constructs a new informer for Service type.
// Always prefer using an informer factory to get a shared informer instead of getting an independent
// one. This reduces memory footprint and number of connections to the server.
func NewFilteredServiceInformer(client kubernetes.Interface, namespace string, resyncPeriod time.Duration, indexers cache.Indexers, tweakListOptions internalinterfaces.TweakListOptionsFunc) cache.SharedIndexInformer {
	return cache.NewSharedIndexInformer(
		&cache.ListWatch{
<<<<<<< HEAD
			ListFunc: func(options meta_v1.ListOptions) (runtime.Object, error) {
=======
			ListFunc: func(options metav1.ListOptions) (runtime.Object, error) {
>>>>>>> 7e597d92
				if tweakListOptions != nil {
					tweakListOptions(&options)
				}
				return client.CoreV1().Services(namespace).List(options)
			},
<<<<<<< HEAD
			WatchFunc: func(options meta_v1.ListOptions) (watch.Interface, error) {
=======
			WatchFunc: func(options metav1.ListOptions) (watch.Interface, error) {
>>>>>>> 7e597d92
				if tweakListOptions != nil {
					tweakListOptions(&options)
				}
				return client.CoreV1().Services(namespace).Watch(options)
			},
		},
<<<<<<< HEAD
		&core_v1.Service{},
=======
		&corev1.Service{},
>>>>>>> 7e597d92
		resyncPeriod,
		indexers,
	)
}

func (f *serviceInformer) defaultInformer(client kubernetes.Interface, resyncPeriod time.Duration) cache.SharedIndexInformer {
	return NewFilteredServiceInformer(client, f.namespace, resyncPeriod, cache.Indexers{cache.NamespaceIndex: cache.MetaNamespaceIndexFunc}, f.tweakListOptions)
}

func (f *serviceInformer) Informer() cache.SharedIndexInformer {
<<<<<<< HEAD
	return f.factory.InformerFor(&core_v1.Service{}, f.defaultInformer)
=======
	return f.factory.InformerFor(&corev1.Service{}, f.defaultInformer)
>>>>>>> 7e597d92
}

func (f *serviceInformer) Lister() v1.ServiceLister {
	return v1.NewServiceLister(f.Informer().GetIndexer())
}<|MERGE_RESOLUTION|>--- conflicted
+++ resolved
@@ -19,15 +19,10 @@
 package v1
 
 import (
-<<<<<<< HEAD
-	core_v1 "k8s.io/api/core/v1"
-	meta_v1 "k8s.io/apimachinery/pkg/apis/meta/v1"
-=======
 	time "time"
 
 	corev1 "k8s.io/api/core/v1"
 	metav1 "k8s.io/apimachinery/pkg/apis/meta/v1"
->>>>>>> 7e597d92
 	runtime "k8s.io/apimachinery/pkg/runtime"
 	watch "k8s.io/apimachinery/pkg/watch"
 	internalinterfaces "k8s.io/client-go/informers/internalinterfaces"
@@ -62,32 +57,20 @@
 func NewFilteredServiceInformer(client kubernetes.Interface, namespace string, resyncPeriod time.Duration, indexers cache.Indexers, tweakListOptions internalinterfaces.TweakListOptionsFunc) cache.SharedIndexInformer {
 	return cache.NewSharedIndexInformer(
 		&cache.ListWatch{
-<<<<<<< HEAD
-			ListFunc: func(options meta_v1.ListOptions) (runtime.Object, error) {
-=======
 			ListFunc: func(options metav1.ListOptions) (runtime.Object, error) {
->>>>>>> 7e597d92
 				if tweakListOptions != nil {
 					tweakListOptions(&options)
 				}
 				return client.CoreV1().Services(namespace).List(options)
 			},
-<<<<<<< HEAD
-			WatchFunc: func(options meta_v1.ListOptions) (watch.Interface, error) {
-=======
 			WatchFunc: func(options metav1.ListOptions) (watch.Interface, error) {
->>>>>>> 7e597d92
 				if tweakListOptions != nil {
 					tweakListOptions(&options)
 				}
 				return client.CoreV1().Services(namespace).Watch(options)
 			},
 		},
-<<<<<<< HEAD
-		&core_v1.Service{},
-=======
 		&corev1.Service{},
->>>>>>> 7e597d92
 		resyncPeriod,
 		indexers,
 	)
@@ -98,11 +81,7 @@
 }
 
 func (f *serviceInformer) Informer() cache.SharedIndexInformer {
-<<<<<<< HEAD
-	return f.factory.InformerFor(&core_v1.Service{}, f.defaultInformer)
-=======
 	return f.factory.InformerFor(&corev1.Service{}, f.defaultInformer)
->>>>>>> 7e597d92
 }
 
 func (f *serviceInformer) Lister() v1.ServiceLister {

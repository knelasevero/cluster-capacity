--- conflicted
+++ resolved
@@ -141,11 +141,7 @@
 				if istatus.IsRestrictedControlPlaneCode(st) {
 					err = status.Errorf(codes.Internal, "received picker error with illegal status: %v", err)
 				}
-<<<<<<< HEAD
-				return nil, nil, dropError{error: err}
-=======
 				return nil, balancer.PickResult{}, dropError{error: err}
->>>>>>> ae3de7a1
 			}
 			// For all other errors, wait for ready RPCs should block and other
 			// RPCs should fail with unavailable.

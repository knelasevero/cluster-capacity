--- conflicted
+++ resolved
@@ -26,11 +26,8 @@
 //   - FlagLowercaseHost
 //   - FlagRemoveDefaultPort
 //   - FlagRemoveDuplicateSlashes (and this was mixed in with the |)
-<<<<<<< HEAD
-=======
 //
 // This also normalizes the URL into its urlencoded form by removing RawPath and RawFragment.
->>>>>>> ae3de7a1
 func NormalizeURL(u *url.URL) {
 	lowercaseScheme(u)
 	lowercaseHost(u)

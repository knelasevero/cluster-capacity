/*
Copyright The Kubernetes Authors.

Licensed under the Apache License, Version 2.0 (the "License");
you may not use this file except in compliance with the License.
You may obtain a copy of the License at

    http://www.apache.org/licenses/LICENSE-2.0

Unless required by applicable law or agreed to in writing, software
distributed under the License is distributed on an "AS IS" BASIS,
WITHOUT WARRANTIES OR CONDITIONS OF ANY KIND, either express or implied.
See the License for the specific language governing permissions and
limitations under the License.
*/

// Code generated by client-gen. DO NOT EDIT.

package fake

import (
	v1beta1 "k8s.io/api/extensions/v1beta1"
	v1 "k8s.io/apimachinery/pkg/apis/meta/v1"
	labels "k8s.io/apimachinery/pkg/labels"
	schema "k8s.io/apimachinery/pkg/runtime/schema"
	types "k8s.io/apimachinery/pkg/types"
	watch "k8s.io/apimachinery/pkg/watch"
	testing "k8s.io/client-go/testing"
)

// FakeReplicaSets implements ReplicaSetInterface
type FakeReplicaSets struct {
	Fake *FakeExtensionsV1beta1
	ns   string
}

var replicasetsResource = schema.GroupVersionResource{Group: "extensions", Version: "v1beta1", Resource: "replicasets"}

var replicasetsKind = schema.GroupVersionKind{Group: "extensions", Version: "v1beta1", Kind: "ReplicaSet"}

// Get takes name of the replicaSet, and returns the corresponding replicaSet object, and an error if there is any.
func (c *FakeReplicaSets) Get(name string, options v1.GetOptions) (result *v1beta1.ReplicaSet, err error) {
	obj, err := c.Fake.
		Invokes(testing.NewGetAction(replicasetsResource, c.ns, name), &v1beta1.ReplicaSet{})

	if obj == nil {
		return nil, err
	}
	return obj.(*v1beta1.ReplicaSet), err
}

// List takes label and field selectors, and returns the list of ReplicaSets that match those selectors.
func (c *FakeReplicaSets) List(opts v1.ListOptions) (result *v1beta1.ReplicaSetList, err error) {
	obj, err := c.Fake.
		Invokes(testing.NewListAction(replicasetsResource, replicasetsKind, c.ns, opts), &v1beta1.ReplicaSetList{})

	if obj == nil {
		return nil, err
	}

	label, _, _ := testing.ExtractFromListOptions(opts)
	if label == nil {
		label = labels.Everything()
	}
<<<<<<< HEAD
	list := &v1beta1.ReplicaSetList{}
=======
	list := &v1beta1.ReplicaSetList{ListMeta: obj.(*v1beta1.ReplicaSetList).ListMeta}
>>>>>>> 7e597d92
	for _, item := range obj.(*v1beta1.ReplicaSetList).Items {
		if label.Matches(labels.Set(item.Labels)) {
			list.Items = append(list.Items, item)
		}
	}
	return list, err
}

// Watch returns a watch.Interface that watches the requested replicaSets.
func (c *FakeReplicaSets) Watch(opts v1.ListOptions) (watch.Interface, error) {
	return c.Fake.
		InvokesWatch(testing.NewWatchAction(replicasetsResource, c.ns, opts))

}

// Create takes the representation of a replicaSet and creates it.  Returns the server's representation of the replicaSet, and an error, if there is any.
func (c *FakeReplicaSets) Create(replicaSet *v1beta1.ReplicaSet) (result *v1beta1.ReplicaSet, err error) {
	obj, err := c.Fake.
		Invokes(testing.NewCreateAction(replicasetsResource, c.ns, replicaSet), &v1beta1.ReplicaSet{})

	if obj == nil {
		return nil, err
	}
	return obj.(*v1beta1.ReplicaSet), err
}

// Update takes the representation of a replicaSet and updates it. Returns the server's representation of the replicaSet, and an error, if there is any.
func (c *FakeReplicaSets) Update(replicaSet *v1beta1.ReplicaSet) (result *v1beta1.ReplicaSet, err error) {
	obj, err := c.Fake.
		Invokes(testing.NewUpdateAction(replicasetsResource, c.ns, replicaSet), &v1beta1.ReplicaSet{})

	if obj == nil {
		return nil, err
	}
	return obj.(*v1beta1.ReplicaSet), err
}

// UpdateStatus was generated because the type contains a Status member.
// Add a +genclient:noStatus comment above the type to avoid generating UpdateStatus().
func (c *FakeReplicaSets) UpdateStatus(replicaSet *v1beta1.ReplicaSet) (*v1beta1.ReplicaSet, error) {
	obj, err := c.Fake.
		Invokes(testing.NewUpdateSubresourceAction(replicasetsResource, "status", c.ns, replicaSet), &v1beta1.ReplicaSet{})

	if obj == nil {
		return nil, err
	}
	return obj.(*v1beta1.ReplicaSet), err
}

// Delete takes name of the replicaSet and deletes it. Returns an error if one occurs.
func (c *FakeReplicaSets) Delete(name string, options *v1.DeleteOptions) error {
	_, err := c.Fake.
		Invokes(testing.NewDeleteAction(replicasetsResource, c.ns, name), &v1beta1.ReplicaSet{})

	return err
}

// DeleteCollection deletes a collection of objects.
func (c *FakeReplicaSets) DeleteCollection(options *v1.DeleteOptions, listOptions v1.ListOptions) error {
	action := testing.NewDeleteCollectionAction(replicasetsResource, c.ns, listOptions)

	_, err := c.Fake.Invokes(action, &v1beta1.ReplicaSetList{})
	return err
}

// Patch applies the patch and returns the patched replicaSet.
func (c *FakeReplicaSets) Patch(name string, pt types.PatchType, data []byte, subresources ...string) (result *v1beta1.ReplicaSet, err error) {
	obj, err := c.Fake.
<<<<<<< HEAD
		Invokes(testing.NewPatchSubresourceAction(replicasetsResource, c.ns, name, data, subresources...), &v1beta1.ReplicaSet{})
=======
		Invokes(testing.NewPatchSubresourceAction(replicasetsResource, c.ns, name, pt, data, subresources...), &v1beta1.ReplicaSet{})
>>>>>>> 7e597d92

	if obj == nil {
		return nil, err
	}
	return obj.(*v1beta1.ReplicaSet), err
}

// GetScale takes name of the replicaSet, and returns the corresponding scale object, and an error if there is any.
func (c *FakeReplicaSets) GetScale(replicaSetName string, options v1.GetOptions) (result *v1beta1.Scale, err error) {
	obj, err := c.Fake.
		Invokes(testing.NewGetSubresourceAction(replicasetsResource, c.ns, "scale", replicaSetName), &v1beta1.Scale{})

	if obj == nil {
		return nil, err
	}
	return obj.(*v1beta1.Scale), err
}

// UpdateScale takes the representation of a scale and updates it. Returns the server's representation of the scale, and an error, if there is any.
func (c *FakeReplicaSets) UpdateScale(replicaSetName string, scale *v1beta1.Scale) (result *v1beta1.Scale, err error) {
	obj, err := c.Fake.
		Invokes(testing.NewUpdateSubresourceAction(replicasetsResource, "scale", c.ns, scale), &v1beta1.Scale{})

	if obj == nil {
		return nil, err
	}
	return obj.(*v1beta1.Scale), err
}<|MERGE_RESOLUTION|>--- conflicted
+++ resolved
@@ -62,11 +62,7 @@
 	if label == nil {
 		label = labels.Everything()
 	}
-<<<<<<< HEAD
-	list := &v1beta1.ReplicaSetList{}
-=======
 	list := &v1beta1.ReplicaSetList{ListMeta: obj.(*v1beta1.ReplicaSetList).ListMeta}
->>>>>>> 7e597d92
 	for _, item := range obj.(*v1beta1.ReplicaSetList).Items {
 		if label.Matches(labels.Set(item.Labels)) {
 			list.Items = append(list.Items, item)
@@ -135,11 +131,7 @@
 // Patch applies the patch and returns the patched replicaSet.
 func (c *FakeReplicaSets) Patch(name string, pt types.PatchType, data []byte, subresources ...string) (result *v1beta1.ReplicaSet, err error) {
 	obj, err := c.Fake.
-<<<<<<< HEAD
-		Invokes(testing.NewPatchSubresourceAction(replicasetsResource, c.ns, name, data, subresources...), &v1beta1.ReplicaSet{})
-=======
 		Invokes(testing.NewPatchSubresourceAction(replicasetsResource, c.ns, name, pt, data, subresources...), &v1beta1.ReplicaSet{})
->>>>>>> 7e597d92
 
 	if obj == nil {
 		return nil, err

/*
Copyright 2014 The Kubernetes Authors.

Licensed under the Apache License, Version 2.0 (the "License");
you may not use this file except in compliance with the License.
You may obtain a copy of the License at

    http://www.apache.org/licenses/LICENSE-2.0

Unless required by applicable law or agreed to in writing, software
distributed under the License is distributed on an "AS IS" BASIS,
WITHOUT WARRANTIES OR CONDITIONS OF ANY KIND, either express or implied.
See the License for the specific language governing permissions and
limitations under the License.
*/

package endpoints

import (
	"path"
	"time"

	restful "github.com/emicklei/go-restful"

<<<<<<< HEAD
	"k8s.io/apimachinery/pkg/api/meta"
=======
>>>>>>> 7e597d92
	metav1 "k8s.io/apimachinery/pkg/apis/meta/v1"
	"k8s.io/apimachinery/pkg/runtime"
	"k8s.io/apimachinery/pkg/runtime/schema"
	utilerrors "k8s.io/apimachinery/pkg/util/errors"
	"k8s.io/apimachinery/pkg/util/sets"
	"k8s.io/apiserver/pkg/admission"
	"k8s.io/apiserver/pkg/authorization/authorizer"
	"k8s.io/apiserver/pkg/endpoints/discovery"
	"k8s.io/apiserver/pkg/registry/rest"
	openapiproto "k8s.io/kube-openapi/pkg/util/proto"
)

// APIGroupVersion is a helper for exposing rest.Storage objects as http.Handlers via go-restful
// It handles URLs of the form:
// /${storage_key}[/${object_name}]
// Where 'storage_key' points to a rest.Storage object stored in storage.
// This object should contain all parameterization necessary for running a particular API version
type APIGroupVersion struct {
	Storage map[string]rest.Storage

	Root string

	// GroupVersion is the external group version
	GroupVersion schema.GroupVersion

	// OptionsExternalVersion controls the Kubernetes APIVersion used for common objects in the apiserver
	// schema like api.Status, api.DeleteOptions, and metav1.ListOptions. Other implementors may
	// define a version "v1beta1" but want to use the Kubernetes "v1" internal objects. If
	// empty, defaults to GroupVersion.
	OptionsExternalVersion *schema.GroupVersion
	// MetaGroupVersion defaults to "meta.k8s.io/v1" and is the scheme group version used to decode
	// common API implementations like ListOptions. Future changes will allow this to vary by group
	// version (for when the inevitable meta/v2 group emerges).
	MetaGroupVersion *schema.GroupVersion

	// RootScopedKinds are the root scoped kinds for the primary GroupVersion
	RootScopedKinds sets.String

	// Serializer is used to determine how to convert responses from API methods into bytes to send over
	// the wire.
	Serializer     runtime.NegotiatedSerializer
	ParameterCodec runtime.ParameterCodec

	Typer           runtime.ObjectTyper
	Creater         runtime.ObjectCreater
	Convertor       runtime.ObjectConvertor
	Defaulter       runtime.ObjectDefaulter
	Linker          runtime.SelfLinker
	UnsafeConvertor runtime.ObjectConvertor

	EquivalentResourceRegistry runtime.EquivalentResourceRegistry

	// Authorizer determines whether a user is allowed to make a certain request. The Handler does a preliminary
	// authorization check using the request URI but it may be necessary to make additional checks, such as in
	// the create-on-update case
	Authorizer authorizer.Authorizer

	Admit admission.Interface

	MinRequestTimeout time.Duration

<<<<<<< HEAD
	// EnableAPIResponseCompression indicates whether API Responses should support compression
	// if the client requests it via Accept-Encoding
	EnableAPIResponseCompression bool
=======
	// OpenAPIModels exposes the OpenAPI models to each individual handler.
	OpenAPIModels openapiproto.Models

	// The limit on the request body size that would be accepted and decoded in a write request.
	// 0 means no limit.
	MaxRequestBodyBytes int64
>>>>>>> 7e597d92
}

// InstallREST registers the REST handlers (storage, watch, proxy and redirect) into a restful Container.
// It is expected that the provided path root prefix will serve all operations. Root MUST NOT end
// in a slash.
func (g *APIGroupVersion) InstallREST(container *restful.Container) error {
	prefix := path.Join(g.Root, g.GroupVersion.Group, g.GroupVersion.Version)
	installer := &APIInstaller{
<<<<<<< HEAD
		group:                        g,
		prefix:                       prefix,
		minRequestTimeout:            g.MinRequestTimeout,
		enableAPIResponseCompression: g.EnableAPIResponseCompression,
	}

	apiResources, ws, registrationErrors := installer.Install()
	versionDiscoveryHandler := discovery.NewAPIVersionHandler(g.Serializer, g.GroupVersion, staticLister{apiResources}, g.Context)
=======
		group:             g,
		prefix:            prefix,
		minRequestTimeout: g.MinRequestTimeout,
	}

	apiResources, ws, registrationErrors := installer.Install()
	versionDiscoveryHandler := discovery.NewAPIVersionHandler(g.Serializer, g.GroupVersion, staticLister{apiResources})
>>>>>>> 7e597d92
	versionDiscoveryHandler.AddToWebService(ws)
	container.Add(ws)
	return utilerrors.NewAggregate(registrationErrors)
}

// staticLister implements the APIResourceLister interface
type staticLister struct {
	list []metav1.APIResource
}

func (s staticLister) ListAPIResources() []metav1.APIResource {
	return s.list
}

var _ discovery.APIResourceLister = &staticLister{}<|MERGE_RESOLUTION|>--- conflicted
+++ resolved
@@ -22,10 +22,6 @@
 
 	restful "github.com/emicklei/go-restful"
 
-<<<<<<< HEAD
-	"k8s.io/apimachinery/pkg/api/meta"
-=======
->>>>>>> 7e597d92
 	metav1 "k8s.io/apimachinery/pkg/apis/meta/v1"
 	"k8s.io/apimachinery/pkg/runtime"
 	"k8s.io/apimachinery/pkg/runtime/schema"
@@ -87,18 +83,12 @@
 
 	MinRequestTimeout time.Duration
 
-<<<<<<< HEAD
-	// EnableAPIResponseCompression indicates whether API Responses should support compression
-	// if the client requests it via Accept-Encoding
-	EnableAPIResponseCompression bool
-=======
 	// OpenAPIModels exposes the OpenAPI models to each individual handler.
 	OpenAPIModels openapiproto.Models
 
 	// The limit on the request body size that would be accepted and decoded in a write request.
 	// 0 means no limit.
 	MaxRequestBodyBytes int64
->>>>>>> 7e597d92
 }
 
 // InstallREST registers the REST handlers (storage, watch, proxy and redirect) into a restful Container.
@@ -107,16 +97,6 @@
 func (g *APIGroupVersion) InstallREST(container *restful.Container) error {
 	prefix := path.Join(g.Root, g.GroupVersion.Group, g.GroupVersion.Version)
 	installer := &APIInstaller{
-<<<<<<< HEAD
-		group:                        g,
-		prefix:                       prefix,
-		minRequestTimeout:            g.MinRequestTimeout,
-		enableAPIResponseCompression: g.EnableAPIResponseCompression,
-	}
-
-	apiResources, ws, registrationErrors := installer.Install()
-	versionDiscoveryHandler := discovery.NewAPIVersionHandler(g.Serializer, g.GroupVersion, staticLister{apiResources}, g.Context)
-=======
 		group:             g,
 		prefix:            prefix,
 		minRequestTimeout: g.MinRequestTimeout,
@@ -124,7 +104,6 @@
 
 	apiResources, ws, registrationErrors := installer.Install()
 	versionDiscoveryHandler := discovery.NewAPIVersionHandler(g.Serializer, g.GroupVersion, staticLister{apiResources})
->>>>>>> 7e597d92
 	versionDiscoveryHandler.AddToWebService(ws)
 	container.Add(ws)
 	return utilerrors.NewAggregate(registrationErrors)

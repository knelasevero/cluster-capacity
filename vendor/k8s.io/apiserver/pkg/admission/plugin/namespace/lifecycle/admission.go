/*
Copyright 2015 The Kubernetes Authors.

Licensed under the Apache License, Version 2.0 (the "License");
you may not use this file except in compliance with the License.
You may obtain a copy of the License at

    http://www.apache.org/licenses/LICENSE-2.0

Unless required by applicable law or agreed to in writing, software
distributed under the License is distributed on an "AS IS" BASIS,
WITHOUT WARRANTIES OR CONDITIONS OF ANY KIND, either express or implied.
See the License for the specific language governing permissions and
limitations under the License.
*/

package lifecycle

import (
	"context"
	"fmt"
	"io"
	"time"

	"k8s.io/klog"

<<<<<<< HEAD
	"k8s.io/api/core/v1"
=======
	v1 "k8s.io/api/core/v1"
>>>>>>> 7e597d92
	"k8s.io/apimachinery/pkg/api/errors"
	metav1 "k8s.io/apimachinery/pkg/apis/meta/v1"
	"k8s.io/apimachinery/pkg/runtime/schema"
	utilcache "k8s.io/apimachinery/pkg/util/cache"
	"k8s.io/apimachinery/pkg/util/clock"
	"k8s.io/apimachinery/pkg/util/sets"
	"k8s.io/apiserver/pkg/admission"
	"k8s.io/apiserver/pkg/admission/initializer"
	"k8s.io/client-go/informers"
	"k8s.io/client-go/kubernetes"
	corelisters "k8s.io/client-go/listers/core/v1"
)

const (
	// PluginName indicates the name of admission plug-in
	PluginName = "NamespaceLifecycle"
	// how long a namespace stays in the force live lookup cache before expiration.
	forceLiveLookupTTL = 30 * time.Second
	// how long to wait for a missing namespace before re-checking the cache (and then doing a live lookup)
	// this accomplishes two things:
	// 1. It allows a watch-fed cache time to observe a namespace creation event
	// 2. It allows time for a namespace creation to distribute to members of a storage cluster,
	//    so the live lookup has a better chance of succeeding even if it isn't performed against the leader.
	missingNamespaceWait = 50 * time.Millisecond
)

// Register registers a plugin
func Register(plugins *admission.Plugins) {
	plugins.Register(PluginName, func(config io.Reader) (admission.Interface, error) {
		return NewLifecycle(sets.NewString(metav1.NamespaceDefault, metav1.NamespaceSystem, metav1.NamespacePublic))
	})
}

// Lifecycle is an implementation of admission.Interface.
// It enforces life-cycle constraints around a Namespace depending on its Phase
type Lifecycle struct {
	*admission.Handler
	client             kubernetes.Interface
	immortalNamespaces sets.String
	namespaceLister    corelisters.NamespaceLister
	// forceLiveLookupCache holds a list of entries for namespaces that we have a strong reason to believe are stale in our local cache.
	// if a namespace is in this cache, then we will ignore our local state and always fetch latest from api server.
	forceLiveLookupCache *utilcache.LRUExpireCache
}

<<<<<<< HEAD
type forceLiveLookupEntry struct {
	expiry time.Time
}

var _ = initializer.WantsExternalKubeInformerFactory(&Lifecycle{})
var _ = initializer.WantsExternalKubeClientSet(&Lifecycle{})

func makeNamespaceKey(namespace string) *v1.Namespace {
	return &v1.Namespace{
		ObjectMeta: metav1.ObjectMeta{
			Name:      namespace,
			Namespace: "",
		},
	}
}

func (l *Lifecycle) Admit(a admission.Attributes) error {
=======
var _ = initializer.WantsExternalKubeInformerFactory(&Lifecycle{})
var _ = initializer.WantsExternalKubeClientSet(&Lifecycle{})

// Admit makes an admission decision based on the request attributes
func (l *Lifecycle) Admit(ctx context.Context, a admission.Attributes, o admission.ObjectInterfaces) error {
>>>>>>> 7e597d92
	// prevent deletion of immortal namespaces
	if a.GetOperation() == admission.Delete && a.GetKind().GroupKind() == v1.SchemeGroupVersion.WithKind("Namespace").GroupKind() && l.immortalNamespaces.Has(a.GetName()) {
		return errors.NewForbidden(a.GetResource().GroupResource(), a.GetName(), fmt.Errorf("this namespace may not be deleted"))
	}

	// always allow non-namespaced resources
	if len(a.GetNamespace()) == 0 && a.GetKind().GroupKind() != v1.SchemeGroupVersion.WithKind("Namespace").GroupKind() {
		return nil
	}

	if a.GetKind().GroupKind() == v1.SchemeGroupVersion.WithKind("Namespace").GroupKind() {
		// if a namespace is deleted, we want to prevent all further creates into it
		// while it is undergoing termination.  to reduce incidences where the cache
		// is slow to update, we add the namespace into a force live lookup list to ensure
		// we are not looking at stale state.
		if a.GetOperation() == admission.Delete {
			l.forceLiveLookupCache.Add(a.GetName(), true, forceLiveLookupTTL)
		}
		// allow all operations to namespaces
		return nil
	}

	// always allow deletion of other resources
	if a.GetOperation() == admission.Delete {
		return nil
	}

	// always allow access review checks.  Returning status about the namespace would be leaking information
	if isAccessReview(a) {
		return nil
	}

	// we need to wait for our caches to warm
	if !l.WaitForReady() {
		return admission.NewForbidden(a, fmt.Errorf("not yet ready to handle request"))
	}

	var (
		exists bool
		err    error
	)

	namespace, err := l.namespaceLister.Get(a.GetNamespace())
	if err != nil {
		if !errors.IsNotFound(err) {
			return errors.NewInternalError(err)
		}
	} else {
		exists = true
	}

	if !exists && a.GetOperation() == admission.Create {
		// give the cache time to observe the namespace before rejecting a create.
		// this helps when creating a namespace and immediately creating objects within it.
		time.Sleep(missingNamespaceWait)
		namespace, err = l.namespaceLister.Get(a.GetNamespace())
		switch {
		case errors.IsNotFound(err):
			// no-op
		case err != nil:
			return errors.NewInternalError(err)
		default:
			exists = true
		}
		if exists {
			klog.V(4).Infof("found %s in cache after waiting", a.GetNamespace())
		}
	}

	// forceLiveLookup if true will skip looking at local cache state and instead always make a live call to server.
	forceLiveLookup := false
	if _, ok := l.forceLiveLookupCache.Get(a.GetNamespace()); ok {
		// we think the namespace was marked for deletion, but our current local cache says otherwise, we will force a live lookup.
		forceLiveLookup = exists && namespace.Status.Phase == v1.NamespaceActive
	}

	// refuse to operate on non-existent namespaces
	if !exists || forceLiveLookup {
		// as a last resort, make a call directly to storage
		namespace, err = l.client.CoreV1().Namespaces().Get(a.GetNamespace(), metav1.GetOptions{})
		switch {
		case errors.IsNotFound(err):
			return err
		case err != nil:
			return errors.NewInternalError(err)
		}
		klog.V(4).Infof("found %s via storage lookup", a.GetNamespace())
	}

	// ensure that we're not trying to create objects in terminating namespaces
	if a.GetOperation() == admission.Create {
		if namespace.Status.Phase != v1.NamespaceTerminating {
			return nil
		}

		// TODO: This should probably not be a 403
		return admission.NewForbidden(a, fmt.Errorf("unable to create new content in namespace %s because it is being terminated", a.GetNamespace()))
	}

	return nil
}

// NewLifecycle creates a new namespace Lifecycle admission control handler
func NewLifecycle(immortalNamespaces sets.String) (*Lifecycle, error) {
	return newLifecycleWithClock(immortalNamespaces, clock.RealClock{})
}

func newLifecycleWithClock(immortalNamespaces sets.String, clock utilcache.Clock) (*Lifecycle, error) {
	forceLiveLookupCache := utilcache.NewLRUExpireCacheWithClock(100, clock)
	return &Lifecycle{
		Handler:              admission.NewHandler(admission.Create, admission.Update, admission.Delete),
		immortalNamespaces:   immortalNamespaces,
		forceLiveLookupCache: forceLiveLookupCache,
	}, nil
}

// SetExternalKubeInformerFactory implements the WantsExternalKubeInformerFactory interface.
func (l *Lifecycle) SetExternalKubeInformerFactory(f informers.SharedInformerFactory) {
	namespaceInformer := f.Core().V1().Namespaces()
	l.namespaceLister = namespaceInformer.Lister()
	l.SetReadyFunc(namespaceInformer.Informer().HasSynced)
}

// SetExternalKubeClientSet implements the WantsExternalKubeClientSet interface.
func (l *Lifecycle) SetExternalKubeClientSet(client kubernetes.Interface) {
	l.client = client
}

// ValidateInitialization implements the InitializationValidator interface.
func (l *Lifecycle) ValidateInitialization() error {
	if l.namespaceLister == nil {
		return fmt.Errorf("missing namespaceLister")
	}
	if l.client == nil {
		return fmt.Errorf("missing client")
	}
	return nil
}

// accessReviewResources are resources which give a view into permissions in a namespace.  Users must be allowed to create these
// resources because returning "not found" errors allows someone to search for the "people I'm going to fire in 2017" namespace.
var accessReviewResources = map[schema.GroupResource]bool{
	{Group: "authorization.k8s.io", Resource: "localsubjectaccessreviews"}: true,
}

func isAccessReview(a admission.Attributes) bool {
	return accessReviewResources[a.GetResource().GroupResource()]
}<|MERGE_RESOLUTION|>--- conflicted
+++ resolved
@@ -24,11 +24,7 @@
 
 	"k8s.io/klog"
 
-<<<<<<< HEAD
-	"k8s.io/api/core/v1"
-=======
 	v1 "k8s.io/api/core/v1"
->>>>>>> 7e597d92
 	"k8s.io/apimachinery/pkg/api/errors"
 	metav1 "k8s.io/apimachinery/pkg/apis/meta/v1"
 	"k8s.io/apimachinery/pkg/runtime/schema"
@@ -74,31 +70,11 @@
 	forceLiveLookupCache *utilcache.LRUExpireCache
 }
 
-<<<<<<< HEAD
-type forceLiveLookupEntry struct {
-	expiry time.Time
-}
-
 var _ = initializer.WantsExternalKubeInformerFactory(&Lifecycle{})
 var _ = initializer.WantsExternalKubeClientSet(&Lifecycle{})
 
-func makeNamespaceKey(namespace string) *v1.Namespace {
-	return &v1.Namespace{
-		ObjectMeta: metav1.ObjectMeta{
-			Name:      namespace,
-			Namespace: "",
-		},
-	}
-}
-
-func (l *Lifecycle) Admit(a admission.Attributes) error {
-=======
-var _ = initializer.WantsExternalKubeInformerFactory(&Lifecycle{})
-var _ = initializer.WantsExternalKubeClientSet(&Lifecycle{})
-
 // Admit makes an admission decision based on the request attributes
 func (l *Lifecycle) Admit(ctx context.Context, a admission.Attributes, o admission.ObjectInterfaces) error {
->>>>>>> 7e597d92
 	// prevent deletion of immortal namespaces
 	if a.GetOperation() == admission.Delete && a.GetKind().GroupKind() == v1.SchemeGroupVersion.WithKind("Namespace").GroupKind() && l.immortalNamespaces.Has(a.GetName()) {
 		return errors.NewForbidden(a.GetResource().GroupResource(), a.GetName(), fmt.Errorf("this namespace may not be deleted"))

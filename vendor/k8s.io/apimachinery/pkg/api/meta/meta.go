/*
Copyright 2014 The Kubernetes Authors.

Licensed under the Apache License, Version 2.0 (the "License");
you may not use this file except in compliance with the License.
You may obtain a copy of the License at

    http://www.apache.org/licenses/LICENSE-2.0

Unless required by applicable law or agreed to in writing, software
distributed under the License is distributed on an "AS IS" BASIS,
WITHOUT WARRANTIES OR CONDITIONS OF ANY KIND, either express or implied.
See the License for the specific language governing permissions and
limitations under the License.
*/

package meta

import (
	"fmt"
	"reflect"

	metav1 "k8s.io/apimachinery/pkg/apis/meta/v1"
	"k8s.io/apimachinery/pkg/conversion"
	"k8s.io/apimachinery/pkg/runtime"
	"k8s.io/apimachinery/pkg/runtime/schema"
	"k8s.io/apimachinery/pkg/types"
	"k8s.io/klog"
)

// errNotList is returned when an object implements the Object style interfaces but not the List style
// interfaces.
var errNotList = fmt.Errorf("object does not implement the List interfaces")

var errNotCommon = fmt.Errorf("object does not implement the common interface for accessing the SelfLink")

// CommonAccessor returns a Common interface for the provided object or an error if the object does
// not provide List.
<<<<<<< HEAD
// TODO: return bool instead of error
=======
>>>>>>> 7e597d92
func CommonAccessor(obj interface{}) (metav1.Common, error) {
	switch t := obj.(type) {
	case List:
		return t, nil
	case metav1.ListInterface:
		return t, nil
	case ListMetaAccessor:
		if m := t.GetListMeta(); m != nil {
			return m, nil
		}
		return nil, errNotCommon
	case metav1.ListMetaAccessor:
		if m := t.GetListMeta(); m != nil {
			return m, nil
		}
		return nil, errNotCommon
	case metav1.Object:
		return t, nil
	case metav1.ObjectMetaAccessor:
		if m := t.GetObjectMeta(); m != nil {
			return m, nil
		}
		return nil, errNotCommon
	default:
		return nil, errNotCommon
	}
}

// ListAccessor returns a List interface for the provided object or an error if the object does
// not provide List.
// IMPORTANT: Objects are NOT a superset of lists. Do not use this check to determine whether an
// object *is* a List.
<<<<<<< HEAD
// TODO: return bool instead of error
=======
>>>>>>> 7e597d92
func ListAccessor(obj interface{}) (List, error) {
	switch t := obj.(type) {
	case List:
		return t, nil
	case metav1.ListInterface:
		return t, nil
	case ListMetaAccessor:
		if m := t.GetListMeta(); m != nil {
			return m, nil
		}
		return nil, errNotList
	case metav1.ListMetaAccessor:
		if m := t.GetListMeta(); m != nil {
			return m, nil
		}
		return nil, errNotList
	default:
		return nil, errNotList
	}
}

// errNotObject is returned when an object implements the List style interfaces but not the Object style
// interfaces.
var errNotObject = fmt.Errorf("object does not implement the Object interfaces")

// Accessor takes an arbitrary object pointer and returns meta.Interface.
// obj must be a pointer to an API type. An error is returned if the minimum
// required fields are missing. Fields that are not required return the default
// value and are a no-op if set.
func Accessor(obj interface{}) (metav1.Object, error) {
	switch t := obj.(type) {
	case metav1.Object:
		return t, nil
	case metav1.ObjectMetaAccessor:
		if m := t.GetObjectMeta(); m != nil {
			return m, nil
		}
		return nil, errNotObject
	default:
		return nil, errNotObject
	}
}

// AsPartialObjectMetadata takes the metav1 interface and returns a partial object.
// TODO: consider making this solely a conversion action.
func AsPartialObjectMetadata(m metav1.Object) *metav1.PartialObjectMetadata {
	switch t := m.(type) {
	case *metav1.ObjectMeta:
		return &metav1.PartialObjectMetadata{ObjectMeta: *t}
	default:
		return &metav1.PartialObjectMetadata{
			ObjectMeta: metav1.ObjectMeta{
				Name:                       m.GetName(),
				GenerateName:               m.GetGenerateName(),
				Namespace:                  m.GetNamespace(),
				SelfLink:                   m.GetSelfLink(),
				UID:                        m.GetUID(),
				ResourceVersion:            m.GetResourceVersion(),
				Generation:                 m.GetGeneration(),
				CreationTimestamp:          m.GetCreationTimestamp(),
				DeletionTimestamp:          m.GetDeletionTimestamp(),
				DeletionGracePeriodSeconds: m.GetDeletionGracePeriodSeconds(),
				Labels:                     m.GetLabels(),
				Annotations:                m.GetAnnotations(),
				OwnerReferences:            m.GetOwnerReferences(),
				Finalizers:                 m.GetFinalizers(),
				ClusterName:                m.GetClusterName(),
				ManagedFields:              m.GetManagedFields(),
			},
		}
	}
}

// TypeAccessor returns an interface that allows retrieving and modifying the APIVersion
// and Kind of an in-memory internal object.
// TODO: this interface is used to test code that does not have ObjectMeta or ListMeta
// in round tripping (objects which can use apiVersion/kind, but do not fit the Kube
// api conventions).
func TypeAccessor(obj interface{}) (Type, error) {
	if typed, ok := obj.(runtime.Object); ok {
		return objectAccessor{typed}, nil
	}
	v, err := conversion.EnforcePtr(obj)
	if err != nil {
		return nil, err
	}
	t := v.Type()
	if v.Kind() != reflect.Struct {
		return nil, fmt.Errorf("expected struct, but got %v: %v (%#v)", v.Kind(), t, v.Interface())
	}

	typeMeta := v.FieldByName("TypeMeta")
	if !typeMeta.IsValid() {
		return nil, fmt.Errorf("struct %v lacks embedded TypeMeta type", t)
	}
	a := &genericAccessor{}
	if err := extractFromTypeMeta(typeMeta, a); err != nil {
		return nil, fmt.Errorf("unable to find type fields on %#v: %v", typeMeta, err)
	}
	return a, nil
}

type objectAccessor struct {
	runtime.Object
}

func (obj objectAccessor) GetKind() string {
	return obj.GetObjectKind().GroupVersionKind().Kind
}

func (obj objectAccessor) SetKind(kind string) {
	gvk := obj.GetObjectKind().GroupVersionKind()
	gvk.Kind = kind
	obj.GetObjectKind().SetGroupVersionKind(gvk)
}

func (obj objectAccessor) GetAPIVersion() string {
	return obj.GetObjectKind().GroupVersionKind().GroupVersion().String()
}

func (obj objectAccessor) SetAPIVersion(version string) {
	gvk := obj.GetObjectKind().GroupVersionKind()
	gv, err := schema.ParseGroupVersion(version)
	if err != nil {
		gv = schema.GroupVersion{Version: version}
	}
	gvk.Group, gvk.Version = gv.Group, gv.Version
	obj.GetObjectKind().SetGroupVersionKind(gvk)
}

// NewAccessor returns a MetadataAccessor that can retrieve
// or manipulate resource version on objects derived from core API
// metadata concepts.
func NewAccessor() MetadataAccessor {
	return resourceAccessor{}
}

// resourceAccessor implements ResourceVersioner and SelfLinker.
type resourceAccessor struct{}

func (resourceAccessor) Kind(obj runtime.Object) (string, error) {
	return objectAccessor{obj}.GetKind(), nil
}

func (resourceAccessor) SetKind(obj runtime.Object, kind string) error {
	objectAccessor{obj}.SetKind(kind)
	return nil
}

func (resourceAccessor) APIVersion(obj runtime.Object) (string, error) {
	return objectAccessor{obj}.GetAPIVersion(), nil
}

func (resourceAccessor) SetAPIVersion(obj runtime.Object, version string) error {
	objectAccessor{obj}.SetAPIVersion(version)
	return nil
}

func (resourceAccessor) Namespace(obj runtime.Object) (string, error) {
	accessor, err := Accessor(obj)
	if err != nil {
		return "", err
	}
	return accessor.GetNamespace(), nil
}

func (resourceAccessor) SetNamespace(obj runtime.Object, namespace string) error {
	accessor, err := Accessor(obj)
	if err != nil {
		return err
	}
	accessor.SetNamespace(namespace)
	return nil
}

func (resourceAccessor) Name(obj runtime.Object) (string, error) {
	accessor, err := Accessor(obj)
	if err != nil {
		return "", err
	}
	return accessor.GetName(), nil
}

func (resourceAccessor) SetName(obj runtime.Object, name string) error {
	accessor, err := Accessor(obj)
	if err != nil {
		return err
	}
	accessor.SetName(name)
	return nil
}

func (resourceAccessor) GenerateName(obj runtime.Object) (string, error) {
	accessor, err := Accessor(obj)
	if err != nil {
		return "", err
	}
	return accessor.GetGenerateName(), nil
}

func (resourceAccessor) SetGenerateName(obj runtime.Object, name string) error {
	accessor, err := Accessor(obj)
	if err != nil {
		return err
	}
	accessor.SetGenerateName(name)
	return nil
}

func (resourceAccessor) UID(obj runtime.Object) (types.UID, error) {
	accessor, err := Accessor(obj)
	if err != nil {
		return "", err
	}
	return accessor.GetUID(), nil
}

func (resourceAccessor) SetUID(obj runtime.Object, uid types.UID) error {
	accessor, err := Accessor(obj)
	if err != nil {
		return err
	}
	accessor.SetUID(uid)
	return nil
}

func (resourceAccessor) SelfLink(obj runtime.Object) (string, error) {
	accessor, err := CommonAccessor(obj)
	if err != nil {
		return "", err
	}
	return accessor.GetSelfLink(), nil
}

func (resourceAccessor) SetSelfLink(obj runtime.Object, selfLink string) error {
	accessor, err := CommonAccessor(obj)
	if err != nil {
		return err
	}
	accessor.SetSelfLink(selfLink)
	return nil
}

func (resourceAccessor) Labels(obj runtime.Object) (map[string]string, error) {
	accessor, err := Accessor(obj)
	if err != nil {
		return nil, err
	}
	return accessor.GetLabels(), nil
}

func (resourceAccessor) SetLabels(obj runtime.Object, labels map[string]string) error {
	accessor, err := Accessor(obj)
	if err != nil {
		return err
	}
	accessor.SetLabels(labels)
	return nil
}

func (resourceAccessor) Annotations(obj runtime.Object) (map[string]string, error) {
	accessor, err := Accessor(obj)
	if err != nil {
		return nil, err
	}
	return accessor.GetAnnotations(), nil
}

func (resourceAccessor) SetAnnotations(obj runtime.Object, annotations map[string]string) error {
	accessor, err := Accessor(obj)
	if err != nil {
		return err
	}
	accessor.SetAnnotations(annotations)
	return nil
}

func (resourceAccessor) ResourceVersion(obj runtime.Object) (string, error) {
	accessor, err := CommonAccessor(obj)
	if err != nil {
		return "", err
	}
	return accessor.GetResourceVersion(), nil
}

func (resourceAccessor) SetResourceVersion(obj runtime.Object, version string) error {
	accessor, err := CommonAccessor(obj)
	if err != nil {
		return err
	}
	accessor.SetResourceVersion(version)
	return nil
}

func (resourceAccessor) Continue(obj runtime.Object) (string, error) {
	accessor, err := ListAccessor(obj)
	if err != nil {
		return "", err
	}
	return accessor.GetContinue(), nil
}

func (resourceAccessor) SetContinue(obj runtime.Object, version string) error {
	accessor, err := ListAccessor(obj)
	if err != nil {
		return err
	}
	accessor.SetContinue(version)
	return nil
}

// extractFromOwnerReference extracts v to o. v is the OwnerReferences field of an object.
func extractFromOwnerReference(v reflect.Value, o *metav1.OwnerReference) error {
	if err := runtime.Field(v, "APIVersion", &o.APIVersion); err != nil {
		return err
	}
	if err := runtime.Field(v, "Kind", &o.Kind); err != nil {
		return err
	}
	if err := runtime.Field(v, "Name", &o.Name); err != nil {
		return err
	}
	if err := runtime.Field(v, "UID", &o.UID); err != nil {
		return err
	}
	var controllerPtr *bool
	if err := runtime.Field(v, "Controller", &controllerPtr); err != nil {
		return err
	}
	if controllerPtr != nil {
		controller := *controllerPtr
		o.Controller = &controller
	}
	var blockOwnerDeletionPtr *bool
	if err := runtime.Field(v, "BlockOwnerDeletion", &blockOwnerDeletionPtr); err != nil {
		return err
	}
	if blockOwnerDeletionPtr != nil {
		block := *blockOwnerDeletionPtr
		o.BlockOwnerDeletion = &block
	}
	return nil
}

// setOwnerReference sets v to o. v is the OwnerReferences field of an object.
func setOwnerReference(v reflect.Value, o *metav1.OwnerReference) error {
	if err := runtime.SetField(o.APIVersion, v, "APIVersion"); err != nil {
		return err
	}
	if err := runtime.SetField(o.Kind, v, "Kind"); err != nil {
		return err
	}
	if err := runtime.SetField(o.Name, v, "Name"); err != nil {
		return err
	}
	if err := runtime.SetField(o.UID, v, "UID"); err != nil {
		return err
	}
	if o.Controller != nil {
		controller := *(o.Controller)
		if err := runtime.SetField(&controller, v, "Controller"); err != nil {
			return err
		}
	}
	if o.BlockOwnerDeletion != nil {
		block := *(o.BlockOwnerDeletion)
		if err := runtime.SetField(&block, v, "BlockOwnerDeletion"); err != nil {
			return err
		}
	}
	return nil
}

// genericAccessor contains pointers to strings that can modify an arbitrary
// struct and implements the Accessor interface.
type genericAccessor struct {
	namespace         *string
	name              *string
	generateName      *string
	uid               *types.UID
	apiVersion        *string
	kind              *string
	resourceVersion   *string
	selfLink          *string
	creationTimestamp *metav1.Time
	deletionTimestamp **metav1.Time
	labels            *map[string]string
	annotations       *map[string]string
	ownerReferences   reflect.Value
	finalizers        *[]string
}

func (a genericAccessor) GetNamespace() string {
	if a.namespace == nil {
		return ""
	}
	return *a.namespace
}

func (a genericAccessor) SetNamespace(namespace string) {
	if a.namespace == nil {
		return
	}
	*a.namespace = namespace
}

func (a genericAccessor) GetName() string {
	if a.name == nil {
		return ""
	}
	return *a.name
}

func (a genericAccessor) SetName(name string) {
	if a.name == nil {
		return
	}
	*a.name = name
}

func (a genericAccessor) GetGenerateName() string {
	if a.generateName == nil {
		return ""
	}
	return *a.generateName
}

func (a genericAccessor) SetGenerateName(generateName string) {
	if a.generateName == nil {
		return
	}
	*a.generateName = generateName
}

func (a genericAccessor) GetUID() types.UID {
	if a.uid == nil {
		return ""
	}
	return *a.uid
}

func (a genericAccessor) SetUID(uid types.UID) {
	if a.uid == nil {
		return
	}
	*a.uid = uid
}

func (a genericAccessor) GetAPIVersion() string {
	return *a.apiVersion
}

func (a genericAccessor) SetAPIVersion(version string) {
	*a.apiVersion = version
}

func (a genericAccessor) GetKind() string {
	return *a.kind
}

func (a genericAccessor) SetKind(kind string) {
	*a.kind = kind
}

func (a genericAccessor) GetResourceVersion() string {
	return *a.resourceVersion
}

func (a genericAccessor) SetResourceVersion(version string) {
	*a.resourceVersion = version
}

func (a genericAccessor) GetSelfLink() string {
	return *a.selfLink
}

func (a genericAccessor) SetSelfLink(selfLink string) {
	*a.selfLink = selfLink
}

func (a genericAccessor) GetCreationTimestamp() metav1.Time {
	return *a.creationTimestamp
}

func (a genericAccessor) SetCreationTimestamp(timestamp metav1.Time) {
	*a.creationTimestamp = timestamp
}

func (a genericAccessor) GetDeletionTimestamp() *metav1.Time {
	return *a.deletionTimestamp
}

func (a genericAccessor) SetDeletionTimestamp(timestamp *metav1.Time) {
	*a.deletionTimestamp = timestamp
}

func (a genericAccessor) GetLabels() map[string]string {
	if a.labels == nil {
		return nil
	}
	return *a.labels
}

func (a genericAccessor) SetLabels(labels map[string]string) {
	*a.labels = labels
}

func (a genericAccessor) GetAnnotations() map[string]string {
	if a.annotations == nil {
		return nil
	}
	return *a.annotations
}

func (a genericAccessor) SetAnnotations(annotations map[string]string) {
	if a.annotations == nil {
		emptyAnnotations := make(map[string]string)
		a.annotations = &emptyAnnotations
	}
	*a.annotations = annotations
}

func (a genericAccessor) GetFinalizers() []string {
	if a.finalizers == nil {
		return nil
	}
	return *a.finalizers
}

func (a genericAccessor) SetFinalizers(finalizers []string) {
	*a.finalizers = finalizers
}

func (a genericAccessor) GetOwnerReferences() []metav1.OwnerReference {
	var ret []metav1.OwnerReference
	s := a.ownerReferences
	if s.Kind() != reflect.Ptr || s.Elem().Kind() != reflect.Slice {
		klog.Errorf("expect %v to be a pointer to slice", s)
		return ret
	}
	s = s.Elem()
	// Set the capacity to one element greater to avoid copy if the caller later append an element.
	ret = make([]metav1.OwnerReference, s.Len(), s.Len()+1)
	for i := 0; i < s.Len(); i++ {
		if err := extractFromOwnerReference(s.Index(i), &ret[i]); err != nil {
			klog.Errorf("extractFromOwnerReference failed: %v", err)
			return ret
		}
	}
	return ret
}

func (a genericAccessor) SetOwnerReferences(references []metav1.OwnerReference) {
	s := a.ownerReferences
	if s.Kind() != reflect.Ptr || s.Elem().Kind() != reflect.Slice {
		klog.Errorf("expect %v to be a pointer to slice", s)
	}
	s = s.Elem()
	newReferences := reflect.MakeSlice(s.Type(), len(references), len(references))
	for i := 0; i < len(references); i++ {
		if err := setOwnerReference(newReferences.Index(i), &references[i]); err != nil {
			klog.Errorf("setOwnerReference failed: %v", err)
			return
		}
	}
	s.Set(newReferences)
}

// extractFromTypeMeta extracts pointers to version and kind fields from an object
func extractFromTypeMeta(v reflect.Value, a *genericAccessor) error {
	if err := runtime.FieldPtr(v, "APIVersion", &a.apiVersion); err != nil {
		return err
	}
	if err := runtime.FieldPtr(v, "Kind", &a.kind); err != nil {
		return err
	}
	return nil
}<|MERGE_RESOLUTION|>--- conflicted
+++ resolved
@@ -36,10 +36,6 @@
 
 // CommonAccessor returns a Common interface for the provided object or an error if the object does
 // not provide List.
-<<<<<<< HEAD
-// TODO: return bool instead of error
-=======
->>>>>>> 7e597d92
 func CommonAccessor(obj interface{}) (metav1.Common, error) {
 	switch t := obj.(type) {
 	case List:
@@ -72,10 +68,6 @@
 // not provide List.
 // IMPORTANT: Objects are NOT a superset of lists. Do not use this check to determine whether an
 // object *is* a List.
-<<<<<<< HEAD
-// TODO: return bool instead of error
-=======
->>>>>>> 7e597d92
 func ListAccessor(obj interface{}) (List, error) {
 	switch t := obj.(type) {
 	case List:

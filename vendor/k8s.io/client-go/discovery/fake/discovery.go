--- conflicted
+++ resolved
@@ -148,10 +148,7 @@
 	return &versionInfo, nil
 }
 
-<<<<<<< HEAD
-=======
 // OpenAPISchema retrieves and parses the swagger API schema the server supports.
->>>>>>> 7e597d92
 func (c *FakeDiscovery) OpenAPISchema() (*openapi_v2.Document, error) {
 	return &openapi_v2.Document{}, nil
 }

// Package jwriter contains a JSON writer.
package jwriter

import (
	"encoding/base64"
	"io"
	"strconv"
	"unicode/utf8"

	"github.com/mailru/easyjson/buffer"
)

// Flags describe various encoding options. The behavior may be actually implemented in the encoder, but
// Flags field in Writer is used to set and pass them around.
type Flags int

const (
	NilMapAsEmpty   Flags = 1 << iota // Encode nil map as '{}' rather than 'null'.
	NilSliceAsEmpty                   // Encode nil slice as '[]' rather than 'null'.
)

// Writer is a JSON writer.
type Writer struct {
	Flags Flags

	Error        error
	Buffer       buffer.Buffer
	NoEscapeHTML bool
}

// Size returns the size of the data that was written out.
func (w *Writer) Size() int {
	return w.Buffer.Size()
}

// DumpTo outputs the data to given io.Writer, resetting the buffer.
func (w *Writer) DumpTo(out io.Writer) (written int, err error) {
	return w.Buffer.DumpTo(out)
}

// BuildBytes returns writer data as a single byte slice. You can optionally provide one byte slice
// as argument that it will try to reuse.
func (w *Writer) BuildBytes(reuse ...[]byte) ([]byte, error) {
	if w.Error != nil {
		return nil, w.Error
	}

	return w.Buffer.BuildBytes(reuse...), nil
}

// ReadCloser returns an io.ReadCloser that can be used to read the data.
// ReadCloser also resets the buffer.
func (w *Writer) ReadCloser() (io.ReadCloser, error) {
	if w.Error != nil {
		return nil, w.Error
	}

	return w.Buffer.ReadCloser(), nil
}

// RawByte appends raw binary data to the buffer.
func (w *Writer) RawByte(c byte) {
	w.Buffer.AppendByte(c)
}

// RawByte appends raw binary data to the buffer.
func (w *Writer) RawString(s string) {
	w.Buffer.AppendString(s)
}

// Raw appends raw binary data to the buffer or sets the error if it is given. Useful for
// calling with results of MarshalJSON-like functions.
func (w *Writer) Raw(data []byte, err error) {
	switch {
	case w.Error != nil:
		return
	case err != nil:
		w.Error = err
	case len(data) > 0:
		w.Buffer.AppendBytes(data)
	default:
		w.RawString("null")
	}
}

// RawText encloses raw binary data in quotes and appends in to the buffer.
// Useful for calling with results of MarshalText-like functions.
func (w *Writer) RawText(data []byte, err error) {
	switch {
	case w.Error != nil:
		return
	case err != nil:
		w.Error = err
	case len(data) > 0:
		w.String(string(data))
	default:
		w.RawString("null")
	}
}

// Base64Bytes appends data to the buffer after base64 encoding it
func (w *Writer) Base64Bytes(data []byte) {
	if data == nil {
		w.Buffer.AppendString("null")
		return
	}
	w.Buffer.AppendByte('"')
<<<<<<< HEAD
	dst := make([]byte, base64.StdEncoding.EncodedLen(len(data)))
	base64.StdEncoding.Encode(dst, data)
	w.Buffer.AppendBytes(dst)
=======
	w.base64(data)
>>>>>>> 7e597d92
	w.Buffer.AppendByte('"')
}

func (w *Writer) Uint8(n uint8) {
	w.Buffer.EnsureSpace(3)
	w.Buffer.Buf = strconv.AppendUint(w.Buffer.Buf, uint64(n), 10)
}

func (w *Writer) Uint16(n uint16) {
	w.Buffer.EnsureSpace(5)
	w.Buffer.Buf = strconv.AppendUint(w.Buffer.Buf, uint64(n), 10)
}

func (w *Writer) Uint32(n uint32) {
	w.Buffer.EnsureSpace(10)
	w.Buffer.Buf = strconv.AppendUint(w.Buffer.Buf, uint64(n), 10)
}

func (w *Writer) Uint(n uint) {
	w.Buffer.EnsureSpace(20)
	w.Buffer.Buf = strconv.AppendUint(w.Buffer.Buf, uint64(n), 10)
}

func (w *Writer) Uint64(n uint64) {
	w.Buffer.EnsureSpace(20)
	w.Buffer.Buf = strconv.AppendUint(w.Buffer.Buf, n, 10)
}

func (w *Writer) Int8(n int8) {
	w.Buffer.EnsureSpace(4)
	w.Buffer.Buf = strconv.AppendInt(w.Buffer.Buf, int64(n), 10)
}

func (w *Writer) Int16(n int16) {
	w.Buffer.EnsureSpace(6)
	w.Buffer.Buf = strconv.AppendInt(w.Buffer.Buf, int64(n), 10)
}

func (w *Writer) Int32(n int32) {
	w.Buffer.EnsureSpace(11)
	w.Buffer.Buf = strconv.AppendInt(w.Buffer.Buf, int64(n), 10)
}

func (w *Writer) Int(n int) {
	w.Buffer.EnsureSpace(21)
	w.Buffer.Buf = strconv.AppendInt(w.Buffer.Buf, int64(n), 10)
}

func (w *Writer) Int64(n int64) {
	w.Buffer.EnsureSpace(21)
	w.Buffer.Buf = strconv.AppendInt(w.Buffer.Buf, n, 10)
}

func (w *Writer) Uint8Str(n uint8) {
	w.Buffer.EnsureSpace(3)
	w.Buffer.Buf = append(w.Buffer.Buf, '"')
	w.Buffer.Buf = strconv.AppendUint(w.Buffer.Buf, uint64(n), 10)
	w.Buffer.Buf = append(w.Buffer.Buf, '"')
}

func (w *Writer) Uint16Str(n uint16) {
	w.Buffer.EnsureSpace(5)
	w.Buffer.Buf = append(w.Buffer.Buf, '"')
	w.Buffer.Buf = strconv.AppendUint(w.Buffer.Buf, uint64(n), 10)
	w.Buffer.Buf = append(w.Buffer.Buf, '"')
}

func (w *Writer) Uint32Str(n uint32) {
	w.Buffer.EnsureSpace(10)
	w.Buffer.Buf = append(w.Buffer.Buf, '"')
	w.Buffer.Buf = strconv.AppendUint(w.Buffer.Buf, uint64(n), 10)
	w.Buffer.Buf = append(w.Buffer.Buf, '"')
}

func (w *Writer) UintStr(n uint) {
	w.Buffer.EnsureSpace(20)
	w.Buffer.Buf = append(w.Buffer.Buf, '"')
	w.Buffer.Buf = strconv.AppendUint(w.Buffer.Buf, uint64(n), 10)
	w.Buffer.Buf = append(w.Buffer.Buf, '"')
}

func (w *Writer) Uint64Str(n uint64) {
	w.Buffer.EnsureSpace(20)
	w.Buffer.Buf = append(w.Buffer.Buf, '"')
	w.Buffer.Buf = strconv.AppendUint(w.Buffer.Buf, n, 10)
	w.Buffer.Buf = append(w.Buffer.Buf, '"')
}

func (w *Writer) UintptrStr(n uintptr) {
	w.Buffer.EnsureSpace(20)
	w.Buffer.Buf = append(w.Buffer.Buf, '"')
	w.Buffer.Buf = strconv.AppendUint(w.Buffer.Buf, uint64(n), 10)
	w.Buffer.Buf = append(w.Buffer.Buf, '"')
}

func (w *Writer) Int8Str(n int8) {
	w.Buffer.EnsureSpace(4)
	w.Buffer.Buf = append(w.Buffer.Buf, '"')
	w.Buffer.Buf = strconv.AppendInt(w.Buffer.Buf, int64(n), 10)
	w.Buffer.Buf = append(w.Buffer.Buf, '"')
}

func (w *Writer) Int16Str(n int16) {
	w.Buffer.EnsureSpace(6)
	w.Buffer.Buf = append(w.Buffer.Buf, '"')
	w.Buffer.Buf = strconv.AppendInt(w.Buffer.Buf, int64(n), 10)
	w.Buffer.Buf = append(w.Buffer.Buf, '"')
}

func (w *Writer) Int32Str(n int32) {
	w.Buffer.EnsureSpace(11)
	w.Buffer.Buf = append(w.Buffer.Buf, '"')
	w.Buffer.Buf = strconv.AppendInt(w.Buffer.Buf, int64(n), 10)
	w.Buffer.Buf = append(w.Buffer.Buf, '"')
}

func (w *Writer) IntStr(n int) {
	w.Buffer.EnsureSpace(21)
	w.Buffer.Buf = append(w.Buffer.Buf, '"')
	w.Buffer.Buf = strconv.AppendInt(w.Buffer.Buf, int64(n), 10)
	w.Buffer.Buf = append(w.Buffer.Buf, '"')
}

func (w *Writer) Int64Str(n int64) {
	w.Buffer.EnsureSpace(21)
	w.Buffer.Buf = append(w.Buffer.Buf, '"')
	w.Buffer.Buf = strconv.AppendInt(w.Buffer.Buf, n, 10)
	w.Buffer.Buf = append(w.Buffer.Buf, '"')
}

func (w *Writer) Float32(n float32) {
	w.Buffer.EnsureSpace(20)
	w.Buffer.Buf = strconv.AppendFloat(w.Buffer.Buf, float64(n), 'g', -1, 32)
}

func (w *Writer) Float32Str(n float32) {
	w.Buffer.EnsureSpace(20)
	w.Buffer.Buf = append(w.Buffer.Buf, '"')
	w.Buffer.Buf = strconv.AppendFloat(w.Buffer.Buf, float64(n), 'g', -1, 32)
	w.Buffer.Buf = append(w.Buffer.Buf, '"')
}

func (w *Writer) Float64(n float64) {
	w.Buffer.EnsureSpace(20)
	w.Buffer.Buf = strconv.AppendFloat(w.Buffer.Buf, n, 'g', -1, 64)
}

func (w *Writer) Float64Str(n float64) {
	w.Buffer.EnsureSpace(20)
	w.Buffer.Buf = append(w.Buffer.Buf, '"')
	w.Buffer.Buf = strconv.AppendFloat(w.Buffer.Buf, float64(n), 'g', -1, 64)
	w.Buffer.Buf = append(w.Buffer.Buf, '"')
}

func (w *Writer) Bool(v bool) {
	w.Buffer.EnsureSpace(5)
	if v {
		w.Buffer.Buf = append(w.Buffer.Buf, "true"...)
	} else {
		w.Buffer.Buf = append(w.Buffer.Buf, "false"...)
	}
}

const chars = "0123456789abcdef"

func isNotEscapedSingleChar(c byte, escapeHTML bool) bool {
	// Note: might make sense to use a table if there are more chars to escape. With 4 chars
	// it benchmarks the same.
	if escapeHTML {
		return c != '<' && c != '>' && c != '&' && c != '\\' && c != '"' && c >= 0x20 && c < utf8.RuneSelf
	} else {
		return c != '\\' && c != '"' && c >= 0x20 && c < utf8.RuneSelf
	}
}

func (w *Writer) String(s string) {
	w.Buffer.AppendByte('"')

	// Portions of the string that contain no escapes are appended as
	// byte slices.

	p := 0 // last non-escape symbol

	for i := 0; i < len(s); {
		c := s[i]

		if isNotEscapedSingleChar(c, !w.NoEscapeHTML) {
			// single-width character, no escaping is required
			i++
			continue
		} else if c < utf8.RuneSelf {
			// single-with character, need to escape
			w.Buffer.AppendString(s[p:i])
			switch c {
			case '\t':
				w.Buffer.AppendString(`\t`)
			case '\r':
				w.Buffer.AppendString(`\r`)
			case '\n':
				w.Buffer.AppendString(`\n`)
			case '\\':
				w.Buffer.AppendString(`\\`)
			case '"':
				w.Buffer.AppendString(`\"`)
			default:
				w.Buffer.AppendString(`\u00`)
				w.Buffer.AppendByte(chars[c>>4])
				w.Buffer.AppendByte(chars[c&0xf])
			}

			i++
			p = i
			continue
		}

		// broken utf
		runeValue, runeWidth := utf8.DecodeRuneInString(s[i:])
		if runeValue == utf8.RuneError && runeWidth == 1 {
			w.Buffer.AppendString(s[p:i])
			w.Buffer.AppendString(`\ufffd`)
			i++
			p = i
			continue
		}

		// jsonp stuff - tab separator and line separator
		if runeValue == '\u2028' || runeValue == '\u2029' {
			w.Buffer.AppendString(s[p:i])
			w.Buffer.AppendString(`\u202`)
			w.Buffer.AppendByte(chars[runeValue&0xf])
			i += runeWidth
			p = i
			continue
		}
		i += runeWidth
	}
	w.Buffer.AppendString(s[p:])
	w.Buffer.AppendByte('"')
}

const encode = "ABCDEFGHIJKLMNOPQRSTUVWXYZabcdefghijklmnopqrstuvwxyz0123456789+/"
const padChar = '='

func (w *Writer) base64(in []byte) {

	if len(in) == 0 {
		return
	}

	w.Buffer.EnsureSpace(((len(in)-1)/3 + 1) * 4)

	si := 0
	n := (len(in) / 3) * 3

	for si < n {
		// Convert 3x 8bit source bytes into 4 bytes
		val := uint(in[si+0])<<16 | uint(in[si+1])<<8 | uint(in[si+2])

		w.Buffer.Buf = append(w.Buffer.Buf, encode[val>>18&0x3F], encode[val>>12&0x3F], encode[val>>6&0x3F], encode[val&0x3F])

		si += 3
	}

	remain := len(in) - si
	if remain == 0 {
		return
	}

	// Add the remaining small block
	val := uint(in[si+0]) << 16
	if remain == 2 {
		val |= uint(in[si+1]) << 8
	}

	w.Buffer.Buf = append(w.Buffer.Buf, encode[val>>18&0x3F], encode[val>>12&0x3F])

	switch remain {
	case 2:
		w.Buffer.Buf = append(w.Buffer.Buf, encode[val>>6&0x3F], byte(padChar))
	case 1:
		w.Buffer.Buf = append(w.Buffer.Buf, byte(padChar), byte(padChar))
	}
}<|MERGE_RESOLUTION|>--- conflicted
+++ resolved
@@ -2,7 +2,6 @@
 package jwriter
 
 import (
-	"encoding/base64"
 	"io"
 	"strconv"
 	"unicode/utf8"
@@ -105,13 +104,7 @@
 		return
 	}
 	w.Buffer.AppendByte('"')
-<<<<<<< HEAD
-	dst := make([]byte, base64.StdEncoding.EncodedLen(len(data)))
-	base64.StdEncoding.Encode(dst, data)
-	w.Buffer.AppendBytes(dst)
-=======
 	w.base64(data)
->>>>>>> 7e597d92
 	w.Buffer.AppendByte('"')
 }
 

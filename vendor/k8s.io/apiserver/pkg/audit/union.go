--- conflicted
+++ resolved
@@ -59,8 +59,6 @@
 	for _, backend := range u.backends {
 		backend.Shutdown()
 	}
-<<<<<<< HEAD
-=======
 }
 
 func (u union) String() string {
@@ -69,5 +67,4 @@
 		backendStrings = append(backendStrings, fmt.Sprintf("%s", backend))
 	}
 	return fmt.Sprintf("union[%s]", strings.Join(backendStrings, ","))
->>>>>>> 7e597d92
 }
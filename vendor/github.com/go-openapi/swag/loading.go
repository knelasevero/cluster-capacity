// Copyright 2015 go-swagger maintainers
//
// Licensed under the Apache License, Version 2.0 (the "License");
// you may not use this file except in compliance with the License.
// You may obtain a copy of the License at
//
//    http://www.apache.org/licenses/LICENSE-2.0
//
// Unless required by applicable law or agreed to in writing, software
// distributed under the License is distributed on an "AS IS" BASIS,
// WITHOUT WARRANTIES OR CONDITIONS OF ANY KIND, either express or implied.
// See the License for the specific language governing permissions and
// limitations under the License.

package swag

import (
	"fmt"
	"io/ioutil"
	"log"
	"net/http"
	"path/filepath"
	"strings"
	"time"
)

// LoadHTTPTimeout the default timeout for load requests
var LoadHTTPTimeout = 30 * time.Second

// LoadFromFileOrHTTP loads the bytes from a file or a remote http server based on the path passed in
func LoadFromFileOrHTTP(path string) ([]byte, error) {
	return LoadStrategy(path, ioutil.ReadFile, loadHTTPBytes(LoadHTTPTimeout))(path)
}

// LoadFromFileOrHTTPWithTimeout loads the bytes from a file or a remote http server based on the path passed in
// timeout arg allows for per request overriding of the request timeout
func LoadFromFileOrHTTPWithTimeout(path string, timeout time.Duration) ([]byte, error) {
	return LoadStrategy(path, ioutil.ReadFile, loadHTTPBytes(timeout))(path)
}

// LoadStrategy returns a loader function for a given path or uri
func LoadStrategy(path string, local, remote func(string) ([]byte, error)) func(string) ([]byte, error) {
	if strings.HasPrefix(path, "http") {
		return remote
	}
<<<<<<< HEAD
	return func(pth string) ([]byte, error) { return local(filepath.FromSlash(pth)) }
=======
	return func(pth string) ([]byte, error) {
		upth, err := pathUnescape(pth)
		if err != nil {
			return nil, err
		}
		return local(filepath.FromSlash(upth))
	}
>>>>>>> 7e597d92
}

func loadHTTPBytes(timeout time.Duration) func(path string) ([]byte, error) {
	return func(path string) ([]byte, error) {
		client := &http.Client{Timeout: timeout}
		req, err := http.NewRequest("GET", path, nil)
		if err != nil {
			return nil, err
		}
		resp, err := client.Do(req)
		defer func() {
			if resp != nil {
				if e := resp.Body.Close(); e != nil {
					log.Println(e)
				}
			}
		}()
		if err != nil {
			return nil, err
		}

		if resp.StatusCode != http.StatusOK {
			return nil, fmt.Errorf("could not access document at %q [%s] ", path, resp.Status)
		}

		return ioutil.ReadAll(resp.Body)
	}
}<|MERGE_RESOLUTION|>--- conflicted
+++ resolved
@@ -43,9 +43,6 @@
 	if strings.HasPrefix(path, "http") {
 		return remote
 	}
-<<<<<<< HEAD
-	return func(pth string) ([]byte, error) { return local(filepath.FromSlash(pth)) }
-=======
 	return func(pth string) ([]byte, error) {
 		upth, err := pathUnescape(pth)
 		if err != nil {
@@ -53,7 +50,6 @@
 		}
 		return local(filepath.FromSlash(upth))
 	}
->>>>>>> 7e597d92
 }
 
 func loadHTTPBytes(timeout time.Duration) func(path string) ([]byte, error) {

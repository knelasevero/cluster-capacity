--- conflicted
+++ resolved
@@ -201,8 +201,6 @@
 	metricsRecorder metrics.MetricAsyncRecorder
 	// pluginMetricsSamplePercent is the percentage of plugin metrics to be sampled.
 	pluginMetricsSamplePercent int
-<<<<<<< HEAD
-=======
 
 	// isSchedulingQueueHintEnabled indicates whether the feature gate for the scheduling queue is enabled.
 	isSchedulingQueueHintEnabled bool
@@ -231,7 +229,6 @@
 	// It is initialized with the number of Pods being scheduled when the event is received,
 	// and is decremented when the scheduling for those Pods are Done().
 	inFlightPodsNum int
->>>>>>> ae3de7a1
 }
 
 type priorityQueueOptions struct {
@@ -242,10 +239,6 @@
 	podLister                         listersv1.PodLister
 	metricsRecorder                   metrics.MetricAsyncRecorder
 	pluginMetricsSamplePercent        int
-<<<<<<< HEAD
-	clusterEventMap                   map[framework.ClusterEvent]sets.String
-=======
->>>>>>> ae3de7a1
 	preEnqueuePluginMap               map[string][]framework.PreEnqueuePlugin
 	queueingHintMap                   QueueingHintMapPerProfile
 }
@@ -374,16 +367,11 @@
 		inFlightPods:                      make(map[types.UID]inFlightPod),
 		receivedEvents:                    list.New(),
 		preEnqueuePluginMap:               options.preEnqueuePluginMap,
-<<<<<<< HEAD
-		metricsRecorder:                   options.metricsRecorder,
-		pluginMetricsSamplePercent:        options.pluginMetricsSamplePercent,
-=======
 		queueingHintMap:                   options.queueingHintMap,
 		metricsRecorder:                   options.metricsRecorder,
 		pluginMetricsSamplePercent:        options.pluginMetricsSamplePercent,
 		moveRequestCycle:                  -1,
 		isSchedulingQueueHintEnabled:      utilfeature.DefaultFeatureGate.Enabled(features.SchedulerQueueingHints),
->>>>>>> ae3de7a1
 	}
 	pq.cond.L = &pq.lock
 	pq.podBackoffQ = heap.NewWithRecorder(podInfoKeyFunc, pq.podsCompareBackoffCompleted, metrics.NewBackoffPodsRecorder())
@@ -541,11 +529,7 @@
 	}
 	logger.V(5).Info("Pod moved to an internal scheduling queue", "pod", klog.KObj(pod), "event", PodAdd, "queue", activeQ)
 	metrics.SchedulerQueueIncomingPods.WithLabelValues("active", PodAdd).Inc()
-<<<<<<< HEAD
-	p.addNominatedPodUnlocked(pInfo.PodInfo, nil)
-=======
 	p.addNominatedPodUnlocked(logger, pInfo.PodInfo, nil)
->>>>>>> ae3de7a1
 	p.cond.Broadcast()
 
 	return nil
@@ -599,11 +583,7 @@
 	p.unschedulablePods.delete(pInfo.Pod, gated)
 	p.podBackoffQ.Delete(pInfo)
 	metrics.SchedulerQueueIncomingPods.WithLabelValues("active", ForceActivate).Inc()
-<<<<<<< HEAD
-	p.addNominatedPodUnlocked(pInfo.PodInfo, nil)
-=======
 	p.addNominatedPodUnlocked(logger, pInfo.PodInfo, nil)
->>>>>>> ae3de7a1
 	return true
 }
 
@@ -757,11 +737,7 @@
 		p.cond.Broadcast()
 	}
 
-<<<<<<< HEAD
-	p.addNominatedPodUnlocked(pInfo.PodInfo, nil)
-=======
 	p.addNominatedPodUnlocked(logger, pInfo.PodInfo, nil)
->>>>>>> ae3de7a1
 	return nil
 }
 
@@ -940,22 +916,14 @@
 		// If the pod is already in the active queue, just update it there.
 		if oldPodInfo, exists, _ := p.activeQ.Get(oldPodInfo); exists {
 			pInfo := updatePod(oldPodInfo, newPod)
-<<<<<<< HEAD
-			p.updateNominatedPodUnlocked(oldPod, pInfo.PodInfo)
-=======
 			p.updateNominatedPodUnlocked(logger, oldPod, pInfo.PodInfo)
->>>>>>> ae3de7a1
 			return p.activeQ.Update(pInfo)
 		}
 
 		// If the pod is in the backoff queue, update it there.
 		if oldPodInfo, exists, _ := p.podBackoffQ.Get(oldPodInfo); exists {
 			pInfo := updatePod(oldPodInfo, newPod)
-<<<<<<< HEAD
-			p.updateNominatedPodUnlocked(oldPod, pInfo.PodInfo)
-=======
 			p.updateNominatedPodUnlocked(logger, oldPod, pInfo.PodInfo)
->>>>>>> ae3de7a1
 			return p.podBackoffQ.Update(pInfo)
 		}
 	}
@@ -963,11 +931,7 @@
 	// If the pod is in the unschedulable queue, updating it may make it schedulable.
 	if usPodInfo := p.unschedulablePods.get(newPod); usPodInfo != nil {
 		pInfo := updatePod(usPodInfo, newPod)
-<<<<<<< HEAD
-		p.updateNominatedPodUnlocked(oldPod, pInfo.PodInfo)
-=======
 		p.updateNominatedPodUnlocked(logger, oldPod, pInfo.PodInfo)
->>>>>>> ae3de7a1
 		if isPodUpdated(oldPod, newPod) {
 			gated := usPodInfo.Gated
 			if p.isPodBackingoff(usPodInfo) {
@@ -996,13 +960,8 @@
 	if added, err := p.addToActiveQ(logger, pInfo); !added {
 		return err
 	}
-<<<<<<< HEAD
-	p.addNominatedPodUnlocked(pInfo.PodInfo, nil)
-	klog.V(5).InfoS("Pod moved to an internal scheduling queue", "pod", klog.KObj(pInfo.Pod), "event", PodUpdate, "queue", activeQName)
-=======
 	p.addNominatedPodUnlocked(logger, pInfo.PodInfo, nil)
 	logger.V(5).Info("Pod moved to an internal scheduling queue", "pod", klog.KObj(pInfo.Pod), "event", PodUpdate, "queue", activeQ)
->>>>>>> ae3de7a1
 	p.cond.Broadcast()
 	return nil
 }
@@ -1050,17 +1009,10 @@
 // may make pending pods with matching affinity terms schedulable.
 func (p *PriorityQueue) AssignedPodUpdated(logger klog.Logger, oldPod, newPod *v1.Pod) {
 	p.lock.Lock()
-<<<<<<< HEAD
-	if isPodResourcesResizedDown(pod) {
-		p.moveAllToActiveOrBackoffQueue(AssignedPodUpdate, nil)
-	} else {
-		p.movePodsToActiveOrBackoffQueue(p.getUnschedulablePodsWithMatchingAffinityTerm(pod), AssignedPodUpdate)
-=======
 	if isPodResourcesResizedDown(newPod) {
 		p.moveAllToActiveOrBackoffQueue(logger, AssignedPodUpdate, oldPod, newPod, nil)
 	} else {
 		p.movePodsToActiveOrBackoffQueue(logger, p.getUnschedulablePodsWithMatchingAffinityTerm(logger, newPod), AssignedPodUpdate, oldPod, newPod)
->>>>>>> ae3de7a1
 	}
 	p.lock.Unlock()
 }
@@ -1070,11 +1022,7 @@
 // This function adds all pods and then signals the condition variable to ensure that
 // if Pop() is waiting for an item, it receives the signal after all the pods are in the
 // queue and the head is the highest priority pod.
-<<<<<<< HEAD
-func (p *PriorityQueue) moveAllToActiveOrBackoffQueue(event framework.ClusterEvent, preCheck PreEnqueueCheck) {
-=======
 func (p *PriorityQueue) moveAllToActiveOrBackoffQueue(logger klog.Logger, event framework.ClusterEvent, oldObj, newObj interface{}, preCheck PreEnqueueCheck) {
->>>>>>> ae3de7a1
 	unschedulablePods := make([]*framework.QueuedPodInfo, 0, len(p.unschedulablePods.podInfoMap))
 	for _, pInfo := range p.unschedulablePods.podInfoMap {
 		if preCheck == nil || preCheck(pInfo.Pod) {
@@ -1135,16 +1083,6 @@
 	p.unschedulablePods.addOrUpdate(pInfo)
 	metrics.SchedulerQueueIncomingPods.WithLabelValues("unschedulable", ScheduleAttemptFailure).Inc()
 	return unschedulablePods
-}
-
-// MoveAllToActiveOrBackoffQueue moves all pods from unschedulablePods to activeQ or backoffQ.
-// This function adds all pods and then signals the condition variable to ensure that
-// if Pop() is waiting for an item, it receives the signal after all the pods are in the
-// queue and the head is the highest priority pod.
-func (p *PriorityQueue) MoveAllToActiveOrBackoffQueue(event framework.ClusterEvent, preCheck PreEnqueueCheck) {
-	p.lock.Lock()
-	defer p.lock.Unlock()
-	p.moveAllToActiveOrBackoffQueue(event, preCheck)
 }
 
 // NOTE: this function assumes lock has been acquired in caller
@@ -1189,13 +1127,8 @@
 // getUnschedulablePodsWithMatchingAffinityTerm returns unschedulable pods which have
 // any affinity term that matches "pod".
 // NOTE: this function assumes lock has been acquired in caller.
-<<<<<<< HEAD
-func (p *PriorityQueue) getUnschedulablePodsWithMatchingAffinityTerm(pod *v1.Pod) []*framework.QueuedPodInfo {
-	nsLabels := interpodaffinity.GetNamespaceLabelsSnapshot(pod.Namespace, p.nsLister)
-=======
 func (p *PriorityQueue) getUnschedulablePodsWithMatchingAffinityTerm(logger klog.Logger, pod *v1.Pod) []*framework.QueuedPodInfo {
 	nsLabels := interpodaffinity.GetNamespaceLabelsSnapshot(logger, pod.Namespace, p.nsLister)
->>>>>>> ae3de7a1
 
 	var podsToMove []*framework.QueuedPodInfo
 	for _, pInfo := range p.unschedulablePods.podInfoMap {
@@ -1255,15 +1188,9 @@
 // This is called during the preemption process after a node is nominated to run
 // the pod. We update the structure before sending a request to update the pod
 // object to avoid races with the following scheduling cycles.
-<<<<<<< HEAD
-func (npm *nominator) AddNominatedPod(pi *framework.PodInfo, nominatingInfo *framework.NominatingInfo) {
-	npm.lock.Lock()
-	npm.addNominatedPodUnlocked(pi, nominatingInfo)
-=======
 func (npm *nominator) AddNominatedPod(logger klog.Logger, pi *framework.PodInfo, nominatingInfo *framework.NominatingInfo) {
 	npm.lock.Lock()
 	npm.addNominatedPodUnlocked(logger, pi, nominatingInfo)
->>>>>>> ae3de7a1
 	npm.lock.Unlock()
 }
 
@@ -1416,11 +1343,7 @@
 	lock sync.RWMutex
 }
 
-<<<<<<< HEAD
-func (npm *nominator) addNominatedPodUnlocked(pi *framework.PodInfo, nominatingInfo *framework.NominatingInfo) {
-=======
 func (npm *nominator) addNominatedPodUnlocked(logger klog.Logger, pi *framework.PodInfo, nominatingInfo *framework.NominatingInfo) {
->>>>>>> ae3de7a1
 	// Always delete the pod if it already exists, to ensure we never store more than
 	// one instance of the pod.
 	npm.delete(pi.Pod)
@@ -1476,15 +1399,6 @@
 }
 
 // UpdateNominatedPod updates the <oldPod> with <newPod>.
-<<<<<<< HEAD
-func (npm *nominator) UpdateNominatedPod(oldPod *v1.Pod, newPodInfo *framework.PodInfo) {
-	npm.lock.Lock()
-	defer npm.lock.Unlock()
-	npm.updateNominatedPodUnlocked(oldPod, newPodInfo)
-}
-
-func (npm *nominator) updateNominatedPodUnlocked(oldPod *v1.Pod, newPodInfo *framework.PodInfo) {
-=======
 func (npm *nominator) UpdateNominatedPod(logger klog.Logger, oldPod *v1.Pod, newPodInfo *framework.PodInfo) {
 	npm.lock.Lock()
 	defer npm.lock.Unlock()
@@ -1492,7 +1406,6 @@
 }
 
 func (npm *nominator) updateNominatedPodUnlocked(logger klog.Logger, oldPod *v1.Pod, newPodInfo *framework.PodInfo) {
->>>>>>> ae3de7a1
 	// In some cases, an Update event with no "NominatedNode" present is received right
 	// after a node("NominatedNode") is reserved for this pod in memory.
 	// In this case, we need to keep reserving the NominatedNode when updating the pod pointer.
@@ -1513,11 +1426,7 @@
 	// We update irrespective of the nominatedNodeName changed or not, to ensure
 	// that pod pointer is updated.
 	npm.delete(oldPod)
-<<<<<<< HEAD
-	npm.addNominatedPodUnlocked(newPodInfo, nominatingInfo)
-=======
 	npm.addNominatedPodUnlocked(logger, newPodInfo, nominatingInfo)
->>>>>>> ae3de7a1
 }
 
 // NewPodNominator creates a nominator as a backing of framework.PodNominator.

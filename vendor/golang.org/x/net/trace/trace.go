// Copyright 2015 The Go Authors. All rights reserved.
// Use of this source code is governed by a BSD-style
// license that can be found in the LICENSE file.

/*
Package trace implements tracing of requests and long-lived objects.
It exports HTTP interfaces on /debug/requests and /debug/events.

A trace.Trace provides tracing for short-lived objects, usually requests.
A request handler might be implemented like this:

	func fooHandler(w http.ResponseWriter, req *http.Request) {
		tr := trace.New("mypkg.Foo", req.URL.Path)
		defer tr.Finish()
		...
		tr.LazyPrintf("some event %q happened", str)
		...
		if err := somethingImportant(); err != nil {
			tr.LazyPrintf("somethingImportant failed: %v", err)
			tr.SetError()
		}
	}

The /debug/requests HTTP endpoint organizes the traces by family,
errors, and duration.  It also provides histogram of request duration
for each family.

A trace.EventLog provides tracing for long-lived objects, such as RPC
connections.

	// A Fetcher fetches URL paths for a single domain.
	type Fetcher struct {
		domain string
		events trace.EventLog
	}

	func NewFetcher(domain string) *Fetcher {
		return &Fetcher{
			domain,
			trace.NewEventLog("mypkg.Fetcher", domain),
		}
	}

	func (f *Fetcher) Fetch(path string) (string, error) {
		resp, err := http.Get("http://" + f.domain + "/" + path)
		if err != nil {
			f.events.Errorf("Get(%q) = %v", path, err)
			return "", err
		}
		f.events.Printf("Get(%q) = %s", path, resp.Status)
		...
	}

	func (f *Fetcher) Close() error {
		f.events.Finish()
		return nil
	}

The /debug/events HTTP endpoint organizes the event logs by family and
by time since the last error.  The expanded view displays recent log
entries and the log's call stack.
*/
package trace // import "golang.org/x/net/trace"

import (
	"bytes"
	"context"
	"fmt"
	"html/template"
	"io"
	"log"
	"net"
	"net/http"
	"net/url"
	"runtime"
	"sort"
	"strconv"
	"sync"
	"sync/atomic"
	"time"

	"golang.org/x/net/internal/timeseries"
)

// DebugUseAfterFinish controls whether to debug uses of Trace values after finishing.
// FOR DEBUGGING ONLY. This will slow down the program.
var DebugUseAfterFinish = false

// HTTP ServeMux paths.
const (
	debugRequestsPath = "/debug/requests"
	debugEventsPath   = "/debug/events"
)

// AuthRequest determines whether a specific request is permitted to load the
// /debug/requests or /debug/events pages.
//
// It returns two bools; the first indicates whether the page may be viewed at all,
// and the second indicates whether sensitive events will be shown.
//
// AuthRequest may be replaced by a program to customize its authorization requirements.
//
// The default AuthRequest function returns (true, true) if and only if the request
// comes from localhost/127.0.0.1/[::1].
var AuthRequest = func(req *http.Request) (any, sensitive bool) {
	// RemoteAddr is commonly in the form "IP" or "IP:port".
	// If it is in the form "IP:port", split off the port.
	host, _, err := net.SplitHostPort(req.RemoteAddr)
	if err != nil {
		host = req.RemoteAddr
	}
	switch host {
	case "localhost", "127.0.0.1", "::1":
		return true, true
	default:
		return false, false
	}
}

func init() {
<<<<<<< HEAD
	// TODO(jbd): Serve Traces from /debug/traces in the future?
	// There is no requirement for a request to be present to have traces.
	http.HandleFunc("/debug/requests", Traces)
	http.HandleFunc("/debug/events", Events)
=======
	_, pat := http.DefaultServeMux.Handler(&http.Request{URL: &url.URL{Path: debugRequestsPath}})
	if pat == debugRequestsPath {
		panic("/debug/requests is already registered. You may have two independent copies of " +
			"golang.org/x/net/trace in your binary, trying to maintain separate state. This may " +
			"involve a vendored copy of golang.org/x/net/trace.")
	}

	// TODO(jbd): Serve Traces from /debug/traces in the future?
	// There is no requirement for a request to be present to have traces.
	http.HandleFunc(debugRequestsPath, Traces)
	http.HandleFunc(debugEventsPath, Events)
}

// NewContext returns a copy of the parent context
// and associates it with a Trace.
func NewContext(ctx context.Context, tr Trace) context.Context {
	return context.WithValue(ctx, contextKey, tr)
}

// FromContext returns the Trace bound to the context, if any.
func FromContext(ctx context.Context) (tr Trace, ok bool) {
	tr, ok = ctx.Value(contextKey).(Trace)
	return
>>>>>>> 7e597d92
}

// Traces responds with traces from the program.
// The package initialization registers it in http.DefaultServeMux
// at /debug/requests.
//
// It performs authorization by running AuthRequest.
func Traces(w http.ResponseWriter, req *http.Request) {
	any, sensitive := AuthRequest(req)
	if !any {
		http.Error(w, "not allowed", http.StatusUnauthorized)
		return
	}
	w.Header().Set("Content-Type", "text/html; charset=utf-8")
	Render(w, req, sensitive)
}

// Events responds with a page of events collected by EventLogs.
// The package initialization registers it in http.DefaultServeMux
// at /debug/events.
//
// It performs authorization by running AuthRequest.
func Events(w http.ResponseWriter, req *http.Request) {
	any, sensitive := AuthRequest(req)
	if !any {
		http.Error(w, "not allowed", http.StatusUnauthorized)
		return
	}
	w.Header().Set("Content-Type", "text/html; charset=utf-8")
	RenderEvents(w, req, sensitive)
}

// Render renders the HTML page typically served at /debug/requests.
// It does not do any auth checking. The request may be nil.
//
// Most users will use the Traces handler.
func Render(w io.Writer, req *http.Request, sensitive bool) {
	data := &struct {
		Families         []string
		ActiveTraceCount map[string]int
		CompletedTraces  map[string]*family

		// Set when a bucket has been selected.
		Traces        traceList
		Family        string
		Bucket        int
		Expanded      bool
		Traced        bool
		Active        bool
		ShowSensitive bool // whether to show sensitive events

		Histogram       template.HTML
		HistogramWindow string // e.g. "last minute", "last hour", "all time"

		// If non-zero, the set of traces is a partial set,
		// and this is the total number.
		Total int
	}{
		CompletedTraces: completedTraces,
	}

	data.ShowSensitive = sensitive
	if req != nil {
		// Allow show_sensitive=0 to force hiding of sensitive data for testing.
		// This only goes one way; you can't use show_sensitive=1 to see things.
		if req.FormValue("show_sensitive") == "0" {
			data.ShowSensitive = false
		}

		if exp, err := strconv.ParseBool(req.FormValue("exp")); err == nil {
			data.Expanded = exp
		}
		if exp, err := strconv.ParseBool(req.FormValue("rtraced")); err == nil {
			data.Traced = exp
		}
	}

	completedMu.RLock()
	data.Families = make([]string, 0, len(completedTraces))
	for fam := range completedTraces {
		data.Families = append(data.Families, fam)
	}
	completedMu.RUnlock()
	sort.Strings(data.Families)

	// We are careful here to minimize the time spent locking activeMu,
	// since that lock is required every time an RPC starts and finishes.
	data.ActiveTraceCount = make(map[string]int, len(data.Families))
	activeMu.RLock()
	for fam, s := range activeTraces {
		data.ActiveTraceCount[fam] = s.Len()
	}
	activeMu.RUnlock()

	var ok bool
	data.Family, data.Bucket, ok = parseArgs(req)
	switch {
	case !ok:
		// No-op
	case data.Bucket == -1:
		data.Active = true
		n := data.ActiveTraceCount[data.Family]
		data.Traces = getActiveTraces(data.Family)
		if len(data.Traces) < n {
			data.Total = n
		}
	case data.Bucket < bucketsPerFamily:
		if b := lookupBucket(data.Family, data.Bucket); b != nil {
			data.Traces = b.Copy(data.Traced)
		}
	default:
		if f := getFamily(data.Family, false); f != nil {
			var obs timeseries.Observable
			f.LatencyMu.RLock()
			switch o := data.Bucket - bucketsPerFamily; o {
			case 0:
				obs = f.Latency.Minute()
				data.HistogramWindow = "last minute"
			case 1:
				obs = f.Latency.Hour()
				data.HistogramWindow = "last hour"
			case 2:
				obs = f.Latency.Total()
				data.HistogramWindow = "all time"
			}
			f.LatencyMu.RUnlock()
			if obs != nil {
				data.Histogram = obs.(*histogram).html()
			}
		}
	}

	if data.Traces != nil {
		defer data.Traces.Free()
		sort.Sort(data.Traces)
	}

	completedMu.RLock()
	defer completedMu.RUnlock()
	if err := pageTmpl().ExecuteTemplate(w, "Page", data); err != nil {
		log.Printf("net/trace: Failed executing template: %v", err)
	}
}

func parseArgs(req *http.Request) (fam string, b int, ok bool) {
	if req == nil {
		return "", 0, false
	}
	fam, bStr := req.FormValue("fam"), req.FormValue("b")
	if fam == "" || bStr == "" {
		return "", 0, false
	}
	b, err := strconv.Atoi(bStr)
	if err != nil || b < -1 {
		return "", 0, false
	}

	return fam, b, true
}

func lookupBucket(fam string, b int) *traceBucket {
	f := getFamily(fam, false)
	if f == nil || b < 0 || b >= len(f.Buckets) {
		return nil
	}
	return f.Buckets[b]
}

type contextKeyT string

var contextKey = contextKeyT("golang.org/x/net/trace.Trace")

// Trace represents an active request.
type Trace interface {
	// LazyLog adds x to the event log. It will be evaluated each time the
	// /debug/requests page is rendered. Any memory referenced by x will be
	// pinned until the trace is finished and later discarded.
	LazyLog(x fmt.Stringer, sensitive bool)

	// LazyPrintf evaluates its arguments with fmt.Sprintf each time the
	// /debug/requests page is rendered. Any memory referenced by a will be
	// pinned until the trace is finished and later discarded.
	LazyPrintf(format string, a ...interface{})

	// SetError declares that this trace resulted in an error.
	SetError()

	// SetRecycler sets a recycler for the trace.
	// f will be called for each event passed to LazyLog at a time when
	// it is no longer required, whether while the trace is still active
	// and the event is discarded, or when a completed trace is discarded.
	SetRecycler(f func(interface{}))

	// SetTraceInfo sets the trace info for the trace.
	// This is currently unused.
	SetTraceInfo(traceID, spanID uint64)

	// SetMaxEvents sets the maximum number of events that will be stored
	// in the trace. This has no effect if any events have already been
	// added to the trace.
	SetMaxEvents(m int)

	// Finish declares that this trace is complete.
	// The trace should not be used after calling this method.
	Finish()
}

type lazySprintf struct {
	format string
	a      []interface{}
}

func (l *lazySprintf) String() string {
	return fmt.Sprintf(l.format, l.a...)
}

// New returns a new Trace with the specified family and title.
func New(family, title string) Trace {
	tr := newTrace()
	tr.ref()
	tr.Family, tr.Title = family, title
	tr.Start = time.Now()
	tr.maxEvents = maxEventsPerTrace
	tr.events = tr.eventsBuf[:0]

	activeMu.RLock()
	s := activeTraces[tr.Family]
	activeMu.RUnlock()
	if s == nil {
		activeMu.Lock()
		s = activeTraces[tr.Family] // check again
		if s == nil {
			s = new(traceSet)
			activeTraces[tr.Family] = s
		}
		activeMu.Unlock()
	}
	s.Add(tr)

	// Trigger allocation of the completed trace structure for this family.
	// This will cause the family to be present in the request page during
	// the first trace of this family. We don't care about the return value,
	// nor is there any need for this to run inline, so we execute it in its
	// own goroutine, but only if the family isn't allocated yet.
	completedMu.RLock()
	if _, ok := completedTraces[tr.Family]; !ok {
		go allocFamily(tr.Family)
	}
	completedMu.RUnlock()

	return tr
}

func (tr *trace) Finish() {
	elapsed := time.Now().Sub(tr.Start)
	tr.mu.Lock()
	tr.Elapsed = elapsed
	tr.mu.Unlock()

	if DebugUseAfterFinish {
		buf := make([]byte, 4<<10) // 4 KB should be enough
		n := runtime.Stack(buf, false)
		tr.finishStack = buf[:n]
	}

	activeMu.RLock()
	m := activeTraces[tr.Family]
	activeMu.RUnlock()
	m.Remove(tr)

	f := getFamily(tr.Family, true)
	tr.mu.RLock() // protects tr fields in Cond.match calls
	for _, b := range f.Buckets {
		if b.Cond.match(tr) {
			b.Add(tr)
		}
	}
	tr.mu.RUnlock()

	// Add a sample of elapsed time as microseconds to the family's timeseries
	h := new(histogram)
	h.addMeasurement(elapsed.Nanoseconds() / 1e3)
	f.LatencyMu.Lock()
	f.Latency.Add(h)
	f.LatencyMu.Unlock()

	tr.unref() // matches ref in New
}

const (
	bucketsPerFamily    = 9
	tracesPerBucket     = 10
	maxActiveTraces     = 20 // Maximum number of active traces to show.
	maxEventsPerTrace   = 10
	numHistogramBuckets = 38
)

var (
	// The active traces.
	activeMu     sync.RWMutex
	activeTraces = make(map[string]*traceSet) // family -> traces

	// Families of completed traces.
	completedMu     sync.RWMutex
	completedTraces = make(map[string]*family) // family -> traces
)

type traceSet struct {
	mu sync.RWMutex
	m  map[*trace]bool

	// We could avoid the entire map scan in FirstN by having a slice of all the traces
	// ordered by start time, and an index into that from the trace struct, with a periodic
	// repack of the slice after enough traces finish; we could also use a skip list or similar.
	// However, that would shift some of the expense from /debug/requests time to RPC time,
	// which is probably the wrong trade-off.
}

func (ts *traceSet) Len() int {
	ts.mu.RLock()
	defer ts.mu.RUnlock()
	return len(ts.m)
}

func (ts *traceSet) Add(tr *trace) {
	ts.mu.Lock()
	if ts.m == nil {
		ts.m = make(map[*trace]bool)
	}
	ts.m[tr] = true
	ts.mu.Unlock()
}

func (ts *traceSet) Remove(tr *trace) {
	ts.mu.Lock()
	delete(ts.m, tr)
	ts.mu.Unlock()
}

// FirstN returns the first n traces ordered by time.
func (ts *traceSet) FirstN(n int) traceList {
	ts.mu.RLock()
	defer ts.mu.RUnlock()

	if n > len(ts.m) {
		n = len(ts.m)
	}
	trl := make(traceList, 0, n)

	// Fast path for when no selectivity is needed.
	if n == len(ts.m) {
		for tr := range ts.m {
			tr.ref()
			trl = append(trl, tr)
		}
		sort.Sort(trl)
		return trl
	}

	// Pick the oldest n traces.
	// This is inefficient. See the comment in the traceSet struct.
	for tr := range ts.m {
		// Put the first n traces into trl in the order they occur.
		// When we have n, sort trl, and thereafter maintain its order.
		if len(trl) < n {
			tr.ref()
			trl = append(trl, tr)
			if len(trl) == n {
				// This is guaranteed to happen exactly once during this loop.
				sort.Sort(trl)
			}
			continue
		}
		if tr.Start.After(trl[n-1].Start) {
			continue
		}

		// Find where to insert this one.
		tr.ref()
		i := sort.Search(n, func(i int) bool { return trl[i].Start.After(tr.Start) })
		trl[n-1].unref()
		copy(trl[i+1:], trl[i:])
		trl[i] = tr
	}

	return trl
}

func getActiveTraces(fam string) traceList {
	activeMu.RLock()
	s := activeTraces[fam]
	activeMu.RUnlock()
	if s == nil {
		return nil
	}
	return s.FirstN(maxActiveTraces)
}

func getFamily(fam string, allocNew bool) *family {
	completedMu.RLock()
	f := completedTraces[fam]
	completedMu.RUnlock()
	if f == nil && allocNew {
		f = allocFamily(fam)
	}
	return f
}

func allocFamily(fam string) *family {
	completedMu.Lock()
	defer completedMu.Unlock()
	f := completedTraces[fam]
	if f == nil {
		f = newFamily()
		completedTraces[fam] = f
	}
	return f
}

// family represents a set of trace buckets and associated latency information.
type family struct {
	// traces may occur in multiple buckets.
	Buckets [bucketsPerFamily]*traceBucket

	// latency time series
	LatencyMu sync.RWMutex
	Latency   *timeseries.MinuteHourSeries
}

func newFamily() *family {
	return &family{
		Buckets: [bucketsPerFamily]*traceBucket{
			{Cond: minCond(0)},
			{Cond: minCond(50 * time.Millisecond)},
			{Cond: minCond(100 * time.Millisecond)},
			{Cond: minCond(200 * time.Millisecond)},
			{Cond: minCond(500 * time.Millisecond)},
			{Cond: minCond(1 * time.Second)},
			{Cond: minCond(10 * time.Second)},
			{Cond: minCond(100 * time.Second)},
			{Cond: errorCond{}},
		},
		Latency: timeseries.NewMinuteHourSeries(func() timeseries.Observable { return new(histogram) }),
	}
}

// traceBucket represents a size-capped bucket of historic traces,
// along with a condition for a trace to belong to the bucket.
type traceBucket struct {
	Cond cond

	// Ring buffer implementation of a fixed-size FIFO queue.
	mu     sync.RWMutex
	buf    [tracesPerBucket]*trace
	start  int // < tracesPerBucket
	length int // <= tracesPerBucket
}

func (b *traceBucket) Add(tr *trace) {
	b.mu.Lock()
	defer b.mu.Unlock()

	i := b.start + b.length
	if i >= tracesPerBucket {
		i -= tracesPerBucket
	}
	if b.length == tracesPerBucket {
		// "Remove" an element from the bucket.
		b.buf[i].unref()
		b.start++
		if b.start == tracesPerBucket {
			b.start = 0
		}
	}
	b.buf[i] = tr
	if b.length < tracesPerBucket {
		b.length++
	}
	tr.ref()
}

// Copy returns a copy of the traces in the bucket.
// If tracedOnly is true, only the traces with trace information will be returned.
// The logs will be ref'd before returning; the caller should call
// the Free method when it is done with them.
// TODO(dsymonds): keep track of traced requests in separate buckets.
func (b *traceBucket) Copy(tracedOnly bool) traceList {
	b.mu.RLock()
	defer b.mu.RUnlock()

	trl := make(traceList, 0, b.length)
	for i, x := 0, b.start; i < b.length; i++ {
		tr := b.buf[x]
		if !tracedOnly || tr.spanID != 0 {
			tr.ref()
			trl = append(trl, tr)
		}
		x++
		if x == b.length {
			x = 0
		}
	}
	return trl
}

func (b *traceBucket) Empty() bool {
	b.mu.RLock()
	defer b.mu.RUnlock()
	return b.length == 0
}

// cond represents a condition on a trace.
type cond interface {
	match(t *trace) bool
	String() string
}

type minCond time.Duration

func (m minCond) match(t *trace) bool { return t.Elapsed >= time.Duration(m) }
func (m minCond) String() string      { return fmt.Sprintf("≥%gs", time.Duration(m).Seconds()) }

type errorCond struct{}

func (e errorCond) match(t *trace) bool { return t.IsError }
func (e errorCond) String() string      { return "errors" }

type traceList []*trace

// Free calls unref on each element of the list.
func (trl traceList) Free() {
	for _, t := range trl {
		t.unref()
	}
}

// traceList may be sorted in reverse chronological order.
func (trl traceList) Len() int           { return len(trl) }
func (trl traceList) Less(i, j int) bool { return trl[i].Start.After(trl[j].Start) }
func (trl traceList) Swap(i, j int)      { trl[i], trl[j] = trl[j], trl[i] }

// An event is a timestamped log entry in a trace.
type event struct {
	When       time.Time
	Elapsed    time.Duration // since previous event in trace
	NewDay     bool          // whether this event is on a different day to the previous event
	Recyclable bool          // whether this event was passed via LazyLog
	Sensitive  bool          // whether this event contains sensitive information
	What       interface{}   // string or fmt.Stringer
}

// WhenString returns a string representation of the elapsed time of the event.
// It will include the date if midnight was crossed.
func (e event) WhenString() string {
	if e.NewDay {
		return e.When.Format("2006/01/02 15:04:05.000000")
	}
	return e.When.Format("15:04:05.000000")
}

// discarded represents a number of discarded events.
// It is stored as *discarded to make it easier to update in-place.
type discarded int

func (d *discarded) String() string {
	return fmt.Sprintf("(%d events discarded)", int(*d))
}

// trace represents an active or complete request,
// either sent or received by this program.
type trace struct {
	// Family is the top-level grouping of traces to which this belongs.
	Family string

	// Title is the title of this trace.
	Title string

	// Start time of the this trace.
	Start time.Time

	mu        sync.RWMutex
	events    []event // Append-only sequence of events (modulo discards).
	maxEvents int
	recycler  func(interface{})
	IsError   bool          // Whether this trace resulted in an error.
	Elapsed   time.Duration // Elapsed time for this trace, zero while active.
	traceID   uint64        // Trace information if non-zero.
	spanID    uint64

	refs int32     // how many buckets this is in
	disc discarded // scratch space to avoid allocation

	finishStack []byte // where finish was called, if DebugUseAfterFinish is set

	eventsBuf [4]event // preallocated buffer in case we only log a few events
}

func (tr *trace) reset() {
	// Clear all but the mutex. Mutexes may not be copied, even when unlocked.
	tr.Family = ""
	tr.Title = ""
	tr.Start = time.Time{}

	tr.mu.Lock()
	tr.Elapsed = 0
	tr.traceID = 0
	tr.spanID = 0
	tr.IsError = false
	tr.maxEvents = 0
	tr.events = nil
	tr.recycler = nil
	tr.mu.Unlock()

	tr.refs = 0
	tr.disc = 0
	tr.finishStack = nil
	for i := range tr.eventsBuf {
		tr.eventsBuf[i] = event{}
	}
}

// delta returns the elapsed time since the last event or the trace start,
// and whether it spans midnight.
// L >= tr.mu
func (tr *trace) delta(t time.Time) (time.Duration, bool) {
	if len(tr.events) == 0 {
		return t.Sub(tr.Start), false
	}
	prev := tr.events[len(tr.events)-1].When
	return t.Sub(prev), prev.Day() != t.Day()
}

func (tr *trace) addEvent(x interface{}, recyclable, sensitive bool) {
	if DebugUseAfterFinish && tr.finishStack != nil {
		buf := make([]byte, 4<<10) // 4 KB should be enough
		n := runtime.Stack(buf, false)
		log.Printf("net/trace: trace used after finish:\nFinished at:\n%s\nUsed at:\n%s", tr.finishStack, buf[:n])
	}

	/*
		NOTE TO DEBUGGERS

		If you are here because your program panicked in this code,
		it is almost definitely the fault of code using this package,
		and very unlikely to be the fault of this code.

		The most likely scenario is that some code elsewhere is using
		a trace.Trace after its Finish method is called.
		You can temporarily set the DebugUseAfterFinish var
		to help discover where that is; do not leave that var set,
		since it makes this package much less efficient.
	*/

	e := event{When: time.Now(), What: x, Recyclable: recyclable, Sensitive: sensitive}
	tr.mu.Lock()
	e.Elapsed, e.NewDay = tr.delta(e.When)
	if len(tr.events) < tr.maxEvents {
		tr.events = append(tr.events, e)
	} else {
		// Discard the middle events.
		di := int((tr.maxEvents - 1) / 2)
		if d, ok := tr.events[di].What.(*discarded); ok {
			(*d)++
		} else {
			// disc starts at two to count for the event it is replacing,
			// plus the next one that we are about to drop.
			tr.disc = 2
			if tr.recycler != nil && tr.events[di].Recyclable {
				go tr.recycler(tr.events[di].What)
			}
			tr.events[di].What = &tr.disc
		}
		// The timestamp of the discarded meta-event should be
		// the time of the last event it is representing.
		tr.events[di].When = tr.events[di+1].When

		if tr.recycler != nil && tr.events[di+1].Recyclable {
			go tr.recycler(tr.events[di+1].What)
		}
		copy(tr.events[di+1:], tr.events[di+2:])
		tr.events[tr.maxEvents-1] = e
	}
	tr.mu.Unlock()
}

func (tr *trace) LazyLog(x fmt.Stringer, sensitive bool) {
	tr.addEvent(x, true, sensitive)
}

func (tr *trace) LazyPrintf(format string, a ...interface{}) {
	tr.addEvent(&lazySprintf{format, a}, false, false)
}

func (tr *trace) SetError() {
	tr.mu.Lock()
	tr.IsError = true
	tr.mu.Unlock()
}

func (tr *trace) SetRecycler(f func(interface{})) {
	tr.mu.Lock()
	tr.recycler = f
	tr.mu.Unlock()
}

func (tr *trace) SetTraceInfo(traceID, spanID uint64) {
	tr.mu.Lock()
	tr.traceID, tr.spanID = traceID, spanID
	tr.mu.Unlock()
}

func (tr *trace) SetMaxEvents(m int) {
	tr.mu.Lock()
	// Always keep at least three events: first, discarded count, last.
	if len(tr.events) == 0 && m > 3 {
		tr.maxEvents = m
	}
	tr.mu.Unlock()
}

func (tr *trace) ref() {
	atomic.AddInt32(&tr.refs, 1)
}

func (tr *trace) unref() {
	if atomic.AddInt32(&tr.refs, -1) == 0 {
		tr.mu.RLock()
		if tr.recycler != nil {
			// freeTrace clears tr, so we hold tr.recycler and tr.events here.
			go func(f func(interface{}), es []event) {
				for _, e := range es {
					if e.Recyclable {
						f(e.What)
					}
				}
			}(tr.recycler, tr.events)
		}
		tr.mu.RUnlock()

		freeTrace(tr)
	}
}

func (tr *trace) When() string {
	return tr.Start.Format("2006/01/02 15:04:05.000000")
}

func (tr *trace) ElapsedTime() string {
	tr.mu.RLock()
	t := tr.Elapsed
	tr.mu.RUnlock()

	if t == 0 {
		// Active trace.
		t = time.Since(tr.Start)
	}
	return fmt.Sprintf("%.6f", t.Seconds())
}

func (tr *trace) Events() []event {
	tr.mu.RLock()
	defer tr.mu.RUnlock()
	return tr.events
}

var traceFreeList = make(chan *trace, 1000) // TODO(dsymonds): Use sync.Pool?

// newTrace returns a trace ready to use.
func newTrace() *trace {
	select {
	case tr := <-traceFreeList:
		return tr
	default:
		return new(trace)
	}
}

// freeTrace adds tr to traceFreeList if there's room.
// This is non-blocking.
func freeTrace(tr *trace) {
	if DebugUseAfterFinish {
		return // never reuse
	}
	tr.reset()
	select {
	case traceFreeList <- tr:
	default:
	}
}

func elapsed(d time.Duration) string {
	b := []byte(fmt.Sprintf("%.6f", d.Seconds()))

	// For subsecond durations, blank all zeros before decimal point,
	// and all zeros between the decimal point and the first non-zero digit.
	if d < time.Second {
		dot := bytes.IndexByte(b, '.')
		for i := 0; i < dot; i++ {
			b[i] = ' '
		}
		for i := dot + 1; i < len(b); i++ {
			if b[i] == '0' {
				b[i] = ' '
			} else {
				break
			}
		}
	}

	return string(b)
}

var pageTmplCache *template.Template
var pageTmplOnce sync.Once

func pageTmpl() *template.Template {
	pageTmplOnce.Do(func() {
		pageTmplCache = template.Must(template.New("Page").Funcs(template.FuncMap{
			"elapsed": elapsed,
			"add":     func(a, b int) int { return a + b },
		}).Parse(pageHTML))
	})
	return pageTmplCache
}

const pageHTML = `
{{template "Prolog" .}}
{{template "StatusTable" .}}
{{template "Epilog" .}}

{{define "Prolog"}}
<html>
	<head>
	<title>/debug/requests</title>
	<style type="text/css">
		body {
			font-family: sans-serif;
		}
		table#tr-status td.family {
			padding-right: 2em;
		}
		table#tr-status td.active {
			padding-right: 1em;
		}
		table#tr-status td.latency-first {
			padding-left: 1em;
		}
		table#tr-status td.empty {
			color: #aaa;
		}
		table#reqs {
			margin-top: 1em;
		}
		table#reqs tr.first {
			{{if $.Expanded}}font-weight: bold;{{end}}
		}
		table#reqs td {
			font-family: monospace;
		}
		table#reqs td.when {
			text-align: right;
			white-space: nowrap;
		}
		table#reqs td.elapsed {
			padding: 0 0.5em;
			text-align: right;
			white-space: pre;
			width: 10em;
		}
		address {
			font-size: smaller;
			margin-top: 5em;
		}
	</style>
	</head>
	<body>

<h1>/debug/requests</h1>
{{end}} {{/* end of Prolog */}}

{{define "StatusTable"}}
<table id="tr-status">
	{{range $fam := .Families}}
	<tr>
		<td class="family">{{$fam}}</td>

		{{$n := index $.ActiveTraceCount $fam}}
		<td class="active {{if not $n}}empty{{end}}">
			{{if $n}}<a href="?fam={{$fam}}&b=-1{{if $.Expanded}}&exp=1{{end}}">{{end}}
			[{{$n}} active]
			{{if $n}}</a>{{end}}
		</td>

		{{$f := index $.CompletedTraces $fam}}
		{{range $i, $b := $f.Buckets}}
		{{$empty := $b.Empty}}
		<td {{if $empty}}class="empty"{{end}}>
		{{if not $empty}}<a href="?fam={{$fam}}&b={{$i}}{{if $.Expanded}}&exp=1{{end}}">{{end}}
		[{{.Cond}}]
		{{if not $empty}}</a>{{end}}
		</td>
		{{end}}

		{{$nb := len $f.Buckets}}
		<td class="latency-first">
		<a href="?fam={{$fam}}&b={{$nb}}">[minute]</a>
		</td>
		<td>
		<a href="?fam={{$fam}}&b={{add $nb 1}}">[hour]</a>
		</td>
		<td>
		<a href="?fam={{$fam}}&b={{add $nb 2}}">[total]</a>
		</td>

	</tr>
	{{end}}
</table>
{{end}} {{/* end of StatusTable */}}

{{define "Epilog"}}
{{if $.Traces}}
<hr />
<h3>Family: {{$.Family}}</h3>

{{if or $.Expanded $.Traced}}
  <a href="?fam={{$.Family}}&b={{$.Bucket}}">[Normal/Summary]</a>
{{else}}
  [Normal/Summary]
{{end}}

{{if or (not $.Expanded) $.Traced}}
  <a href="?fam={{$.Family}}&b={{$.Bucket}}&exp=1">[Normal/Expanded]</a>
{{else}}
  [Normal/Expanded]
{{end}}

{{if not $.Active}}
	{{if or $.Expanded (not $.Traced)}}
	<a href="?fam={{$.Family}}&b={{$.Bucket}}&rtraced=1">[Traced/Summary]</a>
	{{else}}
	[Traced/Summary]
	{{end}}
	{{if or (not $.Expanded) (not $.Traced)}}
	<a href="?fam={{$.Family}}&b={{$.Bucket}}&exp=1&rtraced=1">[Traced/Expanded]</a>
        {{else}}
	[Traced/Expanded]
	{{end}}
{{end}}

{{if $.Total}}
<p><em>Showing <b>{{len $.Traces}}</b> of <b>{{$.Total}}</b> traces.</em></p>
{{end}}

<table id="reqs">
	<caption>
		{{if $.Active}}Active{{else}}Completed{{end}} Requests
	</caption>
	<tr><th>When</th><th>Elapsed&nbsp;(s)</th></tr>
	{{range $tr := $.Traces}}
	<tr class="first">
		<td class="when">{{$tr.When}}</td>
		<td class="elapsed">{{$tr.ElapsedTime}}</td>
		<td>{{$tr.Title}}</td>
		{{/* TODO: include traceID/spanID */}}
	</tr>
	{{if $.Expanded}}
	{{range $tr.Events}}
	<tr>
		<td class="when">{{.WhenString}}</td>
		<td class="elapsed">{{elapsed .Elapsed}}</td>
		<td>{{if or $.ShowSensitive (not .Sensitive)}}... {{.What}}{{else}}<em>[redacted]</em>{{end}}</td>
	</tr>
	{{end}}
	{{end}}
	{{end}}
</table>
{{end}} {{/* if $.Traces */}}

{{if $.Histogram}}
<h4>Latency (&micro;s) of {{$.Family}} over {{$.HistogramWindow}}</h4>
{{$.Histogram}}
{{end}} {{/* if $.Histogram */}}

	</body>
</html>
{{end}} {{/* end of Epilog */}}
`<|MERGE_RESOLUTION|>--- conflicted
+++ resolved
@@ -118,12 +118,6 @@
 }
 
 func init() {
-<<<<<<< HEAD
-	// TODO(jbd): Serve Traces from /debug/traces in the future?
-	// There is no requirement for a request to be present to have traces.
-	http.HandleFunc("/debug/requests", Traces)
-	http.HandleFunc("/debug/events", Events)
-=======
 	_, pat := http.DefaultServeMux.Handler(&http.Request{URL: &url.URL{Path: debugRequestsPath}})
 	if pat == debugRequestsPath {
 		panic("/debug/requests is already registered. You may have two independent copies of " +
@@ -147,7 +141,6 @@
 func FromContext(ctx context.Context) (tr Trace, ok bool) {
 	tr, ok = ctx.Value(contextKey).(Trace)
 	return
->>>>>>> 7e597d92
 }
 
 // Traces responds with traces from the program.

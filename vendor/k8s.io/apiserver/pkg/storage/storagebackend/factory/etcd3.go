/*
Copyright 2016 The Kubernetes Authors.

Licensed under the Apache License, Version 2.0 (the "License");
you may not use this file except in compliance with the License.
You may obtain a copy of the License at

    http://www.apache.org/licenses/LICENSE-2.0

Unless required by applicable law or agreed to in writing, software
distributed under the License is distributed on an "AS IS" BASIS,
WITHOUT WARRANTIES OR CONDITIONS OF ANY KIND, either express or implied.
See the License for the specific language governing permissions and
limitations under the License.
*/

package factory

import (
	"context"
	"fmt"
	"net"
	"net/url"
	"path"
	"sync"
	"sync/atomic"
	"time"

	"github.com/coreos/etcd/clientv3"
	"github.com/coreos/etcd/pkg/transport"
	grpcprom "github.com/grpc-ecosystem/go-grpc-prometheus"
	"google.golang.org/grpc"

	utilnet "k8s.io/apimachinery/pkg/util/net"
	"k8s.io/apimachinery/pkg/util/wait"
	"k8s.io/apiserver/pkg/server/egressselector"
	"k8s.io/apiserver/pkg/storage"
	"k8s.io/apiserver/pkg/storage/etcd3"
	"k8s.io/apiserver/pkg/storage/storagebackend"
	"k8s.io/apiserver/pkg/storage/value"
	"k8s.io/component-base/metrics/legacyregistry"
)

// The short keepalive timeout and interval have been chosen to aggressively
// detect a failed etcd server without introducing much overhead.
const keepaliveTime = 30 * time.Second
const keepaliveTimeout = 10 * time.Second

// dialTimeout is the timeout for failing to establish a connection.
// It is set to 20 seconds as times shorter than that will cause TLS connections to fail
// on heavily loaded arm64 CPUs (issue #64649)
const dialTimeout = 20 * time.Second

func init() {
	// grpcprom auto-registers (via an init function) their client metrics, since we are opting out of
	// using the global prometheus registry and using our own wrapped global registry,
	// we need to explicitly register these metrics to our global registry here.
	// For reference: https://github.com/kubernetes/kubernetes/pull/81387
	legacyregistry.RawMustRegister(grpcprom.DefaultClientMetrics)
}

func newETCD3HealthCheck(c storagebackend.Config) (func() error, error) {
	// constructing the etcd v3 client blocks and times out if etcd is not available.
	// retry in a loop in the background until we successfully create the client, storing the client or error encountered

	clientValue := &atomic.Value{}

	clientErrMsg := &atomic.Value{}
	clientErrMsg.Store("etcd client connection not yet established")

	go wait.PollUntil(time.Second, func() (bool, error) {
		client, err := newETCD3Client(c.Transport)
		if err != nil {
			clientErrMsg.Store(err.Error())
			return false, nil
		}
		clientValue.Store(client)
		clientErrMsg.Store("")
		return true, nil
	}, wait.NeverStop)

	return func() error {
		if errMsg := clientErrMsg.Load().(string); len(errMsg) > 0 {
			return fmt.Errorf(errMsg)
		}
		client := clientValue.Load().(*clientv3.Client)
		ctx, cancel := context.WithTimeout(context.Background(), 2*time.Second)
		defer cancel()
		// See https://github.com/etcd-io/etcd/blob/master/etcdctl/ctlv3/command/ep_command.go#L118
		_, err := client.Get(ctx, path.Join(c.Prefix, "health"))
		if err == nil {
			return nil
		}
		return fmt.Errorf("error getting data from etcd: %v", err)
	}, nil
}

func newETCD3Client(c storagebackend.TransportConfig) (*clientv3.Client, error) {
	tlsInfo := transport.TLSInfo{
		CertFile: c.CertFile,
		KeyFile:  c.KeyFile,
		CAFile:   c.CAFile,
	}
	tlsConfig, err := tlsInfo.ClientConfig()
	if err != nil {
		return nil, err
	}
	// NOTE: Client relies on nil tlsConfig
	// for non-secure connections, update the implicit variable
	if len(c.CertFile) == 0 && len(c.KeyFile) == 0 && len(c.CAFile) == 0 {
		tlsConfig = nil
	}
	networkContext := egressselector.Etcd.AsNetworkContext()
	var egressDialer utilnet.DialFunc
	if c.EgressLookup != nil {
		egressDialer, err = c.EgressLookup(networkContext)
		if err != nil {
			return nil, err
		}
	}
	dialOptions := []grpc.DialOption{
		grpc.WithBlock(), // block until the underlying connection is up
		grpc.WithUnaryInterceptor(grpcprom.UnaryClientInterceptor),
		grpc.WithStreamInterceptor(grpcprom.StreamClientInterceptor),
	}
	if egressDialer != nil {
		dialer := func(ctx context.Context, addr string) (net.Conn, error) {
			u, err := url.Parse(addr)
			if err != nil {
				return nil, err
			}
			return egressDialer(ctx, "tcp", u.Host)
		}
		dialOptions = append(dialOptions, grpc.WithContextDialer(dialer))
	}
	cfg := clientv3.Config{
		DialTimeout:          dialTimeout,
		DialKeepAliveTime:    keepaliveTime,
		DialKeepAliveTimeout: keepaliveTimeout,
		DialOptions:          dialOptions,
		Endpoints:            c.ServerList,
		TLS:                  tlsConfig,
	}

	return clientv3.New(cfg)
}

type runningCompactor struct {
	interval time.Duration
	cancel   context.CancelFunc
	client   *clientv3.Client
	refs     int
}

var (
	lock       sync.Mutex
	compactors = map[string]*runningCompactor{}
)

// startCompactorOnce start one compactor per transport. If the interval get smaller on repeated calls, the
// compactor is replaced. A destroy func is returned. If all destroy funcs with the same transport are called,
// the compactor is stopped.
func startCompactorOnce(c storagebackend.TransportConfig, interval time.Duration) (func(), error) {
	lock.Lock()
	defer lock.Unlock()

	key := fmt.Sprintf("%v", c) // gives: {[server1 server2] keyFile certFile caFile}
	if compactor, foundBefore := compactors[key]; !foundBefore || compactor.interval > interval {
		compactorClient, err := newETCD3Client(c)
		if err != nil {
			return nil, err
		}

		if foundBefore {
			// replace compactor
			compactor.cancel()
			compactor.client.Close()
		} else {
			// start new compactor
			compactor = &runningCompactor{}
			compactors[key] = compactor
		}

		ctx, cancel := context.WithCancel(context.Background())

		compactor.interval = interval
		compactor.cancel = cancel
		compactor.client = compactorClient

		etcd3.StartCompactor(ctx, compactorClient, interval)
	}

	compactors[key].refs++

	return func() {
		lock.Lock()
		defer lock.Unlock()

		compactor := compactors[key]
		compactor.refs--
		if compactor.refs == 0 {
			compactor.cancel()
			compactor.client.Close()
			delete(compactors, key)
		}
	}, nil
}

func newETCD3Storage(c storagebackend.Config) (storage.Interface, DestroyFunc, error) {
	stopCompactor, err := startCompactorOnce(c.Transport, c.CompactionInterval)
	if err != nil {
		return nil, nil, err
	}

	client, err := newETCD3Client(c.Transport)
	if err != nil {
		stopCompactor()
		return nil, nil, err
	}
<<<<<<< HEAD
	ctx, cancel := context.WithCancel(context.Background())
	etcd3.StartCompactor(ctx, client, c.CompactionInterval)
=======

	var once sync.Once
>>>>>>> 7e597d92
	destroyFunc := func() {
		// we know that storage destroy funcs are called multiple times (due to reuse in subresources).
		// Hence, we only destroy once.
		// TODO: fix duplicated storage destroy calls higher level
		once.Do(func() {
			stopCompactor()
			client.Close()
		})
	}
	transformer := c.Transformer
	if transformer == nil {
		transformer = value.IdentityTransformer
<<<<<<< HEAD
	}
	if c.Quorum {
		return etcd3.New(client, c.Codec, c.Prefix, transformer, c.Paging), destroyFunc, nil
	}
	return etcd3.NewWithNoQuorumRead(client, c.Codec, c.Prefix, transformer, c.Paging), destroyFunc, nil
=======
	}
	return etcd3.New(client, c.Codec, c.Prefix, transformer, c.Paging), destroyFunc, nil
>>>>>>> 7e597d92
}<|MERGE_RESOLUTION|>--- conflicted
+++ resolved
@@ -217,13 +217,8 @@
 		stopCompactor()
 		return nil, nil, err
 	}
-<<<<<<< HEAD
-	ctx, cancel := context.WithCancel(context.Background())
-	etcd3.StartCompactor(ctx, client, c.CompactionInterval)
-=======
 
 	var once sync.Once
->>>>>>> 7e597d92
 	destroyFunc := func() {
 		// we know that storage destroy funcs are called multiple times (due to reuse in subresources).
 		// Hence, we only destroy once.
@@ -236,14 +231,6 @@
 	transformer := c.Transformer
 	if transformer == nil {
 		transformer = value.IdentityTransformer
-<<<<<<< HEAD
-	}
-	if c.Quorum {
-		return etcd3.New(client, c.Codec, c.Prefix, transformer, c.Paging), destroyFunc, nil
-	}
-	return etcd3.NewWithNoQuorumRead(client, c.Codec, c.Prefix, transformer, c.Paging), destroyFunc, nil
-=======
 	}
 	return etcd3.New(client, c.Codec, c.Prefix, transformer, c.Paging), destroyFunc, nil
->>>>>>> 7e597d92
 }
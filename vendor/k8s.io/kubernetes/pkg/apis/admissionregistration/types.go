--- conflicted
+++ resolved
@@ -20,61 +20,6 @@
 	metav1 "k8s.io/apimachinery/pkg/apis/meta/v1"
 )
 
-<<<<<<< HEAD
-// +genclient
-// +genclient:nonNamespaced
-// +k8s:deepcopy-gen:interfaces=k8s.io/apimachinery/pkg/runtime.Object
-
-// InitializerConfiguration describes the configuration of initializers.
-type InitializerConfiguration struct {
-	metav1.TypeMeta
-	// Standard object metadata; More info: https://git.k8s.io/community/contributors/devel/api-conventions.md#metadata.
-	// +optional
-	metav1.ObjectMeta
-
-	// Initializers is a list of resources and their default initializers
-	// Order-sensitive.
-	// When merging multiple InitializerConfigurations, we sort the initializers
-	// from different InitializerConfigurations by the name of the
-	// InitializerConfigurations; the order of the initializers from the same
-	// InitializerConfiguration is preserved.
-	// +optional
-	Initializers []Initializer
-}
-
-// +k8s:deepcopy-gen:interfaces=k8s.io/apimachinery/pkg/runtime.Object
-
-// InitializerConfigurationList is a list of InitializerConfiguration.
-type InitializerConfigurationList struct {
-	metav1.TypeMeta
-	// Standard list metadata.
-	// More info: https://git.k8s.io/community/contributors/devel/api-conventions.md#types-kinds
-	// +optional
-	metav1.ListMeta
-
-	// List of InitializerConfiguration.
-	Items []InitializerConfiguration
-}
-
-// Initializer describes the name and the failure policy of an initializer, and
-// what resources it applies to.
-type Initializer struct {
-	// Name is the identifier of the initializer. It will be added to the
-	// object that needs to be initialized.
-	// Name should be fully qualified, e.g., alwayspullimages.kubernetes.io, where
-	// "alwayspullimages" is the name of the webhook, and kubernetes.io is the name
-	// of the organization.
-	// Required
-	Name string
-
-	// Rules describes what resources/subresources the initializer cares about.
-	// The initializer cares about an operation if it matches _any_ Rule.
-	// Rule.Resources must not include subresources.
-	Rules []Rule
-}
-
-=======
->>>>>>> 7e597d92
 // Rule is a tuple of APIGroups, APIVersion, and Resources.It is recommended
 // to make sure that all the tuple expansions are valid.
 type Rule struct {
@@ -135,36 +80,12 @@
 type FailurePolicyType string
 
 const (
-<<<<<<< HEAD
-	// Ignore means the initializer is removed from the initializers list of an
-	// object if the initializer is timed out.
-=======
 	// Ignore means that an error calling the webhook is ignored.
->>>>>>> 7e597d92
 	Ignore FailurePolicyType = "Ignore"
 	// Fail means that an error calling the webhook causes the admission to fail.
 	Fail FailurePolicyType = "Fail"
 )
 
-<<<<<<< HEAD
-// +genclient
-// +genclient:nonNamespaced
-// +k8s:deepcopy-gen:interfaces=k8s.io/apimachinery/pkg/runtime.Object
-
-// ValidatingWebhookConfiguration describes the configuration of an admission webhook that accepts or rejects and object without changing it.
-type ValidatingWebhookConfiguration struct {
-	metav1.TypeMeta
-	// Standard object metadata; More info: https://git.k8s.io/community/contributors/devel/api-conventions.md#metadata.
-	// +optional
-	metav1.ObjectMeta
-	// Webhooks is a list of webhooks and the affected resources and operations.
-	// +optional
-	Webhooks []Webhook
-}
-
-// +k8s:deepcopy-gen:interfaces=k8s.io/apimachinery/pkg/runtime.Object
-
-=======
 // MatchPolicyType specifies the type of match policy
 type MatchPolicyType string
 
@@ -207,27 +128,17 @@
 
 // +k8s:deepcopy-gen:interfaces=k8s.io/apimachinery/pkg/runtime.Object
 
->>>>>>> 7e597d92
 // ValidatingWebhookConfigurationList is a list of ValidatingWebhookConfiguration.
 type ValidatingWebhookConfigurationList struct {
 	metav1.TypeMeta
 	// Standard list metadata.
-<<<<<<< HEAD
-	// More info: https://git.k8s.io/community/contributors/devel/api-conventions.md#types-kinds
-=======
 	// More info: https://git.k8s.io/community/contributors/devel/sig-architecture/api-conventions.md#types-kinds
->>>>>>> 7e597d92
 	// +optional
 	metav1.ListMeta
 	// List of ValidatingWebhookConfigurations.
 	Items []ValidatingWebhookConfiguration
 }
 
-<<<<<<< HEAD
-// +genclient
-// +genclient:nonNamespaced
-=======
->>>>>>> 7e597d92
 // +k8s:deepcopy-gen:interfaces=k8s.io/apimachinery/pkg/runtime.Object
 
 // MutatingWebhookConfiguration describes the configuration of and admission webhook that accept or reject and may change the object.
@@ -238,11 +149,7 @@
 	metav1.ObjectMeta
 	// Webhooks is a list of webhooks and the affected resources and operations.
 	// +optional
-<<<<<<< HEAD
-	Webhooks []Webhook
-=======
 	Webhooks []MutatingWebhook
->>>>>>> 7e597d92
 }
 
 // +k8s:deepcopy-gen:interfaces=k8s.io/apimachinery/pkg/runtime.Object
@@ -258,13 +165,8 @@
 	Items []MutatingWebhookConfiguration
 }
 
-<<<<<<< HEAD
-// Webhook describes an admission webhook and the resources and operations it applies to.
-type Webhook struct {
-=======
 // ValidatingWebhook describes an admission webhook and the resources and operations it applies to.
 type ValidatingWebhook struct {
->>>>>>> 7e597d92
 	// The name of the admission webhook.
 	// Name should be fully qualified, e.g., imagepolicy.kubernetes.io, where
 	// "imagepolicy" is the name of the webhook, and kubernetes.io is the name
@@ -285,13 +187,6 @@
 	// +optional
 	FailurePolicy *FailurePolicyType
 
-<<<<<<< HEAD
-	// NamespaceSelector decides whether to run the webhook on an object based
-	// on whether the namespace for that object matches the selector. If the
-	// object itself is a namespace, the matching is performed on
-	// object.metadata.labels. If the object is other cluster scoped resource,
-	// it is not subjected to the webhook.
-=======
 	// matchPolicy defines how the "rules" list is used to match incoming requests.
 	// Allowed values are "Exact" or "Equivalent".
 	//
@@ -437,7 +332,6 @@
 	// object itself is a namespace, the matching is performed on
 	// object.metadata.labels. If the object is another cluster scoped resource,
 	// it never skips the webhook.
->>>>>>> 7e597d92
 	//
 	// For example, to run the webhook on any objects whose namespace is not
 	// associated with "runlevel" of "0" or "1";  you will set the selector as
@@ -478,8 +372,6 @@
 	// Default to the empty LabelSelector, which matches everything.
 	// +optional
 	NamespaceSelector *metav1.LabelSelector
-<<<<<<< HEAD
-=======
 
 	// ObjectSelector decides whether to run the webhook based on if the
 	// object has matching labels. objectSelector is evaluated against both
@@ -537,7 +429,6 @@
 	// Defaults to "Never".
 	// +optional
 	ReinvocationPolicy *ReinvocationPolicyType
->>>>>>> 7e597d92
 }
 
 // ReinvocationPolicyType specifies what type of policy the admission hook uses.
@@ -582,11 +473,7 @@
 // connection with the webhook
 type WebhookClientConfig struct {
 	// `url` gives the location of the webhook, in standard URL form
-<<<<<<< HEAD
-	// (`[scheme://]host:port/path`). Exactly one of `url` or `service`
-=======
 	// (`scheme://host:port/path`). Exactly one of `url` or `service`
->>>>>>> 7e597d92
 	// must be specified.
 	//
 	// The `host` should not refer to a service running in the cluster; use
@@ -619,25 +506,12 @@
 	//
 	// If the webhook is running within the cluster, then you should use `service`.
 	//
-<<<<<<< HEAD
-	// If there is only one port open for the service, that port will be
-	// used. If there are multiple ports open, port 443 will be used if it
-	// is open, otherwise it is an error.
-	//
-	// +optional
-	Service *ServiceReference
-
-	// `caBundle` is a PEM encoded CA bundle which will be used to validate
-	// the webhook's server certificate.
-	// Required.
-=======
 	// +optional
 	Service *ServiceReference
 
 	// `caBundle` is a PEM encoded CA bundle which will be used to validate the webhook's server certificate.
 	// If unspecified, system trust roots on the apiserver are used.
 	// +optional
->>>>>>> 7e597d92
 	CABundle []byte
 }
 
@@ -654,12 +528,9 @@
 	// this service.
 	// +optional
 	Path *string
-<<<<<<< HEAD
-=======
 
 	// If specified, the port on the service that hosting webhook.
 	// `port` should be a valid port number (1-65535, inclusive).
 	// +optional
 	Port int32
->>>>>>> 7e597d92
 }
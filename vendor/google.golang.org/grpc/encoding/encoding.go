--- conflicted
+++ resolved
@@ -75,13 +75,9 @@
 // registered with the same name, the one registered last will take effect.
 func RegisterCompressor(c Compressor) {
 	registeredCompressor[c.Name()] = c
-<<<<<<< HEAD
-	grpcutil.RegisteredCompressorNames = append(grpcutil.RegisteredCompressorNames, c.Name())
-=======
 	if !grpcutil.IsCompressorNameRegistered(c.Name()) {
 		grpcutil.RegisteredCompressorNames = append(grpcutil.RegisteredCompressorNames, c.Name())
 	}
->>>>>>> ae3de7a1
 }
 
 // GetCompressor returns Compressor for the given compressor name.

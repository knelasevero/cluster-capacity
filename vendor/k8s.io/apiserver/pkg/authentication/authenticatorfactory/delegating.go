/*
Copyright 2016 The Kubernetes Authors.

Licensed under the Apache License, Version 2.0 (the "License");
you may not use this file except in compliance with the License.
You may obtain a copy of the License at

    http://www.apache.org/licenses/LICENSE-2.0

Unless required by applicable law or agreed to in writing, software
distributed under the License is distributed on an "AS IS" BASIS,
WITHOUT WARRANTIES OR CONDITIONS OF ANY KIND, either express or implied.
See the License for the specific language governing permissions and
limitations under the License.
*/

package authenticatorfactory

import (
	"errors"
	"fmt"
	"time"

	"github.com/go-openapi/spec"

	"k8s.io/apiserver/pkg/authentication/authenticator"
	"k8s.io/apiserver/pkg/authentication/group"
	"k8s.io/apiserver/pkg/authentication/request/anonymous"
	"k8s.io/apiserver/pkg/authentication/request/bearertoken"
	"k8s.io/apiserver/pkg/authentication/request/headerrequest"
	unionauth "k8s.io/apiserver/pkg/authentication/request/union"
	"k8s.io/apiserver/pkg/authentication/request/websocket"
	"k8s.io/apiserver/pkg/authentication/request/x509"
	"k8s.io/apiserver/pkg/authentication/token/cache"
	webhooktoken "k8s.io/apiserver/plugin/pkg/authenticator/token/webhook"
	authenticationclient "k8s.io/client-go/kubernetes/typed/authentication/v1beta1"
	"k8s.io/client-go/util/cert"
)

// DelegatingAuthenticatorConfig is the minimal configuration needed to create an authenticator
// built to delegate authentication to a kube API server
type DelegatingAuthenticatorConfig struct {
	Anonymous bool

	// TokenAccessReviewClient is a client to do token review. It can be nil. Then every token is ignored.
	TokenAccessReviewClient authenticationclient.TokenReviewInterface

	// CacheTTL is the length of time that a token authentication answer will be cached.
	CacheTTL time.Duration

	// ClientCAFile is the CA bundle file used to authenticate client certificates
	ClientCAFile string

	APIAudiences authenticator.Audiences

	RequestHeaderConfig *RequestHeaderConfig
}

func (c DelegatingAuthenticatorConfig) New() (authenticator.Request, *spec.SecurityDefinitions, error) {
	authenticators := []authenticator.Request{}
	securityDefinitions := spec.SecurityDefinitions{}

	// front-proxy first, then remote
	// Add the front proxy authenticator if requested
	if c.RequestHeaderConfig != nil {
		requestHeaderAuthenticator, err := headerrequest.NewSecure(
			c.RequestHeaderConfig.ClientCA,
			c.RequestHeaderConfig.AllowedClientNames,
			c.RequestHeaderConfig.UsernameHeaders,
			c.RequestHeaderConfig.GroupHeaders,
			c.RequestHeaderConfig.ExtraHeaderPrefixes,
		)
		if err != nil {
			return nil, nil, err
		}
		authenticators = append(authenticators, requestHeaderAuthenticator)
	}

	// x509 client cert auth
	if len(c.ClientCAFile) > 0 {
		clientCAs, err := cert.NewPool(c.ClientCAFile)
		if err != nil {
			return nil, nil, fmt.Errorf("unable to load client CA file %s: %v", c.ClientCAFile, err)
		}
		verifyOpts := x509.DefaultVerifyOptions()
		verifyOpts.Roots = clientCAs
		authenticators = append(authenticators, x509.New(verifyOpts, x509.CommonNameUserConversion))
	}

	if c.TokenAccessReviewClient != nil {
		tokenAuth, err := webhooktoken.NewFromInterface(c.TokenAccessReviewClient, c.APIAudiences)
		if err != nil {
			return nil, nil, err
		}
<<<<<<< HEAD
		authenticators = append(authenticators, bearertoken.New(tokenAuth), websocket.NewProtocolAuthenticator(tokenAuth))
=======
		cachingTokenAuth := cache.New(tokenAuth, false, c.CacheTTL, c.CacheTTL)
		authenticators = append(authenticators, bearertoken.New(cachingTokenAuth), websocket.NewProtocolAuthenticator(cachingTokenAuth))
>>>>>>> 7e597d92

		securityDefinitions["BearerToken"] = &spec.SecurityScheme{
			SecuritySchemeProps: spec.SecuritySchemeProps{
				Type:        "apiKey",
				Name:        "authorization",
				In:          "header",
				Description: "Bearer Token authentication",
			},
		}
	}

	if len(authenticators) == 0 {
		if c.Anonymous {
			return anonymous.NewAuthenticator(), &securityDefinitions, nil
		}
		return nil, nil, errors.New("No authentication method configured")
	}

	authenticator := group.NewAuthenticatedGroupAdder(unionauth.New(authenticators...))
	if c.Anonymous {
		authenticator = unionauth.NewFailOnError(authenticator, anonymous.NewAuthenticator())
	}
	return authenticator, &securityDefinitions, nil
}<|MERGE_RESOLUTION|>--- conflicted
+++ resolved
@@ -92,12 +92,8 @@
 		if err != nil {
 			return nil, nil, err
 		}
-<<<<<<< HEAD
-		authenticators = append(authenticators, bearertoken.New(tokenAuth), websocket.NewProtocolAuthenticator(tokenAuth))
-=======
 		cachingTokenAuth := cache.New(tokenAuth, false, c.CacheTTL, c.CacheTTL)
 		authenticators = append(authenticators, bearertoken.New(cachingTokenAuth), websocket.NewProtocolAuthenticator(cachingTokenAuth))
->>>>>>> 7e597d92
 
 		securityDefinitions["BearerToken"] = &spec.SecurityScheme{
 			SecuritySchemeProps: spec.SecuritySchemeProps{

// Copyright 2009 The Go Authors. All rights reserved.
// Use of this source code is governed by a BSD-style
// license that can be found in the LICENSE file.

// +build ignore

/*
Input to cgo -godefs.  See README.md
*/

// +godefs map struct_in_addr [4]byte /* in_addr */
// +godefs map struct_in6_addr [16]byte /* in6_addr */

package unix

/*
#define KERNEL
#include <dirent.h>
#include <fcntl.h>
#include <poll.h>
#include <signal.h>
#include <termios.h>
#include <stdio.h>
#include <unistd.h>
#include <sys/param.h>
#include <sys/types.h>
#include <sys/event.h>
#include <sys/mman.h>
#include <sys/mount.h>
#include <sys/ptrace.h>
#include <sys/resource.h>
#include <sys/select.h>
#include <sys/signal.h>
#include <sys/socket.h>
#include <sys/stat.h>
#include <sys/time.h>
#include <sys/uio.h>
#include <sys/un.h>
#include <sys/utsname.h>
#include <sys/wait.h>
#include <uvm/uvmexp.h>
#include <net/bpf.h>
#include <net/if.h>
#include <net/if_dl.h>
#include <net/route.h>
#include <netinet/in.h>
#include <netinet/icmp6.h>
#include <netinet/tcp.h>

enum {
	sizeofPtr = sizeof(void*),
};

union sockaddr_all {
	struct sockaddr s1;	// this one gets used for fields
	struct sockaddr_in s2;	// these pad it out
	struct sockaddr_in6 s3;
	struct sockaddr_un s4;
	struct sockaddr_dl s5;
};

struct sockaddr_any {
	struct sockaddr addr;
	char pad[sizeof(union sockaddr_all) - sizeof(struct sockaddr)];
};

*/
import "C"

// Machine characteristics

const (
	SizeofPtr      = C.sizeofPtr
	SizeofShort    = C.sizeof_short
	SizeofInt      = C.sizeof_int
	SizeofLong     = C.sizeof_long
	SizeofLongLong = C.sizeof_longlong
)

// Basic types

type (
	_C_short     C.short
	_C_int       C.int
	_C_long      C.long
	_C_long_long C.longlong
)

// Time

type Timespec C.struct_timespec

type Timeval C.struct_timeval

// Processes

type Rusage C.struct_rusage

type Rlimit C.struct_rlimit

type _Gid_t C.gid_t

// Files

type Stat_t C.struct_stat

type Statfs_t C.struct_statfs

type Flock_t C.struct_flock

type Dirent C.struct_dirent

type Fsid C.fsid_t

// File system limits

const (
	PathMax = C.PATH_MAX
)

// Sockets

type RawSockaddrInet4 C.struct_sockaddr_in

type RawSockaddrInet6 C.struct_sockaddr_in6

type RawSockaddrUnix C.struct_sockaddr_un

type RawSockaddrDatalink C.struct_sockaddr_dl

type RawSockaddr C.struct_sockaddr

type RawSockaddrAny C.struct_sockaddr_any

type _Socklen C.socklen_t

type Linger C.struct_linger

type Iovec C.struct_iovec

type IPMreq C.struct_ip_mreq

type IPv6Mreq C.struct_ipv6_mreq

type Msghdr C.struct_msghdr

type Cmsghdr C.struct_cmsghdr

type Inet6Pktinfo C.struct_in6_pktinfo

type IPv6MTUInfo C.struct_ip6_mtuinfo

type ICMPv6Filter C.struct_icmp6_filter

const (
	SizeofSockaddrInet4    = C.sizeof_struct_sockaddr_in
	SizeofSockaddrInet6    = C.sizeof_struct_sockaddr_in6
	SizeofSockaddrAny      = C.sizeof_struct_sockaddr_any
	SizeofSockaddrUnix     = C.sizeof_struct_sockaddr_un
	SizeofSockaddrDatalink = C.sizeof_struct_sockaddr_dl
	SizeofLinger           = C.sizeof_struct_linger
	SizeofIPMreq           = C.sizeof_struct_ip_mreq
	SizeofIPv6Mreq         = C.sizeof_struct_ipv6_mreq
	SizeofMsghdr           = C.sizeof_struct_msghdr
	SizeofCmsghdr          = C.sizeof_struct_cmsghdr
	SizeofInet6Pktinfo     = C.sizeof_struct_in6_pktinfo
	SizeofIPv6MTUInfo      = C.sizeof_struct_ip6_mtuinfo
	SizeofICMPv6Filter     = C.sizeof_struct_icmp6_filter
)

// Ptrace requests

const (
	PTRACE_TRACEME = C.PT_TRACE_ME
	PTRACE_CONT    = C.PT_CONTINUE
	PTRACE_KILL    = C.PT_KILL
)

// Events (kqueue, kevent)

type Kevent_t C.struct_kevent

// Select

type FdSet C.fd_set

// Routing and interface messages

const (
	SizeofIfMsghdr         = C.sizeof_struct_if_msghdr
	SizeofIfData           = C.sizeof_struct_if_data
	SizeofIfaMsghdr        = C.sizeof_struct_ifa_msghdr
	SizeofIfAnnounceMsghdr = C.sizeof_struct_if_announcemsghdr
	SizeofRtMsghdr         = C.sizeof_struct_rt_msghdr
	SizeofRtMetrics        = C.sizeof_struct_rt_metrics
)

type IfMsghdr C.struct_if_msghdr

type IfData C.struct_if_data

type IfaMsghdr C.struct_ifa_msghdr

type IfAnnounceMsghdr C.struct_if_announcemsghdr

type RtMsghdr C.struct_rt_msghdr

type RtMetrics C.struct_rt_metrics

type Mclpool C.struct_mclpool

// Berkeley packet filter

const (
	SizeofBpfVersion = C.sizeof_struct_bpf_version
	SizeofBpfStat    = C.sizeof_struct_bpf_stat
	SizeofBpfProgram = C.sizeof_struct_bpf_program
	SizeofBpfInsn    = C.sizeof_struct_bpf_insn
	SizeofBpfHdr     = C.sizeof_struct_bpf_hdr
)

type BpfVersion C.struct_bpf_version

type BpfStat C.struct_bpf_stat

type BpfProgram C.struct_bpf_program

type BpfInsn C.struct_bpf_insn

type BpfHdr C.struct_bpf_hdr

type BpfTimeval C.struct_bpf_timeval

// Terminal handling

type Termios C.struct_termios

<<<<<<< HEAD
=======
type Winsize C.struct_winsize

>>>>>>> 7e597d92
// fchmodat-like syscalls.

const (
	AT_FDCWD            = C.AT_FDCWD
<<<<<<< HEAD
=======
	AT_SYMLINK_FOLLOW   = C.AT_SYMLINK_FOLLOW
>>>>>>> 7e597d92
	AT_SYMLINK_NOFOLLOW = C.AT_SYMLINK_NOFOLLOW
)

// poll

type PollFd C.struct_pollfd

const (
	POLLERR    = C.POLLERR
	POLLHUP    = C.POLLHUP
	POLLIN     = C.POLLIN
	POLLNVAL   = C.POLLNVAL
	POLLOUT    = C.POLLOUT
	POLLPRI    = C.POLLPRI
	POLLRDBAND = C.POLLRDBAND
	POLLRDNORM = C.POLLRDNORM
	POLLWRBAND = C.POLLWRBAND
	POLLWRNORM = C.POLLWRNORM
<<<<<<< HEAD
)
=======
)

// Signal Sets

type Sigset_t C.sigset_t

// Uname

type Utsname C.struct_utsname

// Uvmexp

const SizeofUvmexp = C.sizeof_struct_uvmexp

type Uvmexp C.struct_uvmexp

// Clockinfo

const SizeofClockinfo = C.sizeof_struct_clockinfo

type Clockinfo C.struct_clockinfo
>>>>>>> 7e597d92
<|MERGE_RESOLUTION|>--- conflicted
+++ resolved
@@ -235,19 +235,13 @@
 
 type Termios C.struct_termios
 
-<<<<<<< HEAD
-=======
 type Winsize C.struct_winsize
 
->>>>>>> 7e597d92
 // fchmodat-like syscalls.
 
 const (
 	AT_FDCWD            = C.AT_FDCWD
-<<<<<<< HEAD
-=======
 	AT_SYMLINK_FOLLOW   = C.AT_SYMLINK_FOLLOW
->>>>>>> 7e597d92
 	AT_SYMLINK_NOFOLLOW = C.AT_SYMLINK_NOFOLLOW
 )
 
@@ -266,9 +260,6 @@
 	POLLRDNORM = C.POLLRDNORM
 	POLLWRBAND = C.POLLWRBAND
 	POLLWRNORM = C.POLLWRNORM
-<<<<<<< HEAD
-)
-=======
 )
 
 // Signal Sets
@@ -289,5 +280,4 @@
 
 const SizeofClockinfo = C.sizeof_struct_clockinfo
 
-type Clockinfo C.struct_clockinfo
->>>>>>> 7e597d92
+type Clockinfo C.struct_clockinfo
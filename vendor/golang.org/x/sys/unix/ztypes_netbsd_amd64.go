--- conflicted
+++ resolved
@@ -435,10 +435,6 @@
 	Ospeed int32
 }
 
-<<<<<<< HEAD
-const (
-	AT_FDCWD            = -0x64
-=======
 type Winsize struct {
 	Row    uint16
 	Col    uint16
@@ -456,7 +452,6 @@
 const (
 	AT_FDCWD            = -0x64
 	AT_SYMLINK_FOLLOW   = 0x400
->>>>>>> 7e597d92
 	AT_SYMLINK_NOFOLLOW = 0x200
 )
 

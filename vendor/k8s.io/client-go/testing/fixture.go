--- conflicted
+++ resolved
@@ -256,8 +256,6 @@
 		return nil, err
 	}
 	return list.DeepCopyObject(), nil
-<<<<<<< HEAD
-=======
 }
 
 func (t *tracker) Watch(gvr schema.GroupVersionResource, ns string) (watch.Interface, error) {
@@ -271,7 +269,6 @@
 	}
 	t.watchers[gvr][ns] = append(t.watchers[gvr][ns], fakewatcher)
 	return fakewatcher, nil
->>>>>>> 7e597d92
 }
 
 func (t *tracker) Get(gvr schema.GroupVersionResource, ns, name string) (runtime.Object, error) {

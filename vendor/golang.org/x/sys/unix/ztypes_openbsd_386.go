--- conflicted
+++ resolved
@@ -427,10 +427,6 @@
 	Ospeed int32
 }
 
-<<<<<<< HEAD
-const (
-	AT_FDCWD            = -0x64
-=======
 type Winsize struct {
 	Row    uint16
 	Col    uint16
@@ -441,7 +437,6 @@
 const (
 	AT_FDCWD            = -0x64
 	AT_SYMLINK_FOLLOW   = 0x4
->>>>>>> 7e597d92
 	AT_SYMLINK_NOFOLLOW = 0x2
 )
 
@@ -462,9 +457,6 @@
 	POLLRDNORM = 0x40
 	POLLWRBAND = 0x100
 	POLLWRNORM = 0x4
-<<<<<<< HEAD
-)
-=======
 )
 
 type Sigset_t uint32
@@ -576,5 +568,4 @@
 	Tickadj int32
 	Stathz  int32
 	Profhz  int32
-}
->>>>>>> 7e597d92
+}
--- conflicted
+++ resolved
@@ -210,8 +210,6 @@
 	New(kind schema.GroupVersionKind) (out Object, err error)
 }
 
-<<<<<<< HEAD
-=======
 // EquivalentResourceMapper provides information about resources that address the same underlying data as a specified resource
 type EquivalentResourceMapper interface {
 	// EquivalentResourcesFor returns a list of resources that address the same underlying data as resource.
@@ -231,7 +229,6 @@
 	RegisterKindFor(resource schema.GroupVersionResource, subresource string, kind schema.GroupVersionKind)
 }
 
->>>>>>> 7e597d92
 // ResourceVersioner provides methods for setting and retrieving
 // the resource version from an API object.
 type ResourceVersioner interface {
@@ -263,14 +260,10 @@
 // to JSON allowed.
 type Unstructured interface {
 	Object
-<<<<<<< HEAD
-	// UnstructuredContent returns a non-nil, mutable map of the contents of this object. Values may be
-=======
 	// NewEmptyInstance returns a new instance of the concrete type containing only kind/apiVersion and no other data.
 	// This should be called instead of reflect.New() for unstructured types because the go type alone does not preserve kind/apiVersion info.
 	NewEmptyInstance() Unstructured
 	// UnstructuredContent returns a non-nil map with this object's contents. Values may be
->>>>>>> 7e597d92
 	// []interface{}, map[string]interface{}, or any primitive type. Contents are typically serialized to
 	// and from JSON. SetUnstructuredContent should be used to mutate the contents.
 	UnstructuredContent() map[string]interface{}

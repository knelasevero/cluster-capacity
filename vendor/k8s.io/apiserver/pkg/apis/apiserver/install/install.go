--- conflicted
+++ resolved
@@ -24,25 +24,8 @@
 )
 
 // Install registers the API group and adds types to a scheme
-<<<<<<< HEAD
-func Install(groupFactoryRegistry announced.APIGroupFactoryRegistry, registry *registered.APIRegistrationManager, scheme *runtime.Scheme) {
-	if err := announced.NewGroupMetaFactory(
-		&announced.GroupMetaFactoryArgs{
-			GroupName:                  apiserver.GroupName,
-			RootScopedKinds:            sets.NewString("APIService"),
-			VersionPreferenceOrder:     []string{v1alpha1.SchemeGroupVersion.Version},
-			AddInternalObjectsToScheme: apiserver.AddToScheme,
-		},
-		announced.VersionToSchemeFunc{
-			v1alpha1.SchemeGroupVersion.Version: v1alpha1.AddToScheme,
-		},
-	).Announce(groupFactoryRegistry).RegisterAndEnable(registry, scheme); err != nil {
-		panic(err)
-	}
-=======
 func Install(scheme *runtime.Scheme) {
 	utilruntime.Must(apiserver.AddToScheme(scheme))
 	utilruntime.Must(v1alpha1.AddToScheme(scheme))
 	utilruntime.Must(scheme.SetVersionPriority(v1alpha1.SchemeGroupVersion))
->>>>>>> 7e597d92
 }
--- conflicted
+++ resolved
@@ -479,9 +479,6 @@
 	POLLRDNORM = 0x40
 	POLLWRBAND = 0x100
 	POLLWRNORM = 0x4
-<<<<<<< HEAD
-)
-=======
 )
 
 type Utsname struct {
@@ -500,5 +497,4 @@
 	Tickadj int32
 	Stathz  int32
 	Profhz  int32
-}
->>>>>>> 7e597d92
+}
/*
Copyright 2022 The Kubernetes Authors.

Licensed under the Apache License, Version 2.0 (the "License");
you may not use this file except in compliance with the License.
You may obtain a copy of the License at

    http://www.apache.org/licenses/LICENSE-2.0

Unless required by applicable law or agreed to in writing, software
distributed under the License is distributed on an "AS IS" BASIS,
WITHOUT WARRANTIES OR CONDITIONS OF ANY KIND, either express or implied.
See the License for the specific language governing permissions and
limitations under the License.
*/

package validatingadmissionpolicy

import (
	"context"
	"errors"
	"fmt"
	"io"

	"k8s.io/apimachinery/pkg/api/meta"
	"k8s.io/apiserver/pkg/authorization/authorizer"
<<<<<<< HEAD
	"k8s.io/apiserver/pkg/cel/openapi/resolver"
=======
>>>>>>> ae3de7a1
	"k8s.io/apiserver/pkg/features"
	"k8s.io/client-go/dynamic"
	"k8s.io/component-base/featuregate"

	"k8s.io/apiserver/pkg/admission"
	"k8s.io/apiserver/pkg/admission/initializer"
	"k8s.io/client-go/informers"
	"k8s.io/client-go/kubernetes"
)

////////////////////////////////////////////////////////////////////////////////
// Plugin Definition
////////////////////////////////////////////////////////////////////////////////

// Definition for CEL admission plugin. This is the entry point into the
// CEL admission control system.
//
// Each plugin is asked to validate every object update.

const (
	// PluginName indicates the name of admission plug-in
	PluginName = "ValidatingAdmissionPolicy"
)

// Register registers a plugin
func Register(plugins *admission.Plugins) {
	plugins.Register(PluginName, func(config io.Reader) (admission.Interface, error) {
		return NewPlugin()
	})
}

////////////////////////////////////////////////////////////////////////////////
// Plugin Initialization & Dependency Injection
////////////////////////////////////////////////////////////////////////////////

type celAdmissionPlugin struct {
	*admission.Handler
	evaluator CELPolicyEvaluator

	inspectedFeatureGates bool
	enabled               bool

	// Injected Dependencies
	informerFactory informers.SharedInformerFactory
	client          kubernetes.Interface
	restMapper      meta.RESTMapper
	dynamicClient   dynamic.Interface
	stopCh          <-chan struct{}
	authorizer      authorizer.Authorizer
<<<<<<< HEAD
	schemaResolver  resolver.SchemaResolver
=======
>>>>>>> ae3de7a1
}

var _ initializer.WantsExternalKubeInformerFactory = &celAdmissionPlugin{}
var _ initializer.WantsExternalKubeClientSet = &celAdmissionPlugin{}
var _ initializer.WantsRESTMapper = &celAdmissionPlugin{}
var _ initializer.WantsDynamicClient = &celAdmissionPlugin{}
var _ initializer.WantsDrainedNotification = &celAdmissionPlugin{}
var _ initializer.WantsAuthorizer = &celAdmissionPlugin{}
<<<<<<< HEAD
var _ initializer.WantsSchemaResolver = &celAdmissionPlugin{}
=======
>>>>>>> ae3de7a1
var _ admission.InitializationValidator = &celAdmissionPlugin{}
var _ admission.ValidationInterface = &celAdmissionPlugin{}

func NewPlugin() (admission.Interface, error) {
	return &celAdmissionPlugin{
		Handler: admission.NewHandler(admission.Connect, admission.Create, admission.Delete, admission.Update),
	}, nil
}

func (c *celAdmissionPlugin) SetExternalKubeInformerFactory(f informers.SharedInformerFactory) {
	c.informerFactory = f
}

func (c *celAdmissionPlugin) SetExternalKubeClientSet(client kubernetes.Interface) {
	c.client = client
}

func (c *celAdmissionPlugin) SetRESTMapper(mapper meta.RESTMapper) {
	c.restMapper = mapper
}

func (c *celAdmissionPlugin) SetDynamicClient(client dynamic.Interface) {
	c.dynamicClient = client
}

func (c *celAdmissionPlugin) SetDrainedNotification(stopCh <-chan struct{}) {
	c.stopCh = stopCh
}

func (c *celAdmissionPlugin) SetAuthorizer(authorizer authorizer.Authorizer) {
	c.authorizer = authorizer
}
<<<<<<< HEAD

func (c *celAdmissionPlugin) SetSchemaResolver(resolver resolver.SchemaResolver) {
	c.schemaResolver = resolver
}

=======
>>>>>>> ae3de7a1
func (c *celAdmissionPlugin) InspectFeatureGates(featureGates featuregate.FeatureGate) {
	if featureGates.Enabled(features.ValidatingAdmissionPolicy) {
		c.enabled = true
	}
	c.inspectedFeatureGates = true
}

// ValidateInitialization - once clientset and informer factory are provided, creates and starts the admission controller
func (c *celAdmissionPlugin) ValidateInitialization() error {
	if !c.inspectedFeatureGates {
		return fmt.Errorf("%s did not see feature gates", PluginName)
	}
	if !c.enabled {
		return nil
	}
	if c.informerFactory == nil {
		return errors.New("missing informer factory")
	}
	if c.client == nil {
		return errors.New("missing kubernetes client")
	}
	if c.restMapper == nil {
		return errors.New("missing rest mapper")
	}
	if c.dynamicClient == nil {
		return errors.New("missing dynamic client")
	}
	if c.stopCh == nil {
		return errors.New("missing stop channel")
	}
	if c.authorizer == nil {
		return errors.New("missing authorizer")
	}
<<<<<<< HEAD
	c.evaluator = NewAdmissionController(c.informerFactory, c.client, c.restMapper, c.schemaResolver /* (optional) */, c.dynamicClient, c.authorizer)
=======
	c.evaluator = NewAdmissionController(c.informerFactory, c.client, c.restMapper, c.dynamicClient, c.authorizer)
>>>>>>> ae3de7a1
	if err := c.evaluator.ValidateInitialization(); err != nil {
		return err
	}

	c.SetReadyFunc(c.evaluator.HasSynced)
	go c.evaluator.Run(c.stopCh)
	return nil
}

////////////////////////////////////////////////////////////////////////////////
// admission.ValidationInterface
////////////////////////////////////////////////////////////////////////////////

func (c *celAdmissionPlugin) Handles(operation admission.Operation) bool {
	return true
}

func (c *celAdmissionPlugin) Validate(
	ctx context.Context,
	a admission.Attributes,
	o admission.ObjectInterfaces,
) (err error) {
	if !c.enabled {
		return nil
	}

	// isPolicyResource determines if an admission.Attributes object is describing
	// the admission of a ValidatingAdmissionPolicy or a ValidatingAdmissionPolicyBinding
	if isPolicyResource(a) {
		return
	}

	if !c.WaitForReady() {
		return admission.NewForbidden(a, fmt.Errorf("not yet ready to handle request"))
	}

	return c.evaluator.Validate(ctx, a, o)
}

func isPolicyResource(attr admission.Attributes) bool {
	gvk := attr.GetResource()
	if gvk.Group == "admissionregistration.k8s.io" {
		if gvk.Resource == "validatingadmissionpolicies" || gvk.Resource == "validatingadmissionpolicybindings" {
			return true
		}
	}
	return false
}<|MERGE_RESOLUTION|>--- conflicted
+++ resolved
@@ -24,10 +24,6 @@
 
 	"k8s.io/apimachinery/pkg/api/meta"
 	"k8s.io/apiserver/pkg/authorization/authorizer"
-<<<<<<< HEAD
-	"k8s.io/apiserver/pkg/cel/openapi/resolver"
-=======
->>>>>>> ae3de7a1
 	"k8s.io/apiserver/pkg/features"
 	"k8s.io/client-go/dynamic"
 	"k8s.io/component-base/featuregate"
@@ -77,10 +73,6 @@
 	dynamicClient   dynamic.Interface
 	stopCh          <-chan struct{}
 	authorizer      authorizer.Authorizer
-<<<<<<< HEAD
-	schemaResolver  resolver.SchemaResolver
-=======
->>>>>>> ae3de7a1
 }
 
 var _ initializer.WantsExternalKubeInformerFactory = &celAdmissionPlugin{}
@@ -89,10 +81,6 @@
 var _ initializer.WantsDynamicClient = &celAdmissionPlugin{}
 var _ initializer.WantsDrainedNotification = &celAdmissionPlugin{}
 var _ initializer.WantsAuthorizer = &celAdmissionPlugin{}
-<<<<<<< HEAD
-var _ initializer.WantsSchemaResolver = &celAdmissionPlugin{}
-=======
->>>>>>> ae3de7a1
 var _ admission.InitializationValidator = &celAdmissionPlugin{}
 var _ admission.ValidationInterface = &celAdmissionPlugin{}
 
@@ -125,14 +113,6 @@
 func (c *celAdmissionPlugin) SetAuthorizer(authorizer authorizer.Authorizer) {
 	c.authorizer = authorizer
 }
-<<<<<<< HEAD
-
-func (c *celAdmissionPlugin) SetSchemaResolver(resolver resolver.SchemaResolver) {
-	c.schemaResolver = resolver
-}
-
-=======
->>>>>>> ae3de7a1
 func (c *celAdmissionPlugin) InspectFeatureGates(featureGates featuregate.FeatureGate) {
 	if featureGates.Enabled(features.ValidatingAdmissionPolicy) {
 		c.enabled = true
@@ -166,11 +146,7 @@
 	if c.authorizer == nil {
 		return errors.New("missing authorizer")
 	}
-<<<<<<< HEAD
-	c.evaluator = NewAdmissionController(c.informerFactory, c.client, c.restMapper, c.schemaResolver /* (optional) */, c.dynamicClient, c.authorizer)
-=======
 	c.evaluator = NewAdmissionController(c.informerFactory, c.client, c.restMapper, c.dynamicClient, c.authorizer)
->>>>>>> ae3de7a1
 	if err := c.evaluator.ValidateInitialization(); err != nil {
 		return err
 	}

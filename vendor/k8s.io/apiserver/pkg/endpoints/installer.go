/*
Copyright 2015 The Kubernetes Authors.

Licensed under the Apache License, Version 2.0 (the "License");
you may not use this file except in compliance with the License.
You may obtain a copy of the License at

    http://www.apache.org/licenses/LICENSE-2.0

Unless required by applicable law or agreed to in writing, software
distributed under the License is distributed on an "AS IS" BASIS,
WITHOUT WARRANTIES OR CONDITIONS OF ANY KIND, either express or implied.
See the License for the specific language governing permissions and
limitations under the License.
*/

package endpoints

import (
	"fmt"
	"net/http"
	"reflect"
	"sort"
	"strings"
	"time"
	"unicode"

	restful "github.com/emicklei/go-restful/v3"
	apidiscoveryv2beta1 "k8s.io/api/apidiscovery/v2beta1"
	metav1 "k8s.io/apimachinery/pkg/apis/meta/v1"
	"k8s.io/apimachinery/pkg/conversion"
	"k8s.io/apimachinery/pkg/runtime"
	"k8s.io/apimachinery/pkg/runtime/schema"
	"k8s.io/apimachinery/pkg/types"
	"k8s.io/apimachinery/pkg/util/managedfields"
	"k8s.io/apimachinery/pkg/util/sets"
	"k8s.io/apiserver/pkg/admission"
	"k8s.io/apiserver/pkg/endpoints/deprecation"
	"k8s.io/apiserver/pkg/endpoints/discovery"
	"k8s.io/apiserver/pkg/endpoints/handlers"
	"k8s.io/apiserver/pkg/endpoints/handlers/negotiation"
	"k8s.io/apiserver/pkg/endpoints/metrics"
	utilwarning "k8s.io/apiserver/pkg/endpoints/warning"
	"k8s.io/apiserver/pkg/features"
	"k8s.io/apiserver/pkg/registry/rest"
	"k8s.io/apiserver/pkg/storageversion"
	utilfeature "k8s.io/apiserver/pkg/util/feature"
	versioninfo "k8s.io/component-base/version"
	"sigs.k8s.io/structured-merge-diff/v4/fieldpath"
)

const (
	ROUTE_META_GVK    = "x-kubernetes-group-version-kind"
	ROUTE_META_ACTION = "x-kubernetes-action"
)

type APIInstaller struct {
	group             *APIGroupVersion
	prefix            string // Path prefix where API resources are to be registered.
	minRequestTimeout time.Duration
}

// Struct capturing information about an action ("GET", "POST", "WATCH", "PROXY", etc).
type action struct {
	Verb          string               // Verb identifying the action ("GET", "POST", "WATCH", "PROXY", etc).
	Path          string               // The path of the action
	Params        []*restful.Parameter // List of parameters associated with the action.
	Namer         handlers.ScopeNamer
	AllNamespaces bool // true iff the action is namespaced but works on aggregate result for all namespaces
}

func ConvertGroupVersionIntoToDiscovery(list []metav1.APIResource) ([]apidiscoveryv2beta1.APIResourceDiscovery, error) {
	var apiResourceList []apidiscoveryv2beta1.APIResourceDiscovery
	parentResources := make(map[string]int)

	// Loop through all top-level resources
	for _, r := range list {
		if strings.Contains(r.Name, "/") {
			// Skip subresources for now so we can get the list of resources
			continue
		}

		var scope apidiscoveryv2beta1.ResourceScope
		if r.Namespaced {
			scope = apidiscoveryv2beta1.ScopeNamespace
		} else {
			scope = apidiscoveryv2beta1.ScopeCluster
		}

		resource := apidiscoveryv2beta1.APIResourceDiscovery{
			Resource: r.Name,
			Scope:    scope,
			ResponseKind: &metav1.GroupVersionKind{
				Group:   r.Group,
				Version: r.Version,
				Kind:    r.Kind,
			},
			Verbs:            r.Verbs,
			ShortNames:       r.ShortNames,
			Categories:       r.Categories,
			SingularResource: r.SingularName,
		}
		apiResourceList = append(apiResourceList, resource)
		parentResources[r.Name] = len(apiResourceList) - 1
	}

	// Loop through all subresources
	for _, r := range list {
		// Split resource name and subresource name
		split := strings.SplitN(r.Name, "/", 2)

		if len(split) != 2 {
			// Skip parent resources
			continue
		}

		var scope apidiscoveryv2beta1.ResourceScope
		if r.Namespaced {
			scope = apidiscoveryv2beta1.ScopeNamespace
		} else {
			scope = apidiscoveryv2beta1.ScopeCluster
		}

		parentidx, exists := parentResources[split[0]]
		if !exists {
			// If a subresource exists without a parent, create a parent
			apiResourceList = append(apiResourceList, apidiscoveryv2beta1.APIResourceDiscovery{
				Resource: split[0],
				Scope:    scope,
				// avoid nil panics in v0.26.0-v0.26.3 client-go clients
				// see https://github.com/kubernetes/kubernetes/issues/118361
				ResponseKind: &metav1.GroupVersionKind{},
			})
			parentidx = len(apiResourceList) - 1
			parentResources[split[0]] = parentidx
		}

		if apiResourceList[parentidx].Scope != scope {
			return nil, fmt.Errorf("Error: Parent %s (scope: %s) and subresource %s (scope: %s) scope do not match", split[0], apiResourceList[parentidx].Scope, split[1], scope)
			//
		}

		subresource := apidiscoveryv2beta1.APISubresourceDiscovery{
			Subresource: split[1],
			Verbs:       r.Verbs,
			// avoid nil panics in v0.26.0-v0.26.3 client-go clients
			// see https://github.com/kubernetes/kubernetes/issues/118361
			ResponseKind: &metav1.GroupVersionKind{},
		}
		if r.Kind != "" {
			subresource.ResponseKind = &metav1.GroupVersionKind{
				Group:   r.Group,
				Version: r.Version,
				Kind:    r.Kind,
			}
		}
		apiResourceList[parentidx].Subresources = append(apiResourceList[parentidx].Subresources, subresource)
	}

	return apiResourceList, nil
}

// An interface to see if one storage supports override its default verb for monitoring
type StorageMetricsOverride interface {
	// OverrideMetricsVerb gives a storage object an opportunity to override the verb reported to the metrics endpoint
	OverrideMetricsVerb(oldVerb string) (newVerb string)
}

// An interface to see if an object supports swagger documentation as a method
type documentable interface {
	SwaggerDoc() map[string]string
}

// toDiscoveryKubeVerb maps an action.Verb to the logical kube verb, used for discovery
var toDiscoveryKubeVerb = map[string]string{
	"CONNECT":          "", // do not list in discovery.
	"DELETE":           "delete",
	"DELETECOLLECTION": "deletecollection",
	"GET":              "get",
	"LIST":             "list",
	"PATCH":            "patch",
	"POST":             "create",
	"PROXY":            "proxy",
	"PUT":              "update",
	"WATCH":            "watch",
	"WATCHLIST":        "watch",
}

// Install handlers for API resources.
func (a *APIInstaller) Install() ([]metav1.APIResource, []*storageversion.ResourceInfo, *restful.WebService, []error) {
	var apiResources []metav1.APIResource
	var resourceInfos []*storageversion.ResourceInfo
	var errors []error
	ws := a.newWebService()

	// Register the paths in a deterministic (sorted) order to get a deterministic swagger spec.
	paths := make([]string, len(a.group.Storage))
	var i int = 0
	for path := range a.group.Storage {
		paths[i] = path
		i++
	}
	sort.Strings(paths)
	for _, path := range paths {
		apiResource, resourceInfo, err := a.registerResourceHandlers(path, a.group.Storage[path], ws)
		if err != nil {
			errors = append(errors, fmt.Errorf("error in registering resource: %s, %v", path, err))
		}
		if apiResource != nil {
			apiResources = append(apiResources, *apiResource)
		}
		if resourceInfo != nil {
			resourceInfos = append(resourceInfos, resourceInfo)
		}
	}
	return apiResources, resourceInfos, ws, errors
}

// newWebService creates a new restful webservice with the api installer's prefix and version.
func (a *APIInstaller) newWebService() *restful.WebService {
	ws := new(restful.WebService)
	ws.Path(a.prefix)
	// a.prefix contains "prefix/group/version"
	ws.Doc("API at " + a.prefix)
	// Backwards compatibility, we accepted objects with empty content-type at V1.
	// If we stop using go-restful, we can default empty content-type to application/json on an
	// endpoint by endpoint basis
	ws.Consumes("*/*")
	mediaTypes, streamMediaTypes := negotiation.MediaTypesForSerializer(a.group.Serializer)
	ws.Produces(append(mediaTypes, streamMediaTypes...)...)
	ws.ApiVersion(a.group.GroupVersion.String())

	return ws
}

// calculate the storage gvk, the gvk objects are converted to before persisted to the etcd.
func getStorageVersionKind(storageVersioner runtime.GroupVersioner, storage rest.Storage, typer runtime.ObjectTyper) (schema.GroupVersionKind, error) {
	object := storage.New()
	fqKinds, _, err := typer.ObjectKinds(object)
	if err != nil {
		return schema.GroupVersionKind{}, err
	}
	gvk, ok := storageVersioner.KindForGroupVersionKinds(fqKinds)
	if !ok {
		return schema.GroupVersionKind{}, fmt.Errorf("cannot find the storage version kind for %v", reflect.TypeOf(object))
	}
	return gvk, nil
}

// GetResourceKind returns the external group version kind registered for the given storage
// object. If the storage object is a subresource and has an override supplied for it, it returns
// the group version kind supplied in the override.
func GetResourceKind(groupVersion schema.GroupVersion, storage rest.Storage, typer runtime.ObjectTyper) (schema.GroupVersionKind, error) {
	// Let the storage tell us exactly what GVK it has
	if gvkProvider, ok := storage.(rest.GroupVersionKindProvider); ok {
		return gvkProvider.GroupVersionKind(groupVersion), nil
	}

	object := storage.New()
	fqKinds, _, err := typer.ObjectKinds(object)
	if err != nil {
		return schema.GroupVersionKind{}, err
	}

	// a given go type can have multiple potential fully qualified kinds.  Find the one that corresponds with the group
	// we're trying to register here
	fqKindToRegister := schema.GroupVersionKind{}
	for _, fqKind := range fqKinds {
		if fqKind.Group == groupVersion.Group {
			fqKindToRegister = groupVersion.WithKind(fqKind.Kind)
			break
		}
	}
	if fqKindToRegister.Empty() {
		return schema.GroupVersionKind{}, fmt.Errorf("unable to locate fully qualified kind for %v: found %v when registering for %v", reflect.TypeOf(object), fqKinds, groupVersion)
	}

	// group is guaranteed to match based on the check above
	return fqKindToRegister, nil
}

func (a *APIInstaller) registerResourceHandlers(path string, storage rest.Storage, ws *restful.WebService) (*metav1.APIResource, *storageversion.ResourceInfo, error) {
	admit := a.group.Admit

	optionsExternalVersion := a.group.GroupVersion
	if a.group.OptionsExternalVersion != nil {
		optionsExternalVersion = *a.group.OptionsExternalVersion
	}

	resource, subresource, err := splitSubresource(path)
	if err != nil {
		return nil, nil, err
	}

	group, version := a.group.GroupVersion.Group, a.group.GroupVersion.Version

	fqKindToRegister, err := GetResourceKind(a.group.GroupVersion, storage, a.group.Typer)
	if err != nil {
		return nil, nil, err
	}

	versionedPtr, err := a.group.Creater.New(fqKindToRegister)
	if err != nil {
		return nil, nil, err
	}
	defaultVersionedObject := indirectArbitraryPointer(versionedPtr)
	kind := fqKindToRegister.Kind
	isSubresource := len(subresource) > 0

	// If there is a subresource, namespace scoping is defined by the parent resource
	var namespaceScoped bool
	if isSubresource {
		parentStorage, ok := a.group.Storage[resource]
		if !ok {
			return nil, nil, fmt.Errorf("missing parent storage: %q", resource)
		}
		scoper, ok := parentStorage.(rest.Scoper)
		if !ok {
			return nil, nil, fmt.Errorf("%q must implement scoper", resource)
		}
		namespaceScoped = scoper.NamespaceScoped()

	} else {
		scoper, ok := storage.(rest.Scoper)
		if !ok {
			return nil, nil, fmt.Errorf("%q must implement scoper", resource)
		}
		namespaceScoped = scoper.NamespaceScoped()
	}

	// what verbs are supported by the storage, used to know what verbs we support per path
	creater, isCreater := storage.(rest.Creater)
	namedCreater, isNamedCreater := storage.(rest.NamedCreater)
	lister, isLister := storage.(rest.Lister)
	getter, isGetter := storage.(rest.Getter)
	getterWithOptions, isGetterWithOptions := storage.(rest.GetterWithOptions)
	gracefulDeleter, isGracefulDeleter := storage.(rest.GracefulDeleter)
	collectionDeleter, isCollectionDeleter := storage.(rest.CollectionDeleter)
	updater, isUpdater := storage.(rest.Updater)
	patcher, isPatcher := storage.(rest.Patcher)
	watcher, isWatcher := storage.(rest.Watcher)
	connecter, isConnecter := storage.(rest.Connecter)
	storageMeta, isMetadata := storage.(rest.StorageMetadata)
	storageVersionProvider, isStorageVersionProvider := storage.(rest.StorageVersionProvider)
	gvAcceptor, _ := storage.(rest.GroupVersionAcceptor)
	if !isMetadata {
		storageMeta = defaultStorageMetadata{}
	}

	if isNamedCreater {
		isCreater = true
	}

	var versionedList interface{}
	if isLister {
		list := lister.NewList()
		listGVKs, _, err := a.group.Typer.ObjectKinds(list)
		if err != nil {
			return nil, nil, err
		}
		versionedListPtr, err := a.group.Creater.New(a.group.GroupVersion.WithKind(listGVKs[0].Kind))
		if err != nil {
			return nil, nil, err
		}
		versionedList = indirectArbitraryPointer(versionedListPtr)
	}

	versionedListOptions, err := a.group.Creater.New(optionsExternalVersion.WithKind("ListOptions"))
	if err != nil {
		return nil, nil, err
	}
	versionedCreateOptions, err := a.group.Creater.New(optionsExternalVersion.WithKind("CreateOptions"))
	if err != nil {
		return nil, nil, err
	}
	versionedPatchOptions, err := a.group.Creater.New(optionsExternalVersion.WithKind("PatchOptions"))
	if err != nil {
		return nil, nil, err
	}
	versionedUpdateOptions, err := a.group.Creater.New(optionsExternalVersion.WithKind("UpdateOptions"))
	if err != nil {
		return nil, nil, err
	}

	var versionedDeleteOptions runtime.Object
	var versionedDeleterObject interface{}
	deleteReturnsDeletedObject := false
	if isGracefulDeleter {
		versionedDeleteOptions, err = a.group.Creater.New(optionsExternalVersion.WithKind("DeleteOptions"))
		if err != nil {
			return nil, nil, err
		}
		versionedDeleterObject = indirectArbitraryPointer(versionedDeleteOptions)

		if mayReturnFullObjectDeleter, ok := storage.(rest.MayReturnFullObjectDeleter); ok {
			deleteReturnsDeletedObject = mayReturnFullObjectDeleter.DeleteReturnsDeletedObject()
		}
	}

	versionedStatusPtr, err := a.group.Creater.New(optionsExternalVersion.WithKind("Status"))
	if err != nil {
		return nil, nil, err
	}
	versionedStatus := indirectArbitraryPointer(versionedStatusPtr)
	var (
		getOptions             runtime.Object
		versionedGetOptions    runtime.Object
		getOptionsInternalKind schema.GroupVersionKind
		getSubpath             bool
	)
	if isGetterWithOptions {
		getOptions, getSubpath, _ = getterWithOptions.NewGetOptions()
		getOptionsInternalKinds, _, err := a.group.Typer.ObjectKinds(getOptions)
		if err != nil {
			return nil, nil, err
		}
		getOptionsInternalKind = getOptionsInternalKinds[0]
		versionedGetOptions, err = a.group.Creater.New(a.group.GroupVersion.WithKind(getOptionsInternalKind.Kind))
		if err != nil {
			versionedGetOptions, err = a.group.Creater.New(optionsExternalVersion.WithKind(getOptionsInternalKind.Kind))
			if err != nil {
				return nil, nil, err
			}
		}
		isGetter = true
	}

	var versionedWatchEvent interface{}
	if isWatcher {
		versionedWatchEventPtr, err := a.group.Creater.New(a.group.GroupVersion.WithKind("WatchEvent"))
		if err != nil {
			return nil, nil, err
		}
		versionedWatchEvent = indirectArbitraryPointer(versionedWatchEventPtr)
	}

	var (
		connectOptions             runtime.Object
		versionedConnectOptions    runtime.Object
		connectOptionsInternalKind schema.GroupVersionKind
		connectSubpath             bool
	)
	if isConnecter {
		connectOptions, connectSubpath, _ = connecter.NewConnectOptions()
		if connectOptions != nil {
			connectOptionsInternalKinds, _, err := a.group.Typer.ObjectKinds(connectOptions)
			if err != nil {
				return nil, nil, err
			}

			connectOptionsInternalKind = connectOptionsInternalKinds[0]
			versionedConnectOptions, err = a.group.Creater.New(a.group.GroupVersion.WithKind(connectOptionsInternalKind.Kind))
			if err != nil {
				versionedConnectOptions, err = a.group.Creater.New(optionsExternalVersion.WithKind(connectOptionsInternalKind.Kind))
				if err != nil {
					return nil, nil, err
				}
			}
		}
	}

	allowWatchList := isWatcher && isLister // watching on lists is allowed only for kinds that support both watch and list.
	nameParam := ws.PathParameter("name", "name of the "+kind).DataType("string")
	pathParam := ws.PathParameter("path", "path to the resource").DataType("string")

	params := []*restful.Parameter{}
	actions := []action{}

	var resourceKind string
	kindProvider, ok := storage.(rest.KindProvider)
	if ok {
		resourceKind = kindProvider.Kind()
	} else {
		resourceKind = kind
	}

	tableProvider, isTableProvider := storage.(rest.TableConvertor)
	if isLister && !isTableProvider {
		// All listers must implement TableProvider
		return nil, nil, fmt.Errorf("%q must implement TableConvertor", resource)
	}

	var apiResource metav1.APIResource
	if utilfeature.DefaultFeatureGate.Enabled(features.StorageVersionHash) &&
		isStorageVersionProvider &&
		storageVersionProvider.StorageVersion() != nil {
		versioner := storageVersionProvider.StorageVersion()
		gvk, err := getStorageVersionKind(versioner, storage, a.group.Typer)
		if err != nil {
			return nil, nil, err
		}
		apiResource.StorageVersionHash = discovery.StorageVersionHash(gvk.Group, gvk.Version, gvk.Kind)
	}

	// Get the list of actions for the given scope.
	switch {
	case !namespaceScoped:
		// Handle non-namespace scoped resources like nodes.
		resourcePath := resource
		resourceParams := params
		itemPath := resourcePath + "/{name}"
		nameParams := append(params, nameParam)
		proxyParams := append(nameParams, pathParam)
		suffix := ""
		if isSubresource {
			suffix = "/" + subresource
			itemPath = itemPath + suffix
			resourcePath = itemPath
			resourceParams = nameParams
		}
		apiResource.Name = path
		apiResource.Namespaced = false
		apiResource.Kind = resourceKind
		namer := handlers.ContextBasedNaming{
			Namer:         a.group.Namer,
			ClusterScoped: true,
		}

		// Handler for standard REST verbs (GET, PUT, POST and DELETE).
		// Add actions at the resource path: /api/apiVersion/resource
		actions = appendIf(actions, action{"LIST", resourcePath, resourceParams, namer, false}, isLister)
		actions = appendIf(actions, action{"POST", resourcePath, resourceParams, namer, false}, isCreater)
		actions = appendIf(actions, action{"DELETECOLLECTION", resourcePath, resourceParams, namer, false}, isCollectionDeleter)
		// DEPRECATED in 1.11
		actions = appendIf(actions, action{"WATCHLIST", "watch/" + resourcePath, resourceParams, namer, false}, allowWatchList)

		// Add actions at the item path: /api/apiVersion/resource/{name}
		actions = appendIf(actions, action{"GET", itemPath, nameParams, namer, false}, isGetter)
		if getSubpath {
			actions = appendIf(actions, action{"GET", itemPath + "/{path:*}", proxyParams, namer, false}, isGetter)
		}
		actions = appendIf(actions, action{"PUT", itemPath, nameParams, namer, false}, isUpdater)
		actions = appendIf(actions, action{"PATCH", itemPath, nameParams, namer, false}, isPatcher)
		actions = appendIf(actions, action{"DELETE", itemPath, nameParams, namer, false}, isGracefulDeleter)
		// DEPRECATED in 1.11
		actions = appendIf(actions, action{"WATCH", "watch/" + itemPath, nameParams, namer, false}, isWatcher)
		actions = appendIf(actions, action{"CONNECT", itemPath, nameParams, namer, false}, isConnecter)
		actions = appendIf(actions, action{"CONNECT", itemPath + "/{path:*}", proxyParams, namer, false}, isConnecter && connectSubpath)
	default:
		namespaceParamName := "namespaces"
		// Handler for standard REST verbs (GET, PUT, POST and DELETE).
		namespaceParam := ws.PathParameter("namespace", "object name and auth scope, such as for teams and projects").DataType("string")
		namespacedPath := namespaceParamName + "/{namespace}/" + resource
		namespaceParams := []*restful.Parameter{namespaceParam}

		resourcePath := namespacedPath
		resourceParams := namespaceParams
		itemPath := namespacedPath + "/{name}"
		nameParams := append(namespaceParams, nameParam)
		proxyParams := append(nameParams, pathParam)
		itemPathSuffix := ""
		if isSubresource {
			itemPathSuffix = "/" + subresource
			itemPath = itemPath + itemPathSuffix
			resourcePath = itemPath
			resourceParams = nameParams
		}
		apiResource.Name = path
		apiResource.Namespaced = true
		apiResource.Kind = resourceKind
		namer := handlers.ContextBasedNaming{
			Namer:         a.group.Namer,
			ClusterScoped: false,
		}

		actions = appendIf(actions, action{"LIST", resourcePath, resourceParams, namer, false}, isLister)
		actions = appendIf(actions, action{"POST", resourcePath, resourceParams, namer, false}, isCreater)
		actions = appendIf(actions, action{"DELETECOLLECTION", resourcePath, resourceParams, namer, false}, isCollectionDeleter)
		// DEPRECATED in 1.11
		actions = appendIf(actions, action{"WATCHLIST", "watch/" + resourcePath, resourceParams, namer, false}, allowWatchList)

		actions = appendIf(actions, action{"GET", itemPath, nameParams, namer, false}, isGetter)
		if getSubpath {
			actions = appendIf(actions, action{"GET", itemPath + "/{path:*}", proxyParams, namer, false}, isGetter)
		}
		actions = appendIf(actions, action{"PUT", itemPath, nameParams, namer, false}, isUpdater)
		actions = appendIf(actions, action{"PATCH", itemPath, nameParams, namer, false}, isPatcher)
		actions = appendIf(actions, action{"DELETE", itemPath, nameParams, namer, false}, isGracefulDeleter)
		// DEPRECATED in 1.11
		actions = appendIf(actions, action{"WATCH", "watch/" + itemPath, nameParams, namer, false}, isWatcher)
		actions = appendIf(actions, action{"CONNECT", itemPath, nameParams, namer, false}, isConnecter)
		actions = appendIf(actions, action{"CONNECT", itemPath + "/{path:*}", proxyParams, namer, false}, isConnecter && connectSubpath)

		// list or post across namespace.
		// For ex: LIST all pods in all namespaces by sending a LIST request at /api/apiVersion/pods.
		// TODO: more strongly type whether a resource allows these actions on "all namespaces" (bulk delete)
		if !isSubresource {
			actions = appendIf(actions, action{"LIST", resource, params, namer, true}, isLister)
			// DEPRECATED in 1.11
			actions = appendIf(actions, action{"WATCHLIST", "watch/" + resource, params, namer, true}, allowWatchList)
		}
	}

	var resourceInfo *storageversion.ResourceInfo
	if utilfeature.DefaultFeatureGate.Enabled(features.StorageVersionAPI) &&
		utilfeature.DefaultFeatureGate.Enabled(features.APIServerIdentity) &&
		isStorageVersionProvider &&
		storageVersionProvider.StorageVersion() != nil {

		versioner := storageVersionProvider.StorageVersion()
		encodingGVK, err := getStorageVersionKind(versioner, storage, a.group.Typer)
		if err != nil {
			return nil, nil, err
		}
		decodableVersions := []schema.GroupVersion{}
		if a.group.ConvertabilityChecker != nil {
			decodableVersions = a.group.ConvertabilityChecker.VersionsForGroupKind(fqKindToRegister.GroupKind())
		}

		resourceInfo = &storageversion.ResourceInfo{
			GroupResource: schema.GroupResource{
				Group:    a.group.GroupVersion.Group,
				Resource: apiResource.Name,
			},
			EncodingVersion: encodingGVK.GroupVersion().String(),
			// We record EquivalentResourceMapper first instead of calculate
			// DecodableVersions immediately because API installation must
			// be completed first for us to know equivalent APIs
			EquivalentResourceMapper: a.group.EquivalentResourceRegistry,

			DirectlyDecodableVersions: decodableVersions,

<<<<<<< HEAD
=======
			ServedVersions: a.group.AllServedVersionsByResource[path],
		}
	}

>>>>>>> ae3de7a1
	// Create Routes for the actions.
	// TODO: Add status documentation using Returns()
	// Errors (see api/errors/errors.go as well as go-restful router):
	// http.StatusNotFound, http.StatusMethodNotAllowed,
	// http.StatusUnsupportedMediaType, http.StatusNotAcceptable,
	// http.StatusBadRequest, http.StatusUnauthorized, http.StatusForbidden,
	// http.StatusRequestTimeout, http.StatusConflict, http.StatusPreconditionFailed,
	// http.StatusUnprocessableEntity, http.StatusInternalServerError,
	// http.StatusServiceUnavailable
	// and api error codes
	// Note that if we specify a versioned Status object here, we may need to
	// create one for the tests, also
	// Success:
	// http.StatusOK, http.StatusCreated, http.StatusAccepted, http.StatusNoContent
	//
	// test/integration/auth_test.go is currently the most comprehensive status code test

	for _, s := range a.group.Serializer.SupportedMediaTypes() {
		if len(s.MediaTypeSubType) == 0 || len(s.MediaTypeType) == 0 {
			return nil, nil, fmt.Errorf("all serializers in the group Serializer must have MediaTypeType and MediaTypeSubType set: %s", s.MediaType)
		}
	}
	mediaTypes, streamMediaTypes := negotiation.MediaTypesForSerializer(a.group.Serializer)
	allMediaTypes := append(mediaTypes, streamMediaTypes...)
	ws.Produces(allMediaTypes...)

	kubeVerbs := map[string]struct{}{}
	reqScope := handlers.RequestScope{
		Serializer:      a.group.Serializer,
		ParameterCodec:  a.group.ParameterCodec,
		Creater:         a.group.Creater,
		Convertor:       a.group.Convertor,
		Defaulter:       a.group.Defaulter,
		Typer:           a.group.Typer,
		UnsafeConvertor: a.group.UnsafeConvertor,
		Authorizer:      a.group.Authorizer,

		EquivalentResourceMapper: a.group.EquivalentResourceRegistry,

		// TODO: Check for the interface on storage
		TableConvertor: tableProvider,

		// TODO: This seems wrong for cross-group subresources. It makes an assumption that a subresource and its parent are in the same group version. Revisit this.
		Resource:    a.group.GroupVersion.WithResource(resource),
		Subresource: subresource,
		Kind:        fqKindToRegister,

		AcceptsGroupVersionDelegate: gvAcceptor,

		HubGroupVersion: schema.GroupVersion{Group: fqKindToRegister.Group, Version: runtime.APIVersionInternal},

		MetaGroupVersion: metav1.SchemeGroupVersion,

		MaxRequestBodyBytes: a.group.MaxRequestBodyBytes,
	}
	if a.group.MetaGroupVersion != nil {
		reqScope.MetaGroupVersion = *a.group.MetaGroupVersion
	}

<<<<<<< HEAD
	// Use TypeConverter's nil-ness as a proxy for whether SSA/OpenAPI is enabled
	// This should be removed in the future and made unconditional
	// https://github.com/kubernetes/kubernetes/pull/114998
	if a.group.TypeConverter != nil {
		var resetFields map[fieldpath.APIVersion]*fieldpath.Set
		if resetFieldsStrategy, isResetFieldsStrategy := storage.(rest.ResetFieldsStrategy); isResetFieldsStrategy {
			resetFields = resetFieldsStrategy.GetResetFields()
		}

		reqScope.FieldManager, err = managedfields.NewDefaultFieldManager(
			a.group.TypeConverter,
			a.group.UnsafeConvertor,
			a.group.Defaulter,
			a.group.Creater,
			fqKindToRegister,
			reqScope.HubGroupVersion,
			subresource,
			resetFields,
		)
		if err != nil {
			return nil, nil, fmt.Errorf("failed to create field manager: %v", err)
		}
=======
	var resetFields map[fieldpath.APIVersion]*fieldpath.Set
	if resetFieldsStrategy, isResetFieldsStrategy := storage.(rest.ResetFieldsStrategy); isResetFieldsStrategy {
		resetFields = resetFieldsStrategy.GetResetFields()
	}

	reqScope.FieldManager, err = managedfields.NewDefaultFieldManager(
		a.group.TypeConverter,
		a.group.UnsafeConvertor,
		a.group.Defaulter,
		a.group.Creater,
		fqKindToRegister,
		reqScope.HubGroupVersion,
		subresource,
		resetFields,
	)
	if err != nil {
		return nil, nil, fmt.Errorf("failed to create field manager: %v", err)
>>>>>>> ae3de7a1
	}

	for _, action := range actions {
		producedObject := storageMeta.ProducesObject(action.Verb)
		if producedObject == nil {
			producedObject = defaultVersionedObject
		}
		reqScope.Namer = action.Namer

		requestScope := "cluster"
		var namespaced string
		var operationSuffix string
		if apiResource.Namespaced {
			requestScope = "namespace"
			namespaced = "Namespaced"
		}
		if strings.HasSuffix(action.Path, "/{path:*}") {
			requestScope = "resource"
			operationSuffix = operationSuffix + "WithPath"
		}
		if strings.Contains(action.Path, "/{name}") || action.Verb == "POST" {
			requestScope = "resource"
		}
		if action.AllNamespaces {
			requestScope = "cluster"
			operationSuffix = operationSuffix + "ForAllNamespaces"
			namespaced = ""
		}

		if kubeVerb, found := toDiscoveryKubeVerb[action.Verb]; found {
			if len(kubeVerb) != 0 {
				kubeVerbs[kubeVerb] = struct{}{}
			}
		} else {
			return nil, nil, fmt.Errorf("unknown action verb for discovery: %s", action.Verb)
		}

		routes := []*restful.RouteBuilder{}

		// If there is a subresource, kind should be the parent's kind.
		if isSubresource {
			parentStorage, ok := a.group.Storage[resource]
			if !ok {
				return nil, nil, fmt.Errorf("missing parent storage: %q", resource)
			}

			fqParentKind, err := GetResourceKind(a.group.GroupVersion, parentStorage, a.group.Typer)
			if err != nil {
				return nil, nil, err
			}
			kind = fqParentKind.Kind
		}

		verbOverrider, needOverride := storage.(StorageMetricsOverride)

		// accumulate endpoint-level warnings
		var (
			warnings       []string
			deprecated     bool
			removedRelease string
		)

		{
			versionedPtrWithGVK := versionedPtr.DeepCopyObject()
			versionedPtrWithGVK.GetObjectKind().SetGroupVersionKind(fqKindToRegister)
			currentMajor, currentMinor, _ := deprecation.MajorMinor(versioninfo.Get())
			deprecated = deprecation.IsDeprecated(versionedPtrWithGVK, currentMajor, currentMinor)
			if deprecated {
				removedRelease = deprecation.RemovedRelease(versionedPtrWithGVK)
				warnings = append(warnings, deprecation.WarningMessage(versionedPtrWithGVK))
			}
		}

		switch action.Verb {
		case "GET": // Get a resource.
			var handler restful.RouteFunction
			if isGetterWithOptions {
				handler = restfulGetResourceWithOptions(getterWithOptions, reqScope, isSubresource)
			} else {
				handler = restfulGetResource(getter, reqScope)
			}

			if needOverride {
				// need change the reported verb
				handler = metrics.InstrumentRouteFunc(verbOverrider.OverrideMetricsVerb(action.Verb), group, version, resource, subresource, requestScope, metrics.APIServerComponent, deprecated, removedRelease, handler)
			} else {
				handler = metrics.InstrumentRouteFunc(action.Verb, group, version, resource, subresource, requestScope, metrics.APIServerComponent, deprecated, removedRelease, handler)
			}
			handler = utilwarning.AddWarningsHandler(handler, warnings)

			doc := "read the specified " + kind
			if isSubresource {
				doc = "read " + subresource + " of the specified " + kind
			}
			route := ws.GET(action.Path).To(handler).
				Doc(doc).
				Param(ws.QueryParameter("pretty", "If 'true', then the output is pretty printed.")).
				Operation("read"+namespaced+kind+strings.Title(subresource)+operationSuffix).
				Produces(append(storageMeta.ProducesMIMETypes(action.Verb), mediaTypes...)...).
				Returns(http.StatusOK, "OK", producedObject).
				Writes(producedObject)
			if isGetterWithOptions {
				if err := AddObjectParams(ws, route, versionedGetOptions); err != nil {
					return nil, nil, err
				}
			}
			addParams(route, action.Params)
			routes = append(routes, route)
		case "LIST": // List all resources of a kind.
			doc := "list objects of kind " + kind
			if isSubresource {
				doc = "list " + subresource + " of objects of kind " + kind
			}
			handler := metrics.InstrumentRouteFunc(action.Verb, group, version, resource, subresource, requestScope, metrics.APIServerComponent, deprecated, removedRelease, restfulListResource(lister, watcher, reqScope, false, a.minRequestTimeout))
			handler = utilwarning.AddWarningsHandler(handler, warnings)
			route := ws.GET(action.Path).To(handler).
				Doc(doc).
				Param(ws.QueryParameter("pretty", "If 'true', then the output is pretty printed.")).
				Operation("list"+namespaced+kind+strings.Title(subresource)+operationSuffix).
				Produces(append(storageMeta.ProducesMIMETypes(action.Verb), allMediaTypes...)...).
				Returns(http.StatusOK, "OK", versionedList).
				Writes(versionedList)
			if err := AddObjectParams(ws, route, versionedListOptions); err != nil {
				return nil, nil, err
			}
			switch {
			case isLister && isWatcher:
				doc := "list or watch objects of kind " + kind
				if isSubresource {
					doc = "list or watch " + subresource + " of objects of kind " + kind
				}
				route.Doc(doc)
			case isWatcher:
				doc := "watch objects of kind " + kind
				if isSubresource {
					doc = "watch " + subresource + "of objects of kind " + kind
				}
				route.Doc(doc)
			}
			addParams(route, action.Params)
			routes = append(routes, route)
		case "PUT": // Update a resource.
			doc := "replace the specified " + kind
			if isSubresource {
				doc = "replace " + subresource + " of the specified " + kind
			}
			handler := metrics.InstrumentRouteFunc(action.Verb, group, version, resource, subresource, requestScope, metrics.APIServerComponent, deprecated, removedRelease, restfulUpdateResource(updater, reqScope, admit))
			handler = utilwarning.AddWarningsHandler(handler, warnings)
			route := ws.PUT(action.Path).To(handler).
				Doc(doc).
				Param(ws.QueryParameter("pretty", "If 'true', then the output is pretty printed.")).
				Operation("replace"+namespaced+kind+strings.Title(subresource)+operationSuffix).
				Produces(append(storageMeta.ProducesMIMETypes(action.Verb), mediaTypes...)...).
				Returns(http.StatusOK, "OK", producedObject).
				// TODO: in some cases, the API may return a v1.Status instead of the versioned object
				// but currently go-restful can't handle multiple different objects being returned.
				Returns(http.StatusCreated, "Created", producedObject).
				Reads(defaultVersionedObject).
				Writes(producedObject)
			if err := AddObjectParams(ws, route, versionedUpdateOptions); err != nil {
				return nil, nil, err
			}
			addParams(route, action.Params)
			routes = append(routes, route)
		case "PATCH": // Partially update a resource
			doc := "partially update the specified " + kind
			if isSubresource {
				doc = "partially update " + subresource + " of the specified " + kind
			}
			supportedTypes := []string{
				string(types.JSONPatchType),
				string(types.MergePatchType),
				string(types.StrategicMergePatchType),
				string(types.ApplyPatchType),
			}
			handler := metrics.InstrumentRouteFunc(action.Verb, group, version, resource, subresource, requestScope, metrics.APIServerComponent, deprecated, removedRelease, restfulPatchResource(patcher, reqScope, admit, supportedTypes))
			handler = utilwarning.AddWarningsHandler(handler, warnings)
			route := ws.PATCH(action.Path).To(handler).
				Doc(doc).
				Param(ws.QueryParameter("pretty", "If 'true', then the output is pretty printed.")).
				Consumes(supportedTypes...).
				Operation("patch"+namespaced+kind+strings.Title(subresource)+operationSuffix).
				Produces(append(storageMeta.ProducesMIMETypes(action.Verb), mediaTypes...)...).
				Returns(http.StatusOK, "OK", producedObject).
				// Patch can return 201 when a server side apply is requested
				Returns(http.StatusCreated, "Created", producedObject).
				Reads(metav1.Patch{}).
				Writes(producedObject)
			if err := AddObjectParams(ws, route, versionedPatchOptions); err != nil {
				return nil, nil, err
			}
			addParams(route, action.Params)
			routes = append(routes, route)
		case "POST": // Create a resource.
			var handler restful.RouteFunction
			if isNamedCreater {
				handler = restfulCreateNamedResource(namedCreater, reqScope, admit)
			} else {
				handler = restfulCreateResource(creater, reqScope, admit)
			}
			handler = metrics.InstrumentRouteFunc(action.Verb, group, version, resource, subresource, requestScope, metrics.APIServerComponent, deprecated, removedRelease, handler)
			handler = utilwarning.AddWarningsHandler(handler, warnings)
			article := GetArticleForNoun(kind, " ")
			doc := "create" + article + kind
			if isSubresource {
				doc = "create " + subresource + " of" + article + kind
			}
			route := ws.POST(action.Path).To(handler).
				Doc(doc).
				Param(ws.QueryParameter("pretty", "If 'true', then the output is pretty printed.")).
				Operation("create"+namespaced+kind+strings.Title(subresource)+operationSuffix).
				Produces(append(storageMeta.ProducesMIMETypes(action.Verb), mediaTypes...)...).
				Returns(http.StatusOK, "OK", producedObject).
				// TODO: in some cases, the API may return a v1.Status instead of the versioned object
				// but currently go-restful can't handle multiple different objects being returned.
				Returns(http.StatusCreated, "Created", producedObject).
				Returns(http.StatusAccepted, "Accepted", producedObject).
				Reads(defaultVersionedObject).
				Writes(producedObject)
			if err := AddObjectParams(ws, route, versionedCreateOptions); err != nil {
				return nil, nil, err
			}
			addParams(route, action.Params)
			routes = append(routes, route)
		case "DELETE": // Delete a resource.
			article := GetArticleForNoun(kind, " ")
			doc := "delete" + article + kind
			if isSubresource {
				doc = "delete " + subresource + " of" + article + kind
			}
			deleteReturnType := versionedStatus
			if deleteReturnsDeletedObject {
				deleteReturnType = producedObject
			}
			handler := metrics.InstrumentRouteFunc(action.Verb, group, version, resource, subresource, requestScope, metrics.APIServerComponent, deprecated, removedRelease, restfulDeleteResource(gracefulDeleter, isGracefulDeleter, reqScope, admit))
			handler = utilwarning.AddWarningsHandler(handler, warnings)
			route := ws.DELETE(action.Path).To(handler).
				Doc(doc).
				Param(ws.QueryParameter("pretty", "If 'true', then the output is pretty printed.")).
				Operation("delete"+namespaced+kind+strings.Title(subresource)+operationSuffix).
				Produces(append(storageMeta.ProducesMIMETypes(action.Verb), mediaTypes...)...).
				Writes(deleteReturnType).
				Returns(http.StatusOK, "OK", deleteReturnType).
				Returns(http.StatusAccepted, "Accepted", deleteReturnType)
			if isGracefulDeleter {
				route.Reads(versionedDeleterObject)
				route.ParameterNamed("body").Required(false)
				if err := AddObjectParams(ws, route, versionedDeleteOptions); err != nil {
					return nil, nil, err
				}
			}
			addParams(route, action.Params)
			routes = append(routes, route)
		case "DELETECOLLECTION":
			doc := "delete collection of " + kind
			if isSubresource {
				doc = "delete collection of " + subresource + " of a " + kind
			}
			handler := metrics.InstrumentRouteFunc(action.Verb, group, version, resource, subresource, requestScope, metrics.APIServerComponent, deprecated, removedRelease, restfulDeleteCollection(collectionDeleter, isCollectionDeleter, reqScope, admit))
			handler = utilwarning.AddWarningsHandler(handler, warnings)
			route := ws.DELETE(action.Path).To(handler).
				Doc(doc).
				Param(ws.QueryParameter("pretty", "If 'true', then the output is pretty printed.")).
				Operation("deletecollection"+namespaced+kind+strings.Title(subresource)+operationSuffix).
				Produces(append(storageMeta.ProducesMIMETypes(action.Verb), mediaTypes...)...).
				Writes(versionedStatus).
				Returns(http.StatusOK, "OK", versionedStatus)
			if isCollectionDeleter {
				route.Reads(versionedDeleterObject)
				route.ParameterNamed("body").Required(false)
				if err := AddObjectParams(ws, route, versionedDeleteOptions); err != nil {
					return nil, nil, err
				}
			}
			if err := AddObjectParams(ws, route, versionedListOptions, "watch", "allowWatchBookmarks"); err != nil {
				return nil, nil, err
			}
			addParams(route, action.Params)
			routes = append(routes, route)
		// deprecated in 1.11
		case "WATCH": // Watch a resource.
			doc := "watch changes to an object of kind " + kind
			if isSubresource {
				doc = "watch changes to " + subresource + " of an object of kind " + kind
			}
			doc += ". deprecated: use the 'watch' parameter with a list operation instead, filtered to a single item with the 'fieldSelector' parameter."
			handler := metrics.InstrumentRouteFunc(action.Verb, group, version, resource, subresource, requestScope, metrics.APIServerComponent, deprecated, removedRelease, restfulListResource(lister, watcher, reqScope, true, a.minRequestTimeout))
			handler = utilwarning.AddWarningsHandler(handler, warnings)
			route := ws.GET(action.Path).To(handler).
				Doc(doc).
				Param(ws.QueryParameter("pretty", "If 'true', then the output is pretty printed.")).
				Operation("watch"+namespaced+kind+strings.Title(subresource)+operationSuffix).
				Produces(allMediaTypes...).
				Returns(http.StatusOK, "OK", versionedWatchEvent).
				Writes(versionedWatchEvent)
			if err := AddObjectParams(ws, route, versionedListOptions); err != nil {
				return nil, nil, err
			}
			addParams(route, action.Params)
			routes = append(routes, route)
		// deprecated in 1.11
		case "WATCHLIST": // Watch all resources of a kind.
			doc := "watch individual changes to a list of " + kind
			if isSubresource {
				doc = "watch individual changes to a list of " + subresource + " of " + kind
			}
			doc += ". deprecated: use the 'watch' parameter with a list operation instead."
			handler := metrics.InstrumentRouteFunc(action.Verb, group, version, resource, subresource, requestScope, metrics.APIServerComponent, deprecated, removedRelease, restfulListResource(lister, watcher, reqScope, true, a.minRequestTimeout))
			handler = utilwarning.AddWarningsHandler(handler, warnings)
			route := ws.GET(action.Path).To(handler).
				Doc(doc).
				Param(ws.QueryParameter("pretty", "If 'true', then the output is pretty printed.")).
				Operation("watch"+namespaced+kind+strings.Title(subresource)+"List"+operationSuffix).
				Produces(allMediaTypes...).
				Returns(http.StatusOK, "OK", versionedWatchEvent).
				Writes(versionedWatchEvent)
			if err := AddObjectParams(ws, route, versionedListOptions); err != nil {
				return nil, nil, err
			}
			addParams(route, action.Params)
			routes = append(routes, route)
		case "CONNECT":
			for _, method := range connecter.ConnectMethods() {
				connectProducedObject := storageMeta.ProducesObject(method)
				if connectProducedObject == nil {
					connectProducedObject = "string"
				}
				doc := "connect " + method + " requests to " + kind
				if isSubresource {
					doc = "connect " + method + " requests to " + subresource + " of " + kind
				}
				handler := metrics.InstrumentRouteFunc(action.Verb, group, version, resource, subresource, requestScope, metrics.APIServerComponent, deprecated, removedRelease, restfulConnectResource(connecter, reqScope, admit, path, isSubresource))
				handler = utilwarning.AddWarningsHandler(handler, warnings)
				route := ws.Method(method).Path(action.Path).
					To(handler).
					Doc(doc).
					Operation("connect" + strings.Title(strings.ToLower(method)) + namespaced + kind + strings.Title(subresource) + operationSuffix).
					Produces("*/*").
					Consumes("*/*").
					Writes(connectProducedObject)
				if versionedConnectOptions != nil {
					if err := AddObjectParams(ws, route, versionedConnectOptions); err != nil {
						return nil, nil, err
					}
				}
				addParams(route, action.Params)
				routes = append(routes, route)

				// transform ConnectMethods to kube verbs
				if kubeVerb, found := toDiscoveryKubeVerb[method]; found {
					if len(kubeVerb) != 0 {
						kubeVerbs[kubeVerb] = struct{}{}
					}
				}
			}
		default:
			return nil, nil, fmt.Errorf("unrecognized action verb: %s", action.Verb)
		}
		for _, route := range routes {
			route.Metadata(ROUTE_META_GVK, metav1.GroupVersionKind{
				Group:   reqScope.Kind.Group,
				Version: reqScope.Kind.Version,
				Kind:    reqScope.Kind.Kind,
			})
			route.Metadata(ROUTE_META_ACTION, strings.ToLower(action.Verb))
			ws.Route(route)
		}
		// Note: update GetAuthorizerAttributes() when adding a custom handler.
	}

	apiResource.Verbs = make([]string, 0, len(kubeVerbs))
	for kubeVerb := range kubeVerbs {
		apiResource.Verbs = append(apiResource.Verbs, kubeVerb)
	}
	sort.Strings(apiResource.Verbs)

	if shortNamesProvider, ok := storage.(rest.ShortNamesProvider); ok {
		apiResource.ShortNames = shortNamesProvider.ShortNames()
	}
	if categoriesProvider, ok := storage.(rest.CategoriesProvider); ok {
		apiResource.Categories = categoriesProvider.Categories()
	}
	if !isSubresource {
		singularNameProvider, ok := storage.(rest.SingularNameProvider)
		if !ok {
			return nil, nil, fmt.Errorf("resource %s must implement SingularNameProvider", resource)
		}
		apiResource.SingularName = singularNameProvider.GetSingularName()
	}

	if gvkProvider, ok := storage.(rest.GroupVersionKindProvider); ok {
		gvk := gvkProvider.GroupVersionKind(a.group.GroupVersion)
		apiResource.Group = gvk.Group
		apiResource.Version = gvk.Version
		apiResource.Kind = gvk.Kind
	}

	// Record the existence of the GVR and the corresponding GVK
	a.group.EquivalentResourceRegistry.RegisterKindFor(reqScope.Resource, reqScope.Subresource, fqKindToRegister)

	return &apiResource, resourceInfo, nil
}

// indirectArbitraryPointer returns *ptrToObject for an arbitrary pointer
func indirectArbitraryPointer(ptrToObject interface{}) interface{} {
	return reflect.Indirect(reflect.ValueOf(ptrToObject)).Interface()
}

func appendIf(actions []action, a action, shouldAppend bool) []action {
	if shouldAppend {
		actions = append(actions, a)
	}
	return actions
}

func addParams(route *restful.RouteBuilder, params []*restful.Parameter) {
	for _, param := range params {
		route.Param(param)
	}
}

// AddObjectParams converts a runtime.Object into a set of go-restful Param() definitions on the route.
// The object must be a pointer to a struct; only fields at the top level of the struct that are not
// themselves interfaces or structs are used; only fields with a json tag that is non empty (the standard
// Go JSON behavior for omitting a field) become query parameters. The name of the query parameter is
// the JSON field name. If a description struct tag is set on the field, that description is used on the
// query parameter. In essence, it converts a standard JSON top level object into a query param schema.
func AddObjectParams(ws *restful.WebService, route *restful.RouteBuilder, obj interface{}, excludedNames ...string) error {
	sv, err := conversion.EnforcePtr(obj)
	if err != nil {
		return err
	}
	st := sv.Type()
	excludedNameSet := sets.NewString(excludedNames...)
	switch st.Kind() {
	case reflect.Struct:
		for i := 0; i < st.NumField(); i++ {
			name := st.Field(i).Name
			sf, ok := st.FieldByName(name)
			if !ok {
				continue
			}
			switch sf.Type.Kind() {
			case reflect.Interface, reflect.Struct:
			case reflect.Pointer:
				// TODO: This is a hack to let metav1.Time through. This needs to be fixed in a more generic way eventually. bug #36191
				if (sf.Type.Elem().Kind() == reflect.Interface || sf.Type.Elem().Kind() == reflect.Struct) && strings.TrimPrefix(sf.Type.String(), "*") != "metav1.Time" {
					continue
				}
				fallthrough
			default:
				jsonTag := sf.Tag.Get("json")
				if len(jsonTag) == 0 {
					continue
				}
				jsonName := strings.SplitN(jsonTag, ",", 2)[0]
				if len(jsonName) == 0 {
					continue
				}
				if excludedNameSet.Has(jsonName) {
					continue
				}
				var desc string
				if docable, ok := obj.(documentable); ok {
					desc = docable.SwaggerDoc()[jsonName]
				}
				route.Param(ws.QueryParameter(jsonName, desc).DataType(typeToJSON(sf.Type.String())))
			}
		}
	}
	return nil
}

// TODO: this is incomplete, expand as needed.
// Convert the name of a golang type to the name of a JSON type
func typeToJSON(typeName string) string {
	switch typeName {
	case "bool", "*bool":
		return "boolean"
	case "uint8", "*uint8", "int", "*int", "int32", "*int32", "int64", "*int64", "uint32", "*uint32", "uint64", "*uint64":
		return "integer"
	case "float64", "*float64", "float32", "*float32":
		return "number"
	case "metav1.Time", "*metav1.Time":
		return "string"
	case "byte", "*byte":
		return "string"
	case "v1.DeletionPropagation", "*v1.DeletionPropagation":
		return "string"
	case "v1.ResourceVersionMatch", "*v1.ResourceVersionMatch":
		return "string"
	case "v1.IncludeObjectPolicy", "*v1.IncludeObjectPolicy":
		return "string"

	// TODO: Fix these when go-restful supports a way to specify an array query param:
	// https://github.com/emicklei/go-restful/issues/225
	case "[]string", "[]*string":
		return "string"
	case "[]int32", "[]*int32":
		return "integer"

	default:
		return typeName
	}
}

// defaultStorageMetadata provides default answers to rest.StorageMetadata.
type defaultStorageMetadata struct{}

// defaultStorageMetadata implements rest.StorageMetadata
var _ rest.StorageMetadata = defaultStorageMetadata{}

func (defaultStorageMetadata) ProducesMIMETypes(verb string) []string {
	return nil
}

func (defaultStorageMetadata) ProducesObject(verb string) interface{} {
	return nil
}

// splitSubresource checks if the given storage path is the path of a subresource and returns
// the resource and subresource components.
func splitSubresource(path string) (string, string, error) {
	var resource, subresource string
	switch parts := strings.Split(path, "/"); len(parts) {
	case 2:
		resource, subresource = parts[0], parts[1]
	case 1:
		resource = parts[0]
	default:
		// TODO: support deeper paths
		return "", "", fmt.Errorf("api_installer allows only one or two segment paths (resource or resource/subresource)")
	}
	return resource, subresource, nil
}

// GetArticleForNoun returns the article needed for the given noun.
func GetArticleForNoun(noun string, padding string) string {
	if !strings.HasSuffix(noun, "ss") && strings.HasSuffix(noun, "s") {
		// Plurals don't have an article.
		// Don't catch words like class
		return fmt.Sprintf("%v", padding)
	}

	article := "a"
	if isVowel(rune(noun[0])) {
		article = "an"
	}

	return fmt.Sprintf("%s%s%s", padding, article, padding)
}

// isVowel returns true if the rune is a vowel (case insensitive).
func isVowel(c rune) bool {
	vowels := []rune{'a', 'e', 'i', 'o', 'u'}
	for _, value := range vowels {
		if value == unicode.ToLower(c) {
			return true
		}
	}
	return false
}

func restfulListResource(r rest.Lister, rw rest.Watcher, scope handlers.RequestScope, forceWatch bool, minRequestTimeout time.Duration) restful.RouteFunction {
	return func(req *restful.Request, res *restful.Response) {
		handlers.ListResource(r, rw, &scope, forceWatch, minRequestTimeout)(res.ResponseWriter, req.Request)
	}
}

func restfulCreateNamedResource(r rest.NamedCreater, scope handlers.RequestScope, admit admission.Interface) restful.RouteFunction {
	return func(req *restful.Request, res *restful.Response) {
		handlers.CreateNamedResource(r, &scope, admit)(res.ResponseWriter, req.Request)
	}
}

func restfulCreateResource(r rest.Creater, scope handlers.RequestScope, admit admission.Interface) restful.RouteFunction {
	return func(req *restful.Request, res *restful.Response) {
		handlers.CreateResource(r, &scope, admit)(res.ResponseWriter, req.Request)
	}
}

func restfulDeleteResource(r rest.GracefulDeleter, allowsOptions bool, scope handlers.RequestScope, admit admission.Interface) restful.RouteFunction {
	return func(req *restful.Request, res *restful.Response) {
		handlers.DeleteResource(r, allowsOptions, &scope, admit)(res.ResponseWriter, req.Request)
	}
}

func restfulDeleteCollection(r rest.CollectionDeleter, checkBody bool, scope handlers.RequestScope, admit admission.Interface) restful.RouteFunction {
	return func(req *restful.Request, res *restful.Response) {
		handlers.DeleteCollection(r, checkBody, &scope, admit)(res.ResponseWriter, req.Request)
	}
}

func restfulUpdateResource(r rest.Updater, scope handlers.RequestScope, admit admission.Interface) restful.RouteFunction {
	return func(req *restful.Request, res *restful.Response) {
		handlers.UpdateResource(r, &scope, admit)(res.ResponseWriter, req.Request)
	}
}

func restfulPatchResource(r rest.Patcher, scope handlers.RequestScope, admit admission.Interface, supportedTypes []string) restful.RouteFunction {
	return func(req *restful.Request, res *restful.Response) {
		handlers.PatchResource(r, &scope, admit, supportedTypes)(res.ResponseWriter, req.Request)
	}
}

func restfulGetResource(r rest.Getter, scope handlers.RequestScope) restful.RouteFunction {
	return func(req *restful.Request, res *restful.Response) {
		handlers.GetResource(r, &scope)(res.ResponseWriter, req.Request)
	}
}

func restfulGetResourceWithOptions(r rest.GetterWithOptions, scope handlers.RequestScope, isSubresource bool) restful.RouteFunction {
	return func(req *restful.Request, res *restful.Response) {
		handlers.GetResourceWithOptions(r, &scope, isSubresource)(res.ResponseWriter, req.Request)
	}
}

func restfulConnectResource(connecter rest.Connecter, scope handlers.RequestScope, admit admission.Interface, restPath string, isSubresource bool) restful.RouteFunction {
	return func(req *restful.Request, res *restful.Response) {
		handlers.ConnectResource(connecter, &scope, admit, restPath, isSubresource)(res.ResponseWriter, req.Request)
	}
}<|MERGE_RESOLUTION|>--- conflicted
+++ resolved
@@ -620,13 +620,10 @@
 
 			DirectlyDecodableVersions: decodableVersions,
 
-<<<<<<< HEAD
-=======
 			ServedVersions: a.group.AllServedVersionsByResource[path],
 		}
 	}
 
->>>>>>> ae3de7a1
 	// Create Routes for the actions.
 	// TODO: Add status documentation using Returns()
 	// Errors (see api/errors/errors.go as well as go-restful router):
@@ -686,30 +683,6 @@
 		reqScope.MetaGroupVersion = *a.group.MetaGroupVersion
 	}
 
-<<<<<<< HEAD
-	// Use TypeConverter's nil-ness as a proxy for whether SSA/OpenAPI is enabled
-	// This should be removed in the future and made unconditional
-	// https://github.com/kubernetes/kubernetes/pull/114998
-	if a.group.TypeConverter != nil {
-		var resetFields map[fieldpath.APIVersion]*fieldpath.Set
-		if resetFieldsStrategy, isResetFieldsStrategy := storage.(rest.ResetFieldsStrategy); isResetFieldsStrategy {
-			resetFields = resetFieldsStrategy.GetResetFields()
-		}
-
-		reqScope.FieldManager, err = managedfields.NewDefaultFieldManager(
-			a.group.TypeConverter,
-			a.group.UnsafeConvertor,
-			a.group.Defaulter,
-			a.group.Creater,
-			fqKindToRegister,
-			reqScope.HubGroupVersion,
-			subresource,
-			resetFields,
-		)
-		if err != nil {
-			return nil, nil, fmt.Errorf("failed to create field manager: %v", err)
-		}
-=======
 	var resetFields map[fieldpath.APIVersion]*fieldpath.Set
 	if resetFieldsStrategy, isResetFieldsStrategy := storage.(rest.ResetFieldsStrategy); isResetFieldsStrategy {
 		resetFields = resetFieldsStrategy.GetResetFields()
@@ -727,7 +700,6 @@
 	)
 	if err != nil {
 		return nil, nil, fmt.Errorf("failed to create field manager: %v", err)
->>>>>>> ae3de7a1
 	}
 
 	for _, action := range actions {

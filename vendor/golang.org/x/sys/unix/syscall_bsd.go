--- conflicted
+++ resolved
@@ -550,16 +550,12 @@
 	if len(ts) != 2 {
 		return EINVAL
 	}
-<<<<<<< HEAD
-	err := utimensat(AT_FDCWD, path, (*[2]Timespec)(unsafe.Pointer(&ts[0])), 0)
-=======
 	// Darwin setattrlist can set nanosecond timestamps
 	err := setattrlistTimes(path, ts, 0)
 	if err != ENOSYS {
 		return err
 	}
 	err = utimensat(AT_FDCWD, path, (*[2]Timespec)(unsafe.Pointer(&ts[0])), 0)
->>>>>>> 7e597d92
 	if err != ENOSYS {
 		return err
 	}
@@ -579,13 +575,10 @@
 	if len(ts) != 2 {
 		return EINVAL
 	}
-<<<<<<< HEAD
-=======
 	err := setattrlistTimes(path, ts, flags)
 	if err != ENOSYS {
 		return err
 	}
->>>>>>> 7e597d92
 	return utimensat(dirfd, path, (*[2]Timespec)(unsafe.Pointer(&ts[0])), flags)
 }
 
@@ -599,15 +592,6 @@
 		return EINVAL
 	}
 	return futimes(fd, (*[2]Timeval)(unsafe.Pointer(&tv[0])))
-}
-
-//sys   poll(fds *PollFd, nfds int, timeout int) (n int, err error)
-
-func Poll(fds []PollFd, timeout int) (n int, err error) {
-	if len(fds) == 0 {
-		return poll(nil, 0, timeout)
-	}
-	return poll(&fds[0], len(fds), timeout)
 }
 
 //sys   poll(fds *PollFd, nfds int, timeout int) (n int, err error)

/*
Copyright The Kubernetes Authors.

Licensed under the Apache License, Version 2.0 (the "License");
you may not use this file except in compliance with the License.
You may obtain a copy of the License at

    http://www.apache.org/licenses/LICENSE-2.0

Unless required by applicable law or agreed to in writing, software
distributed under the License is distributed on an "AS IS" BASIS,
WITHOUT WARRANTIES OR CONDITIONS OF ANY KIND, either express or implied.
See the License for the specific language governing permissions and
limitations under the License.
*/

// Code generated by client-gen. DO NOT EDIT.

package v1

import (
<<<<<<< HEAD
	v1 "k8s.io/api/core/v1"
	v1beta1 "k8s.io/api/extensions/v1beta1"
	meta_v1 "k8s.io/apimachinery/pkg/apis/meta/v1"
=======
	"time"

	autoscalingv1 "k8s.io/api/autoscaling/v1"
	v1 "k8s.io/api/core/v1"
	metav1 "k8s.io/apimachinery/pkg/apis/meta/v1"
>>>>>>> 7e597d92
	types "k8s.io/apimachinery/pkg/types"
	watch "k8s.io/apimachinery/pkg/watch"
	scheme "k8s.io/client-go/kubernetes/scheme"
	rest "k8s.io/client-go/rest"
)

// ReplicationControllersGetter has a method to return a ReplicationControllerInterface.
// A group's client should implement this interface.
type ReplicationControllersGetter interface {
	ReplicationControllers(namespace string) ReplicationControllerInterface
}

// ReplicationControllerInterface has methods to work with ReplicationController resources.
type ReplicationControllerInterface interface {
	Create(*v1.ReplicationController) (*v1.ReplicationController, error)
	Update(*v1.ReplicationController) (*v1.ReplicationController, error)
	UpdateStatus(*v1.ReplicationController) (*v1.ReplicationController, error)
	Delete(name string, options *metav1.DeleteOptions) error
	DeleteCollection(options *metav1.DeleteOptions, listOptions metav1.ListOptions) error
	Get(name string, options metav1.GetOptions) (*v1.ReplicationController, error)
	List(opts metav1.ListOptions) (*v1.ReplicationControllerList, error)
	Watch(opts metav1.ListOptions) (watch.Interface, error)
	Patch(name string, pt types.PatchType, data []byte, subresources ...string) (result *v1.ReplicationController, err error)
<<<<<<< HEAD
	GetScale(replicationControllerName string, options meta_v1.GetOptions) (*v1beta1.Scale, error)
	UpdateScale(replicationControllerName string, scale *v1beta1.Scale) (*v1beta1.Scale, error)
=======
	GetScale(replicationControllerName string, options metav1.GetOptions) (*autoscalingv1.Scale, error)
	UpdateScale(replicationControllerName string, scale *autoscalingv1.Scale) (*autoscalingv1.Scale, error)
>>>>>>> 7e597d92

	ReplicationControllerExpansion
}

// replicationControllers implements ReplicationControllerInterface
type replicationControllers struct {
	client rest.Interface
	ns     string
}

// newReplicationControllers returns a ReplicationControllers
func newReplicationControllers(c *CoreV1Client, namespace string) *replicationControllers {
	return &replicationControllers{
		client: c.RESTClient(),
		ns:     namespace,
	}
}

// Get takes name of the replicationController, and returns the corresponding replicationController object, and an error if there is any.
<<<<<<< HEAD
func (c *replicationControllers) Get(name string, options meta_v1.GetOptions) (result *v1.ReplicationController, err error) {
=======
func (c *replicationControllers) Get(name string, options metav1.GetOptions) (result *v1.ReplicationController, err error) {
>>>>>>> 7e597d92
	result = &v1.ReplicationController{}
	err = c.client.Get().
		Namespace(c.ns).
		Resource("replicationcontrollers").
		Name(name).
		VersionedParams(&options, scheme.ParameterCodec).
		Do().
		Into(result)
	return
}

// List takes label and field selectors, and returns the list of ReplicationControllers that match those selectors.
<<<<<<< HEAD
func (c *replicationControllers) List(opts meta_v1.ListOptions) (result *v1.ReplicationControllerList, err error) {
=======
func (c *replicationControllers) List(opts metav1.ListOptions) (result *v1.ReplicationControllerList, err error) {
	var timeout time.Duration
	if opts.TimeoutSeconds != nil {
		timeout = time.Duration(*opts.TimeoutSeconds) * time.Second
	}
>>>>>>> 7e597d92
	result = &v1.ReplicationControllerList{}
	err = c.client.Get().
		Namespace(c.ns).
		Resource("replicationcontrollers").
		VersionedParams(&opts, scheme.ParameterCodec).
<<<<<<< HEAD
=======
		Timeout(timeout).
>>>>>>> 7e597d92
		Do().
		Into(result)
	return
}

// Watch returns a watch.Interface that watches the requested replicationControllers.
<<<<<<< HEAD
func (c *replicationControllers) Watch(opts meta_v1.ListOptions) (watch.Interface, error) {
=======
func (c *replicationControllers) Watch(opts metav1.ListOptions) (watch.Interface, error) {
	var timeout time.Duration
	if opts.TimeoutSeconds != nil {
		timeout = time.Duration(*opts.TimeoutSeconds) * time.Second
	}
>>>>>>> 7e597d92
	opts.Watch = true
	return c.client.Get().
		Namespace(c.ns).
		Resource("replicationcontrollers").
		VersionedParams(&opts, scheme.ParameterCodec).
<<<<<<< HEAD
=======
		Timeout(timeout).
>>>>>>> 7e597d92
		Watch()
}

// Create takes the representation of a replicationController and creates it.  Returns the server's representation of the replicationController, and an error, if there is any.
func (c *replicationControllers) Create(replicationController *v1.ReplicationController) (result *v1.ReplicationController, err error) {
	result = &v1.ReplicationController{}
	err = c.client.Post().
		Namespace(c.ns).
		Resource("replicationcontrollers").
		Body(replicationController).
		Do().
		Into(result)
	return
}

// Update takes the representation of a replicationController and updates it. Returns the server's representation of the replicationController, and an error, if there is any.
func (c *replicationControllers) Update(replicationController *v1.ReplicationController) (result *v1.ReplicationController, err error) {
	result = &v1.ReplicationController{}
	err = c.client.Put().
		Namespace(c.ns).
		Resource("replicationcontrollers").
		Name(replicationController.Name).
		Body(replicationController).
		Do().
		Into(result)
	return
}

// UpdateStatus was generated because the type contains a Status member.
// Add a +genclient:noStatus comment above the type to avoid generating UpdateStatus().

func (c *replicationControllers) UpdateStatus(replicationController *v1.ReplicationController) (result *v1.ReplicationController, err error) {
	result = &v1.ReplicationController{}
	err = c.client.Put().
		Namespace(c.ns).
		Resource("replicationcontrollers").
		Name(replicationController.Name).
		SubResource("status").
		Body(replicationController).
		Do().
		Into(result)
	return
}

// Delete takes name of the replicationController and deletes it. Returns an error if one occurs.
func (c *replicationControllers) Delete(name string, options *metav1.DeleteOptions) error {
	return c.client.Delete().
		Namespace(c.ns).
		Resource("replicationcontrollers").
		Name(name).
		Body(options).
		Do().
		Error()
}

// DeleteCollection deletes a collection of objects.
func (c *replicationControllers) DeleteCollection(options *metav1.DeleteOptions, listOptions metav1.ListOptions) error {
	var timeout time.Duration
	if listOptions.TimeoutSeconds != nil {
		timeout = time.Duration(*listOptions.TimeoutSeconds) * time.Second
	}
	return c.client.Delete().
		Namespace(c.ns).
		Resource("replicationcontrollers").
		VersionedParams(&listOptions, scheme.ParameterCodec).
		Timeout(timeout).
		Body(options).
		Do().
		Error()
}

// Patch applies the patch and returns the patched replicationController.
func (c *replicationControllers) Patch(name string, pt types.PatchType, data []byte, subresources ...string) (result *v1.ReplicationController, err error) {
	result = &v1.ReplicationController{}
	err = c.client.Patch(pt).
		Namespace(c.ns).
		Resource("replicationcontrollers").
		SubResource(subresources...).
		Name(name).
		Body(data).
		Do().
		Into(result)
	return
}

<<<<<<< HEAD
// GetScale takes name of the replicationController, and returns the corresponding v1beta1.Scale object, and an error if there is any.
func (c *replicationControllers) GetScale(replicationControllerName string, options meta_v1.GetOptions) (result *v1beta1.Scale, err error) {
	result = &v1beta1.Scale{}
=======
// GetScale takes name of the replicationController, and returns the corresponding autoscalingv1.Scale object, and an error if there is any.
func (c *replicationControllers) GetScale(replicationControllerName string, options metav1.GetOptions) (result *autoscalingv1.Scale, err error) {
	result = &autoscalingv1.Scale{}
>>>>>>> 7e597d92
	err = c.client.Get().
		Namespace(c.ns).
		Resource("replicationcontrollers").
		Name(replicationControllerName).
		SubResource("scale").
		VersionedParams(&options, scheme.ParameterCodec).
		Do().
		Into(result)
	return
}

// UpdateScale takes the top resource name and the representation of a scale and updates it. Returns the server's representation of the scale, and an error, if there is any.
<<<<<<< HEAD
func (c *replicationControllers) UpdateScale(replicationControllerName string, scale *v1beta1.Scale) (result *v1beta1.Scale, err error) {
	result = &v1beta1.Scale{}
=======
func (c *replicationControllers) UpdateScale(replicationControllerName string, scale *autoscalingv1.Scale) (result *autoscalingv1.Scale, err error) {
	result = &autoscalingv1.Scale{}
>>>>>>> 7e597d92
	err = c.client.Put().
		Namespace(c.ns).
		Resource("replicationcontrollers").
		Name(replicationControllerName).
		SubResource("scale").
		Body(scale).
		Do().
		Into(result)
	return
}<|MERGE_RESOLUTION|>--- conflicted
+++ resolved
@@ -19,17 +19,11 @@
 package v1
 
 import (
-<<<<<<< HEAD
-	v1 "k8s.io/api/core/v1"
-	v1beta1 "k8s.io/api/extensions/v1beta1"
-	meta_v1 "k8s.io/apimachinery/pkg/apis/meta/v1"
-=======
 	"time"
 
 	autoscalingv1 "k8s.io/api/autoscaling/v1"
 	v1 "k8s.io/api/core/v1"
 	metav1 "k8s.io/apimachinery/pkg/apis/meta/v1"
->>>>>>> 7e597d92
 	types "k8s.io/apimachinery/pkg/types"
 	watch "k8s.io/apimachinery/pkg/watch"
 	scheme "k8s.io/client-go/kubernetes/scheme"
@@ -53,13 +47,8 @@
 	List(opts metav1.ListOptions) (*v1.ReplicationControllerList, error)
 	Watch(opts metav1.ListOptions) (watch.Interface, error)
 	Patch(name string, pt types.PatchType, data []byte, subresources ...string) (result *v1.ReplicationController, err error)
-<<<<<<< HEAD
-	GetScale(replicationControllerName string, options meta_v1.GetOptions) (*v1beta1.Scale, error)
-	UpdateScale(replicationControllerName string, scale *v1beta1.Scale) (*v1beta1.Scale, error)
-=======
 	GetScale(replicationControllerName string, options metav1.GetOptions) (*autoscalingv1.Scale, error)
 	UpdateScale(replicationControllerName string, scale *autoscalingv1.Scale) (*autoscalingv1.Scale, error)
->>>>>>> 7e597d92
 
 	ReplicationControllerExpansion
 }
@@ -79,11 +68,7 @@
 }
 
 // Get takes name of the replicationController, and returns the corresponding replicationController object, and an error if there is any.
-<<<<<<< HEAD
-func (c *replicationControllers) Get(name string, options meta_v1.GetOptions) (result *v1.ReplicationController, err error) {
-=======
 func (c *replicationControllers) Get(name string, options metav1.GetOptions) (result *v1.ReplicationController, err error) {
->>>>>>> 7e597d92
 	result = &v1.ReplicationController{}
 	err = c.client.Get().
 		Namespace(c.ns).
@@ -96,48 +81,34 @@
 }
 
 // List takes label and field selectors, and returns the list of ReplicationControllers that match those selectors.
-<<<<<<< HEAD
-func (c *replicationControllers) List(opts meta_v1.ListOptions) (result *v1.ReplicationControllerList, err error) {
-=======
 func (c *replicationControllers) List(opts metav1.ListOptions) (result *v1.ReplicationControllerList, err error) {
 	var timeout time.Duration
 	if opts.TimeoutSeconds != nil {
 		timeout = time.Duration(*opts.TimeoutSeconds) * time.Second
 	}
->>>>>>> 7e597d92
 	result = &v1.ReplicationControllerList{}
 	err = c.client.Get().
 		Namespace(c.ns).
 		Resource("replicationcontrollers").
 		VersionedParams(&opts, scheme.ParameterCodec).
-<<<<<<< HEAD
-=======
 		Timeout(timeout).
->>>>>>> 7e597d92
 		Do().
 		Into(result)
 	return
 }
 
 // Watch returns a watch.Interface that watches the requested replicationControllers.
-<<<<<<< HEAD
-func (c *replicationControllers) Watch(opts meta_v1.ListOptions) (watch.Interface, error) {
-=======
 func (c *replicationControllers) Watch(opts metav1.ListOptions) (watch.Interface, error) {
 	var timeout time.Duration
 	if opts.TimeoutSeconds != nil {
 		timeout = time.Duration(*opts.TimeoutSeconds) * time.Second
 	}
->>>>>>> 7e597d92
 	opts.Watch = true
 	return c.client.Get().
 		Namespace(c.ns).
 		Resource("replicationcontrollers").
 		VersionedParams(&opts, scheme.ParameterCodec).
-<<<<<<< HEAD
-=======
 		Timeout(timeout).
->>>>>>> 7e597d92
 		Watch()
 }
 
@@ -223,15 +194,9 @@
 	return
 }
 
-<<<<<<< HEAD
-// GetScale takes name of the replicationController, and returns the corresponding v1beta1.Scale object, and an error if there is any.
-func (c *replicationControllers) GetScale(replicationControllerName string, options meta_v1.GetOptions) (result *v1beta1.Scale, err error) {
-	result = &v1beta1.Scale{}
-=======
 // GetScale takes name of the replicationController, and returns the corresponding autoscalingv1.Scale object, and an error if there is any.
 func (c *replicationControllers) GetScale(replicationControllerName string, options metav1.GetOptions) (result *autoscalingv1.Scale, err error) {
 	result = &autoscalingv1.Scale{}
->>>>>>> 7e597d92
 	err = c.client.Get().
 		Namespace(c.ns).
 		Resource("replicationcontrollers").
@@ -244,13 +209,8 @@
 }
 
 // UpdateScale takes the top resource name and the representation of a scale and updates it. Returns the server's representation of the scale, and an error, if there is any.
-<<<<<<< HEAD
-func (c *replicationControllers) UpdateScale(replicationControllerName string, scale *v1beta1.Scale) (result *v1beta1.Scale, err error) {
-	result = &v1beta1.Scale{}
-=======
 func (c *replicationControllers) UpdateScale(replicationControllerName string, scale *autoscalingv1.Scale) (result *autoscalingv1.Scale, err error) {
 	result = &autoscalingv1.Scale{}
->>>>>>> 7e597d92
 	err = c.client.Put().
 		Namespace(c.ns).
 		Resource("replicationcontrollers").

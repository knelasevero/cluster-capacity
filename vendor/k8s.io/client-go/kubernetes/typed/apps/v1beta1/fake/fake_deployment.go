--- conflicted
+++ resolved
@@ -62,11 +62,7 @@
 	if label == nil {
 		label = labels.Everything()
 	}
-<<<<<<< HEAD
-	list := &v1beta1.DeploymentList{}
-=======
 	list := &v1beta1.DeploymentList{ListMeta: obj.(*v1beta1.DeploymentList).ListMeta}
->>>>>>> 7e597d92
 	for _, item := range obj.(*v1beta1.DeploymentList).Items {
 		if label.Matches(labels.Set(item.Labels)) {
 			list.Items = append(list.Items, item)

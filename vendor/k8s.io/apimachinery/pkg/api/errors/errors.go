--- conflicted
+++ resolved
@@ -32,13 +32,9 @@
 const (
 	// StatusTooManyRequests means the server experienced too many requests within a
 	// given window and that the client must wait to perform the action again.
-<<<<<<< HEAD
-	StatusTooManyRequests = 429
-=======
 	// DEPRECATED: please use http.StatusTooManyRequests, this will be removed in
 	// the future version.
 	StatusTooManyRequests = http.StatusTooManyRequests
->>>>>>> 7e597d92
 )
 
 // StatusError is an error intended for consumption by a REST API server; it can also be
@@ -355,18 +351,12 @@
 func NewTooManyRequestsError(message string) *StatusError {
 	return &StatusError{metav1.Status{
 		Status:  metav1.StatusFailure,
-<<<<<<< HEAD
-		Code:    StatusTooManyRequests,
-=======
 		Code:    http.StatusTooManyRequests,
->>>>>>> 7e597d92
 		Reason:  metav1.StatusReasonTooManyRequests,
 		Message: fmt.Sprintf("Too many requests: %s", message),
 	}}
 }
 
-<<<<<<< HEAD
-=======
 // NewRequestEntityTooLargeError returns an error indicating that the request
 // entity was too large.
 func NewRequestEntityTooLargeError(message string) *StatusError {
@@ -378,7 +368,6 @@
 	}}
 }
 
->>>>>>> 7e597d92
 // NewGenericServerResponse returns a new error for server responses that are not in a recognizable form.
 func NewGenericServerResponse(code int, verb string, qualifiedResource schema.GroupResource, name, serverMessage string, retryAfterSeconds int, isUnexpectedResponse bool) *StatusError {
 	reason := metav1.StatusReasonUnknown
@@ -422,12 +411,9 @@
 	case http.StatusUnprocessableEntity:
 		reason = metav1.StatusReasonInvalid
 		message = "the server rejected our request due to an error in our request"
-<<<<<<< HEAD
-=======
 	case http.StatusServiceUnavailable:
 		reason = metav1.StatusReasonServiceUnavailable
 		message = "the server is currently unable to handle the request"
->>>>>>> 7e597d92
 	case http.StatusGatewayTimeout:
 		reason = metav1.StatusReasonTimeout
 		message = "the server was unable to return a response in the time allotted, but may still be processing the request"
@@ -502,8 +488,6 @@
 // no longer possible.
 func IsResourceExpired(err error) bool {
 	return ReasonForError(err) == metav1.StatusReasonExpired
-<<<<<<< HEAD
-=======
 }
 
 // IsNotAcceptable determines if err is an error which indicates that the request failed due to an invalid Accept header
@@ -514,7 +498,6 @@
 // IsUnsupportedMediaType determines if err is an error which indicates that the request failed due to an invalid Content-Type header
 func IsUnsupportedMediaType(err error) bool {
 	return ReasonForError(err) == metav1.StatusReasonUnsupportedMediaType
->>>>>>> 7e597d92
 }
 
 // IsMethodNotSupported determines if the err is an error which indicates the provided action could not
@@ -568,11 +551,6 @@
 	if ReasonForError(err) == metav1.StatusReasonTooManyRequests {
 		return true
 	}
-<<<<<<< HEAD
-	switch t := err.(type) {
-	case APIStatus:
-		return t.Status().Code == http.StatusTooManyRequests
-=======
 	switch t := err.(type) {
 	case APIStatus:
 		return t.Status().Code == http.StatusTooManyRequests
@@ -589,7 +567,6 @@
 	switch t := err.(type) {
 	case APIStatus:
 		return t.Status().Code == http.StatusRequestEntityTooLarge
->>>>>>> 7e597d92
 	}
 	return false
 }

// Copyright 2015 The Go Authors. All rights reserved.
// Use of this source code is governed by a BSD-style
// license that can be found in the LICENSE file.

// Transport code.

package http2

import (
	"bufio"
	"bytes"
	"compress/gzip"
	"context"
	"crypto/rand"
	"crypto/tls"
	"errors"
	"fmt"
	"io"
	"io/ioutil"
	"log"
	"math"
	mathrand "math/rand"
	"net"
	"net/http"
	"net/http/httptrace"
	"net/textproto"
	"sort"
	"strconv"
	"strings"
	"sync"
	"sync/atomic"
	"time"

	"golang.org/x/net/http/httpguts"
	"golang.org/x/net/http2/hpack"
	"golang.org/x/net/idna"
)

const (
	// transportDefaultConnFlow is how many connection-level flow control
	// tokens we give the server at start-up, past the default 64k.
	transportDefaultConnFlow = 1 << 30

	// transportDefaultStreamFlow is how many stream-level flow
	// control tokens we announce to the peer, and how many bytes
	// we buffer per stream.
	transportDefaultStreamFlow = 4 << 20

	// transportDefaultStreamMinRefresh is the minimum number of bytes we'll send
	// a stream-level WINDOW_UPDATE for at a time.
	transportDefaultStreamMinRefresh = 4 << 10

	defaultUserAgent = "Go-http-client/2.0"
)

// Transport is an HTTP/2 Transport.
//
// A Transport internally caches connections to servers. It is safe
// for concurrent use by multiple goroutines.
type Transport struct {
	// DialTLS specifies an optional dial function for creating
	// TLS connections for requests.
	//
	// If DialTLS is nil, tls.Dial is used.
	//
	// If the returned net.Conn has a ConnectionState method like tls.Conn,
	// it will be used to set http.Response.TLS.
	DialTLS func(network, addr string, cfg *tls.Config) (net.Conn, error)

	// TLSClientConfig specifies the TLS configuration to use with
	// tls.Client. If nil, the default configuration is used.
	TLSClientConfig *tls.Config

	// ConnPool optionally specifies an alternate connection pool to use.
	// If nil, the default is used.
	ConnPool ClientConnPool

	// DisableCompression, if true, prevents the Transport from
	// requesting compression with an "Accept-Encoding: gzip"
	// request header when the Request contains no existing
	// Accept-Encoding value. If the Transport requests gzip on
	// its own and gets a gzipped response, it's transparently
	// decoded in the Response.Body. However, if the user
	// explicitly requested gzip it is not automatically
	// uncompressed.
	DisableCompression bool

	// AllowHTTP, if true, permits HTTP/2 requests using the insecure,
	// plain-text "http" scheme. Note that this does not enable h2c support.
	AllowHTTP bool

	// MaxHeaderListSize is the http2 SETTINGS_MAX_HEADER_LIST_SIZE to
	// send in the initial settings frame. It is how many bytes
	// of response headers are allowed. Unlike the http2 spec, zero here
	// means to use a default limit (currently 10MB). If you actually
	// want to advertise an unlimited value to the peer, Transport
	// interprets the highest possible value here (0xffffffff or 1<<32-1)
	// to mean no limit.
	MaxHeaderListSize uint32

	// StrictMaxConcurrentStreams controls whether the server's
	// SETTINGS_MAX_CONCURRENT_STREAMS should be respected
	// globally. If false, new TCP connections are created to the
	// server as needed to keep each under the per-connection
	// SETTINGS_MAX_CONCURRENT_STREAMS limit. If true, the
	// server's SETTINGS_MAX_CONCURRENT_STREAMS is interpreted as
	// a global limit and callers of RoundTrip block when needed,
	// waiting for their turn.
	StrictMaxConcurrentStreams bool

	// t1, if non-nil, is the standard library Transport using
	// this transport. Its settings are used (but not its
	// RoundTrip method, etc).
	t1 *http.Transport

	connPoolOnce  sync.Once
	connPoolOrDef ClientConnPool // non-nil version of ConnPool
}

func (t *Transport) maxHeaderListSize() uint32 {
	if t.MaxHeaderListSize == 0 {
		return 10 << 20
	}
	if t.MaxHeaderListSize == 0xffffffff {
		return 0
	}
	return t.MaxHeaderListSize
}

func (t *Transport) disableCompression() bool {
	return t.DisableCompression || (t.t1 != nil && t.t1.DisableCompression)
}

// ConfigureTransport configures a net/http HTTP/1 Transport to use HTTP/2.
// It returns an error if t1 has already been HTTP/2-enabled.
func ConfigureTransport(t1 *http.Transport) error {
	_, err := configureTransport(t1)
	return err
}

func configureTransport(t1 *http.Transport) (*Transport, error) {
	connPool := new(clientConnPool)
	t2 := &Transport{
		ConnPool: noDialClientConnPool{connPool},
		t1:       t1,
	}
	connPool.t = t2
	if err := registerHTTPSProtocol(t1, noDialH2RoundTripper{t2}); err != nil {
		return nil, err
	}
	if t1.TLSClientConfig == nil {
		t1.TLSClientConfig = new(tls.Config)
	}
	if !strSliceContains(t1.TLSClientConfig.NextProtos, "h2") {
		t1.TLSClientConfig.NextProtos = append([]string{"h2"}, t1.TLSClientConfig.NextProtos...)
	}
	if !strSliceContains(t1.TLSClientConfig.NextProtos, "http/1.1") {
		t1.TLSClientConfig.NextProtos = append(t1.TLSClientConfig.NextProtos, "http/1.1")
	}
	upgradeFn := func(authority string, c *tls.Conn) http.RoundTripper {
		addr := authorityAddr("https", authority)
		if used, err := connPool.addConnIfNeeded(addr, t2, c); err != nil {
			go c.Close()
			return erringRoundTripper{err}
		} else if !used {
			// Turns out we don't need this c.
			// For example, two goroutines made requests to the same host
			// at the same time, both kicking off TCP dials. (since protocol
			// was unknown)
			go c.Close()
		}
		return t2
	}
	if m := t1.TLSNextProto; len(m) == 0 {
		t1.TLSNextProto = map[string]func(string, *tls.Conn) http.RoundTripper{
			"h2": upgradeFn,
		}
	} else {
		m["h2"] = upgradeFn
	}
	return t2, nil
}

func (t *Transport) connPool() ClientConnPool {
	t.connPoolOnce.Do(t.initConnPool)
	return t.connPoolOrDef
}

func (t *Transport) initConnPool() {
	if t.ConnPool != nil {
		t.connPoolOrDef = t.ConnPool
	} else {
		t.connPoolOrDef = &clientConnPool{t: t}
	}
}

// ClientConn is the state of a single HTTP/2 client connection to an
// HTTP/2 server.
type ClientConn struct {
	t         *Transport
	tconn     net.Conn             // usually *tls.Conn, except specialized impls
	tlsState  *tls.ConnectionState // nil only for specialized impls
	reused    uint32               // whether conn is being reused; atomic
	singleUse bool                 // whether being used for a single http.Request

	// readLoop goroutine fields:
	readerDone chan struct{} // closed on error
	readerErr  error         // set before readerDone is closed

	idleTimeout time.Duration // or 0 for never
	idleTimer   *time.Timer

	mu              sync.Mutex // guards following
	cond            *sync.Cond // hold mu; broadcast on flow/closed changes
	flow            flow       // our conn-level flow control quota (cs.flow is per stream)
	inflow          flow       // peer's conn-level flow control
	closing         bool
	closed          bool
	wantSettingsAck bool                     // we sent a SETTINGS frame and haven't heard back
	goAway          *GoAwayFrame             // if non-nil, the GoAwayFrame we received
	goAwayDebug     string                   // goAway frame's debug data, retained as a string
	streams         map[uint32]*clientStream // client-initiated
	nextStreamID    uint32
	pendingRequests int                       // requests blocked and waiting to be sent because len(streams) == maxConcurrentStreams
	pings           map[[8]byte]chan struct{} // in flight ping data to notification channel
	bw              *bufio.Writer
	br              *bufio.Reader
	fr              *Framer
	lastActive      time.Time
	lastIdle        time.Time // time last idle
	// Settings from peer: (also guarded by mu)
	maxFrameSize          uint32
	maxConcurrentStreams  uint32
	peerMaxHeaderListSize uint64
	initialWindowSize     uint32

	hbuf    bytes.Buffer // HPACK encoder writes into this
	henc    *hpack.Encoder
	freeBuf [][]byte

	wmu  sync.Mutex // held while writing; acquire AFTER mu if holding both
	werr error      // first write error that has occurred
}

// clientStream is the state for a single HTTP/2 stream. One of these
// is created for each Transport.RoundTrip call.
type clientStream struct {
	cc            *ClientConn
	req           *http.Request
	trace         *httptrace.ClientTrace // or nil
	ID            uint32
	resc          chan resAndError
	bufPipe       pipe // buffered pipe with the flow-controlled response payload
	startedWrite  bool // started request body write; guarded by cc.mu
	requestedGzip bool
	on100         func() // optional code to run if get a 100 continue response

	flow        flow  // guarded by cc.mu
	inflow      flow  // guarded by cc.mu
	bytesRemain int64 // -1 means unknown; owned by transportResponseBody.Read
	readErr     error // sticky read error; owned by transportResponseBody.Read
	stopReqBody error // if non-nil, stop writing req body; guarded by cc.mu
	didReset    bool  // whether we sent a RST_STREAM to the server; guarded by cc.mu

	peerReset chan struct{} // closed on peer reset
	resetErr  error         // populated before peerReset is closed

	done chan struct{} // closed when stream remove from cc.streams map; close calls guarded by cc.mu

	// owned by clientConnReadLoop:
	firstByte    bool  // got the first response byte
	pastHeaders  bool  // got first MetaHeadersFrame (actual headers)
	pastTrailers bool  // got optional second MetaHeadersFrame (trailers)
	num1xx       uint8 // number of 1xx responses seen

	trailer    http.Header  // accumulated trailers
	resTrailer *http.Header // client's Response.Trailer
}

// awaitRequestCancel waits for the user to cancel a request or for the done
// channel to be signaled. A non-nil error is returned only if the request was
// canceled.
func awaitRequestCancel(req *http.Request, done <-chan struct{}) error {
<<<<<<< HEAD
	ctx := reqContext(req)
=======
	ctx := req.Context()
>>>>>>> 7e597d92
	if req.Cancel == nil && ctx.Done() == nil {
		return nil
	}
	select {
	case <-req.Cancel:
		return errRequestCanceled
	case <-ctx.Done():
		return ctx.Err()
	case <-done:
		return nil
	}
}

<<<<<<< HEAD
=======
var got1xxFuncForTests func(int, textproto.MIMEHeader) error

// get1xxTraceFunc returns the value of request's httptrace.ClientTrace.Got1xxResponse func,
// if any. It returns nil if not set or if the Go version is too old.
func (cs *clientStream) get1xxTraceFunc() func(int, textproto.MIMEHeader) error {
	if fn := got1xxFuncForTests; fn != nil {
		return fn
	}
	return traceGot1xxResponseFunc(cs.trace)
}

>>>>>>> 7e597d92
// awaitRequestCancel waits for the user to cancel a request, its context to
// expire, or for the request to be done (any way it might be removed from the
// cc.streams map: peer reset, successful completion, TCP connection breakage,
// etc). If the request is canceled, then cs will be canceled and closed.
func (cs *clientStream) awaitRequestCancel(req *http.Request) {
	if err := awaitRequestCancel(req, cs.done); err != nil {
		cs.cancelStream()
		cs.bufPipe.CloseWithError(err)
	}
}

func (cs *clientStream) cancelStream() {
	cc := cs.cc
	cc.mu.Lock()
	didReset := cs.didReset
	cs.didReset = true
	cc.mu.Unlock()

	if !didReset {
		cc.writeStreamReset(cs.ID, ErrCodeCancel, nil)
		cc.forgetStreamID(cs.ID)
	}
}

// checkResetOrDone reports any error sent in a RST_STREAM frame by the
// server, or errStreamClosed if the stream is complete.
func (cs *clientStream) checkResetOrDone() error {
	select {
	case <-cs.peerReset:
		return cs.resetErr
	case <-cs.done:
		return errStreamClosed
	default:
		return nil
	}
}

func (cs *clientStream) getStartedWrite() bool {
	cc := cs.cc
	cc.mu.Lock()
	defer cc.mu.Unlock()
	return cs.startedWrite
}

func (cs *clientStream) abortRequestBodyWrite(err error) {
	if err == nil {
		panic("nil error")
	}
	cc := cs.cc
	cc.mu.Lock()
	cs.stopReqBody = err
	cc.cond.Broadcast()
	cc.mu.Unlock()
}

type stickyErrWriter struct {
	w   io.Writer
	err *error
}

func (sew stickyErrWriter) Write(p []byte) (n int, err error) {
	if *sew.err != nil {
		return 0, *sew.err
	}
	n, err = sew.w.Write(p)
	*sew.err = err
	return
}

// noCachedConnError is the concrete type of ErrNoCachedConn, which
// needs to be detected by net/http regardless of whether it's its
// bundled version (in h2_bundle.go with a rewritten type name) or
// from a user's x/net/http2. As such, as it has a unique method name
// (IsHTTP2NoCachedConnError) that net/http sniffs for via func
// isNoCachedConnError.
type noCachedConnError struct{}

func (noCachedConnError) IsHTTP2NoCachedConnError() {}
func (noCachedConnError) Error() string             { return "http2: no cached connection was available" }

// isNoCachedConnError reports whether err is of type noCachedConnError
// or its equivalent renamed type in net/http2's h2_bundle.go. Both types
// may coexist in the same running program.
func isNoCachedConnError(err error) bool {
	_, ok := err.(interface{ IsHTTP2NoCachedConnError() })
	return ok
}

var ErrNoCachedConn error = noCachedConnError{}

// RoundTripOpt are options for the Transport.RoundTripOpt method.
type RoundTripOpt struct {
	// OnlyCachedConn controls whether RoundTripOpt may
	// create a new TCP connection. If set true and
	// no cached connection is available, RoundTripOpt
	// will return ErrNoCachedConn.
	OnlyCachedConn bool
}

func (t *Transport) RoundTrip(req *http.Request) (*http.Response, error) {
	return t.RoundTripOpt(req, RoundTripOpt{})
}

// authorityAddr returns a given authority (a host/IP, or host:port / ip:port)
// and returns a host:port. The port 443 is added if needed.
func authorityAddr(scheme string, authority string) (addr string) {
	host, port, err := net.SplitHostPort(authority)
	if err != nil { // authority didn't have a port
		port = "443"
		if scheme == "http" {
			port = "80"
		}
		host = authority
	}
	if a, err := idna.ToASCII(host); err == nil {
		host = a
	}
	// IPv6 address literal, without a port:
	if strings.HasPrefix(host, "[") && strings.HasSuffix(host, "]") {
		return host + ":" + port
	}
	return net.JoinHostPort(host, port)
}

// RoundTripOpt is like RoundTrip, but takes options.
func (t *Transport) RoundTripOpt(req *http.Request, opt RoundTripOpt) (*http.Response, error) {
	if !(req.URL.Scheme == "https" || (req.URL.Scheme == "http" && t.AllowHTTP)) {
		return nil, errors.New("http2: unsupported scheme")
	}

	addr := authorityAddr(req.URL.Scheme, req.URL.Host)
	for retry := 0; ; retry++ {
		cc, err := t.connPool().GetClientConn(req, addr)
		if err != nil {
			t.vlogf("http2: Transport failed to get client conn for %s: %v", addr, err)
			return nil, err
		}
<<<<<<< HEAD
		traceGotConn(req, cc)
		res, err := cc.RoundTrip(req)
		if err != nil && retry <= 6 {
			afterBodyWrite := false
			if e, ok := err.(afterReqBodyWriteError); ok {
				err = e
				afterBodyWrite = true
			}
			if req, err = shouldRetryRequest(req, err, afterBodyWrite); err == nil {
=======
		reused := !atomic.CompareAndSwapUint32(&cc.reused, 0, 1)
		traceGotConn(req, cc, reused)
		res, gotErrAfterReqBodyWrite, err := cc.roundTrip(req)
		if err != nil && retry <= 6 {
			if req, err = shouldRetryRequest(req, err, gotErrAfterReqBodyWrite); err == nil {
>>>>>>> 7e597d92
				// After the first retry, do exponential backoff with 10% jitter.
				if retry == 0 {
					continue
				}
				backoff := float64(uint(1) << (uint(retry) - 1))
				backoff += backoff * (0.1 * mathrand.Float64())
				select {
				case <-time.After(time.Second * time.Duration(backoff)):
					continue
<<<<<<< HEAD
				case <-reqContext(req).Done():
					return nil, reqContext(req).Err()
=======
				case <-req.Context().Done():
					return nil, req.Context().Err()
>>>>>>> 7e597d92
				}
			}
		}
		if err != nil {
			t.vlogf("RoundTrip failure: %v", err)
			return nil, err
		}
		return res, nil
	}
}

// CloseIdleConnections closes any connections which were previously
// connected from previous requests but are now sitting idle.
// It does not interrupt any connections currently in use.
func (t *Transport) CloseIdleConnections() {
	if cp, ok := t.connPool().(clientConnPoolIdleCloser); ok {
		cp.closeIdleConnections()
	}
}

var (
	errClientConnClosed    = errors.New("http2: client conn is closed")
	errClientConnUnusable  = errors.New("http2: client conn not usable")
	errClientConnGotGoAway = errors.New("http2: Transport received Server's graceful shutdown GOAWAY")
)

// afterReqBodyWriteError is a wrapper around errors returned by ClientConn.RoundTrip.
// It is used to signal that err happened after part of Request.Body was sent to the server.
type afterReqBodyWriteError struct {
	err error
}

func (e afterReqBodyWriteError) Error() string {
	return e.err.Error() + "; some request body already written"
}

// shouldRetryRequest is called by RoundTrip when a request fails to get
// response headers. It is always called with a non-nil error.
// It returns either a request to retry (either the same request, or a
// modified clone), or an error if the request can't be replayed.
func shouldRetryRequest(req *http.Request, err error, afterBodyWrite bool) (*http.Request, error) {
	if !canRetryError(err) {
		return nil, err
	}
<<<<<<< HEAD
	if !afterBodyWrite {
		return req, nil
	}
	// If the Body is nil (or http.NoBody), it's safe to reuse
	// this request and its Body.
	if req.Body == nil || reqBodyIsNoBody(req.Body) {
		return req, nil
	}
	// Otherwise we depend on the Request having its GetBody
	// func defined.
	getBody := reqGetBody(req) // Go 1.8: getBody = req.GetBody
	if getBody == nil {
		return nil, fmt.Errorf("http2: Transport: cannot retry err [%v] after Request.Body was written; define Request.GetBody to avoid this error", err)
	}
	body, err := getBody()
	if err != nil {
		return nil, err
	}
	newReq := *req
	newReq.Body = body
	return &newReq, nil
=======
	// If the Body is nil (or http.NoBody), it's safe to reuse
	// this request and its Body.
	if req.Body == nil || req.Body == http.NoBody {
		return req, nil
	}

	// If the request body can be reset back to its original
	// state via the optional req.GetBody, do that.
	if req.GetBody != nil {
		// TODO: consider a req.Body.Close here? or audit that all caller paths do?
		body, err := req.GetBody()
		if err != nil {
			return nil, err
		}
		newReq := *req
		newReq.Body = body
		return &newReq, nil
	}

	// The Request.Body can't reset back to the beginning, but we
	// don't seem to have started to read from it yet, so reuse
	// the request directly. The "afterBodyWrite" means the
	// bodyWrite process has started, which becomes true before
	// the first Read.
	if !afterBodyWrite {
		return req, nil
	}

	return nil, fmt.Errorf("http2: Transport: cannot retry err [%v] after Request.Body was written; define Request.GetBody to avoid this error", err)
>>>>>>> 7e597d92
}

func canRetryError(err error) bool {
	if err == errClientConnUnusable || err == errClientConnGotGoAway {
		return true
	}
	if se, ok := err.(StreamError); ok {
		return se.Code == ErrCodeRefusedStream
	}
	return false
}

func (t *Transport) dialClientConn(addr string, singleUse bool) (*ClientConn, error) {
	host, _, err := net.SplitHostPort(addr)
	if err != nil {
		return nil, err
	}
	tconn, err := t.dialTLS()("tcp", addr, t.newTLSConfig(host))
	if err != nil {
		return nil, err
	}
	return t.newClientConn(tconn, singleUse)
}

func (t *Transport) newTLSConfig(host string) *tls.Config {
	cfg := new(tls.Config)
	if t.TLSClientConfig != nil {
		*cfg = *t.TLSClientConfig.Clone()
	}
	if !strSliceContains(cfg.NextProtos, NextProtoTLS) {
		cfg.NextProtos = append([]string{NextProtoTLS}, cfg.NextProtos...)
	}
	if cfg.ServerName == "" {
		cfg.ServerName = host
	}
	return cfg
}

func (t *Transport) dialTLS() func(string, string, *tls.Config) (net.Conn, error) {
	if t.DialTLS != nil {
		return t.DialTLS
	}
	return t.dialTLSDefault
}

func (t *Transport) dialTLSDefault(network, addr string, cfg *tls.Config) (net.Conn, error) {
	cn, err := tls.Dial(network, addr, cfg)
	if err != nil {
		return nil, err
	}
	if err := cn.Handshake(); err != nil {
		return nil, err
	}
	if !cfg.InsecureSkipVerify {
		if err := cn.VerifyHostname(cfg.ServerName); err != nil {
			return nil, err
		}
	}
	state := cn.ConnectionState()
	if p := state.NegotiatedProtocol; p != NextProtoTLS {
		return nil, fmt.Errorf("http2: unexpected ALPN protocol %q; want %q", p, NextProtoTLS)
	}
	if !state.NegotiatedProtocolIsMutual {
		return nil, errors.New("http2: could not negotiate protocol mutually")
	}
	return cn, nil
}

// disableKeepAlives reports whether connections should be closed as
// soon as possible after handling the first request.
func (t *Transport) disableKeepAlives() bool {
	return t.t1 != nil && t.t1.DisableKeepAlives
}

func (t *Transport) expectContinueTimeout() time.Duration {
	if t.t1 == nil {
		return 0
	}
	return t.t1.ExpectContinueTimeout
}

func (t *Transport) NewClientConn(c net.Conn) (*ClientConn, error) {
	return t.newClientConn(c, t.disableKeepAlives())
}

func (t *Transport) newClientConn(c net.Conn, singleUse bool) (*ClientConn, error) {
	cc := &ClientConn{
		t:                     t,
		tconn:                 c,
		readerDone:            make(chan struct{}),
		nextStreamID:          1,
		maxFrameSize:          16 << 10,           // spec default
		initialWindowSize:     65535,              // spec default
		maxConcurrentStreams:  1000,               // "infinite", per spec. 1000 seems good enough.
		peerMaxHeaderListSize: 0xffffffffffffffff, // "infinite", per spec. Use 2^64-1 instead.
		streams:               make(map[uint32]*clientStream),
		singleUse:             singleUse,
		wantSettingsAck:       true,
		pings:                 make(map[[8]byte]chan struct{}),
	}
	if d := t.idleConnTimeout(); d != 0 {
		cc.idleTimeout = d
		cc.idleTimer = time.AfterFunc(d, cc.onIdleTimeout)
	}
	if VerboseLogs {
		t.vlogf("http2: Transport creating client conn %p to %v", cc, c.RemoteAddr())
	}

	cc.cond = sync.NewCond(&cc.mu)
	cc.flow.add(int32(initialWindowSize))

	// TODO: adjust this writer size to account for frame size +
	// MTU + crypto/tls record padding.
	cc.bw = bufio.NewWriter(stickyErrWriter{c, &cc.werr})
	cc.br = bufio.NewReader(c)
	cc.fr = NewFramer(cc.bw, cc.br)
	cc.fr.ReadMetaHeaders = hpack.NewDecoder(initialHeaderTableSize, nil)
	cc.fr.MaxHeaderListSize = t.maxHeaderListSize()

	// TODO: SetMaxDynamicTableSize, SetMaxDynamicTableSizeLimit on
	// henc in response to SETTINGS frames?
	cc.henc = hpack.NewEncoder(&cc.hbuf)

	if t.AllowHTTP {
		cc.nextStreamID = 3
	}

	if cs, ok := c.(connectionStater); ok {
		state := cs.ConnectionState()
		cc.tlsState = &state
	}

	initialSettings := []Setting{
		{ID: SettingEnablePush, Val: 0},
		{ID: SettingInitialWindowSize, Val: transportDefaultStreamFlow},
	}
	if max := t.maxHeaderListSize(); max != 0 {
		initialSettings = append(initialSettings, Setting{ID: SettingMaxHeaderListSize, Val: max})
	}

	cc.bw.Write(clientPreface)
	cc.fr.WriteSettings(initialSettings...)
	cc.fr.WriteWindowUpdate(0, transportDefaultConnFlow)
	cc.inflow.add(transportDefaultConnFlow + initialWindowSize)
	cc.bw.Flush()
	if cc.werr != nil {
		return nil, cc.werr
	}

	go cc.readLoop()
	return cc, nil
}

func (cc *ClientConn) setGoAway(f *GoAwayFrame) {
	cc.mu.Lock()
	defer cc.mu.Unlock()

	old := cc.goAway
	cc.goAway = f

	// Merge the previous and current GoAway error frames.
	if cc.goAwayDebug == "" {
		cc.goAwayDebug = string(f.DebugData())
	}
	if old != nil && old.ErrCode != ErrCodeNo {
		cc.goAway.ErrCode = old.ErrCode
	}
	last := f.LastStreamID
	for streamID, cs := range cc.streams {
		if streamID > last {
			select {
			case cs.resc <- resAndError{err: errClientConnGotGoAway}:
			default:
			}
		}
	}
}

// CanTakeNewRequest reports whether the connection can take a new request,
// meaning it has not been closed or received or sent a GOAWAY.
func (cc *ClientConn) CanTakeNewRequest() bool {
	cc.mu.Lock()
	defer cc.mu.Unlock()
	return cc.canTakeNewRequestLocked()
}

// clientConnIdleState describes the suitability of a client
// connection to initiate a new RoundTrip request.
type clientConnIdleState struct {
	canTakeNewRequest bool
	freshConn         bool // whether it's unused by any previous request
}

func (cc *ClientConn) idleState() clientConnIdleState {
	cc.mu.Lock()
	defer cc.mu.Unlock()
	return cc.idleStateLocked()
}

func (cc *ClientConn) idleStateLocked() (st clientConnIdleState) {
	if cc.singleUse && cc.nextStreamID > 1 {
		return
	}
	var maxConcurrentOkay bool
	if cc.t.StrictMaxConcurrentStreams {
		// We'll tell the caller we can take a new request to
		// prevent the caller from dialing a new TCP
		// connection, but then we'll block later before
		// writing it.
		maxConcurrentOkay = true
	} else {
		maxConcurrentOkay = int64(len(cc.streams)+1) < int64(cc.maxConcurrentStreams)
	}
<<<<<<< HEAD
	return cc.goAway == nil && !cc.closed &&
		int64(cc.nextStreamID)+int64(cc.pendingRequests) < math.MaxInt32
=======

	st.canTakeNewRequest = cc.goAway == nil && !cc.closed && !cc.closing && maxConcurrentOkay &&
		int64(cc.nextStreamID)+2*int64(cc.pendingRequests) < math.MaxInt32 &&
		!cc.tooIdleLocked()
	st.freshConn = cc.nextStreamID == 1 && st.canTakeNewRequest
	return
}

func (cc *ClientConn) canTakeNewRequestLocked() bool {
	st := cc.idleStateLocked()
	return st.canTakeNewRequest
}

// tooIdleLocked reports whether this connection has been been sitting idle
// for too much wall time.
func (cc *ClientConn) tooIdleLocked() bool {
	// The Round(0) strips the monontonic clock reading so the
	// times are compared based on their wall time. We don't want
	// to reuse a connection that's been sitting idle during
	// VM/laptop suspend if monotonic time was also frozen.
	return cc.idleTimeout != 0 && !cc.lastIdle.IsZero() && time.Since(cc.lastIdle.Round(0)) > cc.idleTimeout
>>>>>>> 7e597d92
}

// onIdleTimeout is called from a time.AfterFunc goroutine. It will
// only be called when we're idle, but because we're coming from a new
// goroutine, there could be a new request coming in at the same time,
// so this simply calls the synchronized closeIfIdle to shut down this
// connection. The timer could just call closeIfIdle, but this is more
// clear.
func (cc *ClientConn) onIdleTimeout() {
	cc.closeIfIdle()
}

func (cc *ClientConn) closeIfIdle() {
	cc.mu.Lock()
	if len(cc.streams) > 0 {
		cc.mu.Unlock()
		return
	}
	cc.closed = true
	nextID := cc.nextStreamID
	// TODO: do clients send GOAWAY too? maybe? Just Close:
	cc.mu.Unlock()

	if VerboseLogs {
		cc.vlogf("http2: Transport closing idle conn %p (forSingleUse=%v, maxStream=%v)", cc, cc.singleUse, nextID-2)
	}
	cc.tconn.Close()
}

var shutdownEnterWaitStateHook = func() {}

// Shutdown gracefully close the client connection, waiting for running streams to complete.
func (cc *ClientConn) Shutdown(ctx context.Context) error {
	if err := cc.sendGoAway(); err != nil {
		return err
	}
	// Wait for all in-flight streams to complete or connection to close
	done := make(chan error, 1)
	cancelled := false // guarded by cc.mu
	go func() {
		cc.mu.Lock()
		defer cc.mu.Unlock()
		for {
			if len(cc.streams) == 0 || cc.closed {
				cc.closed = true
				done <- cc.tconn.Close()
				break
			}
			if cancelled {
				break
			}
			cc.cond.Wait()
		}
	}()
	shutdownEnterWaitStateHook()
	select {
	case err := <-done:
		return err
	case <-ctx.Done():
		cc.mu.Lock()
		// Free the goroutine above
		cancelled = true
		cc.cond.Broadcast()
		cc.mu.Unlock()
		return ctx.Err()
	}
}

func (cc *ClientConn) sendGoAway() error {
	cc.mu.Lock()
	defer cc.mu.Unlock()
	cc.wmu.Lock()
	defer cc.wmu.Unlock()
	if cc.closing {
		// GOAWAY sent already
		return nil
	}
	// Send a graceful shutdown frame to server
	maxStreamID := cc.nextStreamID
	if err := cc.fr.WriteGoAway(maxStreamID, ErrCodeNo, nil); err != nil {
		return err
	}
	if err := cc.bw.Flush(); err != nil {
		return err
	}
	// Prevent new requests
	cc.closing = true
	return nil
}

// Close closes the client connection immediately.
//
// In-flight requests are interrupted. For a graceful shutdown, use Shutdown instead.
func (cc *ClientConn) Close() error {
	cc.mu.Lock()
	defer cc.cond.Broadcast()
	defer cc.mu.Unlock()
	err := errors.New("http2: client connection force closed via ClientConn.Close")
	for id, cs := range cc.streams {
		select {
		case cs.resc <- resAndError{err: err}:
		default:
		}
		cs.bufPipe.CloseWithError(err)
		delete(cc.streams, id)
	}
	cc.closed = true
	return cc.tconn.Close()
}

const maxAllocFrameSize = 512 << 10

// frameBuffer returns a scratch buffer suitable for writing DATA frames.
// They're capped at the min of the peer's max frame size or 512KB
// (kinda arbitrarily), but definitely capped so we don't allocate 4GB
// bufers.
func (cc *ClientConn) frameScratchBuffer() []byte {
	cc.mu.Lock()
	size := cc.maxFrameSize
	if size > maxAllocFrameSize {
		size = maxAllocFrameSize
	}
	for i, buf := range cc.freeBuf {
		if len(buf) >= int(size) {
			cc.freeBuf[i] = nil
			cc.mu.Unlock()
			return buf[:size]
		}
	}
	cc.mu.Unlock()
	return make([]byte, size)
}

func (cc *ClientConn) putFrameScratchBuffer(buf []byte) {
	cc.mu.Lock()
	defer cc.mu.Unlock()
	const maxBufs = 4 // arbitrary; 4 concurrent requests per conn? investigate.
	if len(cc.freeBuf) < maxBufs {
		cc.freeBuf = append(cc.freeBuf, buf)
		return
	}
	for i, old := range cc.freeBuf {
		if old == nil {
			cc.freeBuf[i] = buf
			return
		}
	}
	// forget about it.
}

// errRequestCanceled is a copy of net/http's errRequestCanceled because it's not
// exported. At least they'll be DeepEqual for h1-vs-h2 comparisons tests.
var errRequestCanceled = errors.New("net/http: request canceled")

func commaSeparatedTrailers(req *http.Request) (string, error) {
	keys := make([]string, 0, len(req.Trailer))
	for k := range req.Trailer {
		k = http.CanonicalHeaderKey(k)
		switch k {
		case "Transfer-Encoding", "Trailer", "Content-Length":
			return "", &badStringError{"invalid Trailer key", k}
		}
		keys = append(keys, k)
	}
	if len(keys) > 0 {
		sort.Strings(keys)
		return strings.Join(keys, ","), nil
	}
	return "", nil
}

func (cc *ClientConn) responseHeaderTimeout() time.Duration {
	if cc.t.t1 != nil {
		return cc.t.t1.ResponseHeaderTimeout
	}
	// No way to do this (yet?) with just an http2.Transport. Probably
	// no need. Request.Cancel this is the new way. We only need to support
	// this for compatibility with the old http.Transport fields when
	// we're doing transparent http2.
	return 0
}

// checkConnHeaders checks whether req has any invalid connection-level headers.
// per RFC 7540 section 8.1.2.2: Connection-Specific Header Fields.
// Certain headers are special-cased as okay but not transmitted later.
func checkConnHeaders(req *http.Request) error {
	if v := req.Header.Get("Upgrade"); v != "" {
		return fmt.Errorf("http2: invalid Upgrade request header: %q", req.Header["Upgrade"])
	}
	if vv := req.Header["Transfer-Encoding"]; len(vv) > 0 && (len(vv) > 1 || vv[0] != "" && vv[0] != "chunked") {
		return fmt.Errorf("http2: invalid Transfer-Encoding request header: %q", vv)
	}
	if vv := req.Header["Connection"]; len(vv) > 0 && (len(vv) > 1 || vv[0] != "" && !strings.EqualFold(vv[0], "close") && !strings.EqualFold(vv[0], "keep-alive")) {
		return fmt.Errorf("http2: invalid Connection request header: %q", vv)
	}
	return nil
}

// actualContentLength returns a sanitized version of
// req.ContentLength, where 0 actually means zero (not unknown) and -1
// means unknown.
func actualContentLength(req *http.Request) int64 {
<<<<<<< HEAD
	if req.Body == nil || reqBodyIsNoBody(req.Body) {
=======
	if req.Body == nil || req.Body == http.NoBody {
>>>>>>> 7e597d92
		return 0
	}
	if req.ContentLength != 0 {
		return req.ContentLength
	}
	return -1
}

func (cc *ClientConn) RoundTrip(req *http.Request) (*http.Response, error) {
	resp, _, err := cc.roundTrip(req)
	return resp, err
}

func (cc *ClientConn) roundTrip(req *http.Request) (res *http.Response, gotErrAfterReqBodyWrite bool, err error) {
	if err := checkConnHeaders(req); err != nil {
		return nil, false, err
	}
	if cc.idleTimer != nil {
		cc.idleTimer.Stop()
	}

	trailers, err := commaSeparatedTrailers(req)
	if err != nil {
		return nil, false, err
	}
	hasTrailers := trailers != ""

	cc.mu.Lock()
	if err := cc.awaitOpenSlotForRequest(req); err != nil {
		cc.mu.Unlock()
<<<<<<< HEAD
		return nil, err
=======
		return nil, false, err
>>>>>>> 7e597d92
	}

	body := req.Body
	contentLen := actualContentLength(req)
	hasBody := contentLen != 0

	// TODO(bradfitz): this is a copy of the logic in net/http. Unify somewhere?
	var requestedGzip bool
	if !cc.t.disableCompression() &&
		req.Header.Get("Accept-Encoding") == "" &&
		req.Header.Get("Range") == "" &&
		req.Method != "HEAD" {
		// Request gzip only, not deflate. Deflate is ambiguous and
		// not as universally supported anyway.
		// See: https://zlib.net/zlib_faq.html#faq39
		//
		// Note that we don't request this for HEAD requests,
		// due to a bug in nginx:
		//   http://trac.nginx.org/nginx/ticket/358
		//   https://golang.org/issue/5522
		//
		// We don't request gzip if the request is for a range, since
		// auto-decoding a portion of a gzipped document will just fail
		// anyway. See https://golang.org/issue/8923
		requestedGzip = true
	}

	// we send: HEADERS{1}, CONTINUATION{0,} + DATA{0,} (DATA is
	// sent by writeRequestBody below, along with any Trailers,
	// again in form HEADERS{1}, CONTINUATION{0,})
	hdrs, err := cc.encodeHeaders(req, requestedGzip, trailers, contentLen)
	if err != nil {
		cc.mu.Unlock()
		return nil, false, err
	}

	cs := cc.newStream()
	cs.req = req
	cs.trace = httptrace.ContextClientTrace(req.Context())
	cs.requestedGzip = requestedGzip
	bodyWriter := cc.t.getBodyWriterState(cs, body)
	cs.on100 = bodyWriter.on100

	cc.wmu.Lock()
	endStream := !hasBody && !hasTrailers
	werr := cc.writeHeaders(cs.ID, endStream, int(cc.maxFrameSize), hdrs)
	cc.wmu.Unlock()
	traceWroteHeaders(cs.trace)
	cc.mu.Unlock()

	if werr != nil {
		if hasBody {
			req.Body.Close() // per RoundTripper contract
			bodyWriter.cancel()
		}
		cc.forgetStreamID(cs.ID)
		// Don't bother sending a RST_STREAM (our write already failed;
		// no need to keep writing)
		traceWroteRequest(cs.trace, werr)
		return nil, false, werr
	}

	var respHeaderTimer <-chan time.Time
	if hasBody {
		bodyWriter.scheduleBodyWrite()
	} else {
		traceWroteRequest(cs.trace, nil)
		if d := cc.responseHeaderTimeout(); d != 0 {
			timer := time.NewTimer(d)
			defer timer.Stop()
			respHeaderTimer = timer.C
		}
	}

	readLoopResCh := cs.resc
	bodyWritten := false
	ctx := req.Context()

	handleReadLoopResponse := func(re resAndError) (*http.Response, bool, error) {
		res := re.res
		if re.err != nil || res.StatusCode > 299 {
			// On error or status code 3xx, 4xx, 5xx, etc abort any
			// ongoing write, assuming that the server doesn't care
			// about our request body. If the server replied with 1xx or
			// 2xx, however, then assume the server DOES potentially
			// want our body (e.g. full-duplex streaming:
			// golang.org/issue/13444). If it turns out the server
			// doesn't, they'll RST_STREAM us soon enough. This is a
			// heuristic to avoid adding knobs to Transport. Hopefully
			// we can keep it.
			bodyWriter.cancel()
			cs.abortRequestBodyWrite(errStopReqBodyWrite)
		}
		if re.err != nil {
<<<<<<< HEAD
			cc.mu.Lock()
			afterBodyWrite := cs.startedWrite
			cc.mu.Unlock()
			cc.forgetStreamID(cs.ID)
			if afterBodyWrite {
				return nil, afterReqBodyWriteError{re.err}
			}
			return nil, re.err
=======
			cc.forgetStreamID(cs.ID)
			return nil, cs.getStartedWrite(), re.err
>>>>>>> 7e597d92
		}
		res.Request = req
		res.TLS = cc.tlsState
		return res, false, nil
	}

	for {
		select {
		case re := <-readLoopResCh:
			return handleReadLoopResponse(re)
		case <-respHeaderTimer:
			if !hasBody || bodyWritten {
				cc.writeStreamReset(cs.ID, ErrCodeCancel, nil)
			} else {
				bodyWriter.cancel()
				cs.abortRequestBodyWrite(errStopReqBodyWriteAndCancel)
			}
			cc.forgetStreamID(cs.ID)
<<<<<<< HEAD
			return nil, errTimeout
=======
			return nil, cs.getStartedWrite(), errTimeout
>>>>>>> 7e597d92
		case <-ctx.Done():
			if !hasBody || bodyWritten {
				cc.writeStreamReset(cs.ID, ErrCodeCancel, nil)
			} else {
				bodyWriter.cancel()
				cs.abortRequestBodyWrite(errStopReqBodyWriteAndCancel)
			}
			cc.forgetStreamID(cs.ID)
<<<<<<< HEAD
			return nil, ctx.Err()
=======
			return nil, cs.getStartedWrite(), ctx.Err()
>>>>>>> 7e597d92
		case <-req.Cancel:
			if !hasBody || bodyWritten {
				cc.writeStreamReset(cs.ID, ErrCodeCancel, nil)
			} else {
				bodyWriter.cancel()
				cs.abortRequestBodyWrite(errStopReqBodyWriteAndCancel)
			}
			cc.forgetStreamID(cs.ID)
<<<<<<< HEAD
			return nil, errRequestCanceled
=======
			return nil, cs.getStartedWrite(), errRequestCanceled
>>>>>>> 7e597d92
		case <-cs.peerReset:
			// processResetStream already removed the
			// stream from the streams map; no need for
			// forgetStreamID.
			return nil, cs.getStartedWrite(), cs.resetErr
		case err := <-bodyWriter.resc:
			// Prefer the read loop's response, if available. Issue 16102.
			select {
			case re := <-readLoopResCh:
				return handleReadLoopResponse(re)
			default:
			}
			if err != nil {
				cc.forgetStreamID(cs.ID)
				return nil, cs.getStartedWrite(), err
			}
			bodyWritten = true
			if d := cc.responseHeaderTimeout(); d != 0 {
				timer := time.NewTimer(d)
				defer timer.Stop()
				respHeaderTimer = timer.C
			}
		}
	}
}

// awaitOpenSlotForRequest waits until len(streams) < maxConcurrentStreams.
// Must hold cc.mu.
func (cc *ClientConn) awaitOpenSlotForRequest(req *http.Request) error {
	var waitingForConn chan struct{}
	var waitingForConnErr error // guarded by cc.mu
	for {
		cc.lastActive = time.Now()
		if cc.closed || !cc.canTakeNewRequestLocked() {
<<<<<<< HEAD
			return errClientConnUnusable
		}
=======
			if waitingForConn != nil {
				close(waitingForConn)
			}
			return errClientConnUnusable
		}
		cc.lastIdle = time.Time{}
>>>>>>> 7e597d92
		if int64(len(cc.streams))+1 <= int64(cc.maxConcurrentStreams) {
			if waitingForConn != nil {
				close(waitingForConn)
			}
			return nil
		}
		// Unfortunately, we cannot wait on a condition variable and channel at
		// the same time, so instead, we spin up a goroutine to check if the
		// request is canceled while we wait for a slot to open in the connection.
		if waitingForConn == nil {
			waitingForConn = make(chan struct{})
			go func() {
				if err := awaitRequestCancel(req, waitingForConn); err != nil {
					cc.mu.Lock()
					waitingForConnErr = err
					cc.cond.Broadcast()
					cc.mu.Unlock()
				}
			}()
		}
		cc.pendingRequests++
		cc.cond.Wait()
		cc.pendingRequests--
		if waitingForConnErr != nil {
			return waitingForConnErr
		}
	}
}

// requires cc.wmu be held
func (cc *ClientConn) writeHeaders(streamID uint32, endStream bool, maxFrameSize int, hdrs []byte) error {
	first := true // first frame written (HEADERS is first, then CONTINUATION)
	for len(hdrs) > 0 && cc.werr == nil {
		chunk := hdrs
		if len(chunk) > maxFrameSize {
			chunk = chunk[:maxFrameSize]
		}
		hdrs = hdrs[len(chunk):]
		endHeaders := len(hdrs) == 0
		if first {
			cc.fr.WriteHeaders(HeadersFrameParam{
				StreamID:      streamID,
				BlockFragment: chunk,
				EndStream:     endStream,
				EndHeaders:    endHeaders,
			})
			first = false
		} else {
			cc.fr.WriteContinuation(streamID, endHeaders, chunk)
		}
	}
	// TODO(bradfitz): this Flush could potentially block (as
	// could the WriteHeaders call(s) above), which means they
	// wouldn't respond to Request.Cancel being readable. That's
	// rare, but this should probably be in a goroutine.
	cc.bw.Flush()
	return cc.werr
}

// internal error values; they don't escape to callers
var (
	// abort request body write; don't send cancel
	errStopReqBodyWrite = errors.New("http2: aborting request body write")

	// abort request body write, but send stream reset of cancel.
	errStopReqBodyWriteAndCancel = errors.New("http2: canceling request")

	errReqBodyTooLong = errors.New("http2: request body larger than specified content length")
)

func (cs *clientStream) writeRequestBody(body io.Reader, bodyCloser io.Closer) (err error) {
	cc := cs.cc
	sentEnd := false // whether we sent the final DATA frame w/ END_STREAM
	buf := cc.frameScratchBuffer()
	defer cc.putFrameScratchBuffer(buf)

	defer func() {
		traceWroteRequest(cs.trace, err)
		// TODO: write h12Compare test showing whether
		// Request.Body is closed by the Transport,
		// and in multiple cases: server replies <=299 and >299
		// while still writing request body
		cerr := bodyCloser.Close()
		if err == nil {
			err = cerr
		}
	}()

	req := cs.req
	hasTrailers := req.Trailer != nil
	remainLen := actualContentLength(req)
	hasContentLen := remainLen != -1

	var sawEOF bool
	for !sawEOF {
		n, err := body.Read(buf[:len(buf)-1])
		if hasContentLen {
			remainLen -= int64(n)
			if remainLen == 0 && err == nil {
				// The request body's Content-Length was predeclared and
				// we just finished reading it all, but the underlying io.Reader
				// returned the final chunk with a nil error (which is one of
				// the two valid things a Reader can do at EOF). Because we'd prefer
				// to send the END_STREAM bit early, double-check that we're actually
				// at EOF. Subsequent reads should return (0, EOF) at this point.
				// If either value is different, we return an error in one of two ways below.
				var n1 int
				n1, err = body.Read(buf[n:])
				remainLen -= int64(n1)
			}
			if remainLen < 0 {
				err = errReqBodyTooLong
				cc.writeStreamReset(cs.ID, ErrCodeCancel, err)
				return err
			}
		}
		if err == io.EOF {
			sawEOF = true
			err = nil
		} else if err != nil {
			cc.writeStreamReset(cs.ID, ErrCodeCancel, err)
			return err
		}

		remain := buf[:n]
		for len(remain) > 0 && err == nil {
			var allowed int32
			allowed, err = cs.awaitFlowControl(len(remain))
			switch {
			case err == errStopReqBodyWrite:
				return err
			case err == errStopReqBodyWriteAndCancel:
				cc.writeStreamReset(cs.ID, ErrCodeCancel, nil)
				return err
			case err != nil:
				return err
			}
			cc.wmu.Lock()
			data := remain[:allowed]
			remain = remain[allowed:]
			sentEnd = sawEOF && len(remain) == 0 && !hasTrailers
			err = cc.fr.WriteData(cs.ID, sentEnd, data)
			if err == nil {
				// TODO(bradfitz): this flush is for latency, not bandwidth.
				// Most requests won't need this. Make this opt-in or
				// opt-out?  Use some heuristic on the body type? Nagel-like
				// timers?  Based on 'n'? Only last chunk of this for loop,
				// unless flow control tokens are low? For now, always.
				// If we change this, see comment below.
				err = cc.bw.Flush()
			}
			cc.wmu.Unlock()
		}
		if err != nil {
			return err
		}
	}

	if sentEnd {
		// Already sent END_STREAM (which implies we have no
		// trailers) and flushed, because currently all
		// WriteData frames above get a flush. So we're done.
		return nil
	}

	var trls []byte
	if hasTrailers {
		cc.mu.Lock()
		trls, err = cc.encodeTrailers(req)
		cc.mu.Unlock()
		if err != nil {
			cc.writeStreamReset(cs.ID, ErrCodeInternal, err)
			cc.forgetStreamID(cs.ID)
			return err
		}
	}

	cc.mu.Lock()
	maxFrameSize := int(cc.maxFrameSize)
	cc.mu.Unlock()

	cc.wmu.Lock()
	defer cc.wmu.Unlock()

	// Two ways to send END_STREAM: either with trailers, or
	// with an empty DATA frame.
	if len(trls) > 0 {
		err = cc.writeHeaders(cs.ID, true, maxFrameSize, trls)
	} else {
		err = cc.fr.WriteData(cs.ID, true, nil)
	}
	if ferr := cc.bw.Flush(); ferr != nil && err == nil {
		err = ferr
	}
	return err
}

// awaitFlowControl waits for [1, min(maxBytes, cc.cs.maxFrameSize)] flow
// control tokens from the server.
// It returns either the non-zero number of tokens taken or an error
// if the stream is dead.
func (cs *clientStream) awaitFlowControl(maxBytes int) (taken int32, err error) {
	cc := cs.cc
	cc.mu.Lock()
	defer cc.mu.Unlock()
	for {
		if cc.closed {
			return 0, errClientConnClosed
		}
		if cs.stopReqBody != nil {
			return 0, cs.stopReqBody
		}
		if err := cs.checkResetOrDone(); err != nil {
			return 0, err
		}
		if a := cs.flow.available(); a > 0 {
			take := a
			if int(take) > maxBytes {

				take = int32(maxBytes) // can't truncate int; take is int32
			}
			if take > int32(cc.maxFrameSize) {
				take = int32(cc.maxFrameSize)
			}
			cs.flow.take(take)
			return take, nil
		}
		cc.cond.Wait()
	}
}

type badStringError struct {
	what string
	str  string
}

func (e *badStringError) Error() string { return fmt.Sprintf("%s %q", e.what, e.str) }

// requires cc.mu be held.
func (cc *ClientConn) encodeHeaders(req *http.Request, addGzipHeader bool, trailers string, contentLength int64) ([]byte, error) {
	cc.hbuf.Reset()

	host := req.Host
	if host == "" {
		host = req.URL.Host
	}
	host, err := httpguts.PunycodeHostPort(host)
	if err != nil {
		return nil, err
	}

	var path string
	if req.Method != "CONNECT" {
		path = req.URL.RequestURI()
		if !validPseudoPath(path) {
			orig := path
			path = strings.TrimPrefix(path, req.URL.Scheme+"://"+host)
			if !validPseudoPath(path) {
				if req.URL.Opaque != "" {
					return nil, fmt.Errorf("invalid request :path %q from URL.Opaque = %q", orig, req.URL.Opaque)
				} else {
					return nil, fmt.Errorf("invalid request :path %q", orig)
				}
			}
		}
	}

	// Check for any invalid headers and return an error before we
	// potentially pollute our hpack state. (We want to be able to
	// continue to reuse the hpack encoder for future requests)
	for k, vv := range req.Header {
		if !httpguts.ValidHeaderFieldName(k) {
			return nil, fmt.Errorf("invalid HTTP header name %q", k)
		}
		for _, v := range vv {
			if !httpguts.ValidHeaderFieldValue(v) {
				return nil, fmt.Errorf("invalid HTTP header value %q for header %q", v, k)
			}
		}
	}

	enumerateHeaders := func(f func(name, value string)) {
		// 8.1.2.3 Request Pseudo-Header Fields
		// The :path pseudo-header field includes the path and query parts of the
		// target URI (the path-absolute production and optionally a '?' character
		// followed by the query production (see Sections 3.3 and 3.4 of
		// [RFC3986]).
		f(":authority", host)
		m := req.Method
		if m == "" {
			m = http.MethodGet
		}
		f(":method", m)
		if req.Method != "CONNECT" {
			f(":path", path)
			f(":scheme", req.URL.Scheme)
		}
		if trailers != "" {
			f("trailer", trailers)
		}

		var didUA bool
		for k, vv := range req.Header {
			if strings.EqualFold(k, "host") || strings.EqualFold(k, "content-length") {
				// Host is :authority, already sent.
				// Content-Length is automatic, set below.
				continue
			} else if strings.EqualFold(k, "connection") || strings.EqualFold(k, "proxy-connection") ||
				strings.EqualFold(k, "transfer-encoding") || strings.EqualFold(k, "upgrade") ||
				strings.EqualFold(k, "keep-alive") {
				// Per 8.1.2.2 Connection-Specific Header
				// Fields, don't send connection-specific
				// fields. We have already checked if any
				// are error-worthy so just ignore the rest.
				continue
			} else if strings.EqualFold(k, "user-agent") {
				// Match Go's http1 behavior: at most one
				// User-Agent. If set to nil or empty string,
				// then omit it. Otherwise if not mentioned,
				// include the default (below).
				didUA = true
				if len(vv) < 1 {
					continue
				}
				vv = vv[:1]
				if vv[0] == "" {
					continue
				}
			} else if strings.EqualFold(k, "cookie") {
				// Per 8.1.2.5 To allow for better compression efficiency, the
				// Cookie header field MAY be split into separate header fields,
				// each with one or more cookie-pairs.
				for _, v := range vv {
					for {
						p := strings.IndexByte(v, ';')
						if p < 0 {
							break
						}
						f("cookie", v[:p])
						p++
						// strip space after semicolon if any.
						for p+1 <= len(v) && v[p] == ' ' {
							p++
						}
						v = v[p:]
					}
					if len(v) > 0 {
						f("cookie", v)
					}
				}
				continue
			}

			for _, v := range vv {
				f(k, v)
			}
		}
		if shouldSendReqContentLength(req.Method, contentLength) {
			f("content-length", strconv.FormatInt(contentLength, 10))
		}
		if addGzipHeader {
			f("accept-encoding", "gzip")
		}
		if !didUA {
			f("user-agent", defaultUserAgent)
		}
	}

	// Do a first pass over the headers counting bytes to ensure
	// we don't exceed cc.peerMaxHeaderListSize. This is done as a
	// separate pass before encoding the headers to prevent
	// modifying the hpack state.
	hlSize := uint64(0)
	enumerateHeaders(func(name, value string) {
		hf := hpack.HeaderField{Name: name, Value: value}
		hlSize += uint64(hf.Size())
	})

	if hlSize > cc.peerMaxHeaderListSize {
		return nil, errRequestHeaderListSize
	}

	trace := httptrace.ContextClientTrace(req.Context())
	traceHeaders := traceHasWroteHeaderField(trace)

	// Header list size is ok. Write the headers.
	enumerateHeaders(func(name, value string) {
		name = strings.ToLower(name)
		cc.writeHeader(name, value)
		if traceHeaders {
			traceWroteHeaderField(trace, name, value)
		}
	})

	return cc.hbuf.Bytes(), nil
}

// shouldSendReqContentLength reports whether the http2.Transport should send
// a "content-length" request header. This logic is basically a copy of the net/http
// transferWriter.shouldSendContentLength.
// The contentLength is the corrected contentLength (so 0 means actually 0, not unknown).
// -1 means unknown.
func shouldSendReqContentLength(method string, contentLength int64) bool {
	if contentLength > 0 {
		return true
	}
	if contentLength < 0 {
		return false
	}
	// For zero bodies, whether we send a content-length depends on the method.
	// It also kinda doesn't matter for http2 either way, with END_STREAM.
	switch method {
	case "POST", "PUT", "PATCH":
		return true
	default:
		return false
	}
}

// requires cc.mu be held.
func (cc *ClientConn) encodeTrailers(req *http.Request) ([]byte, error) {
	cc.hbuf.Reset()

	hlSize := uint64(0)
	for k, vv := range req.Trailer {
		for _, v := range vv {
			hf := hpack.HeaderField{Name: k, Value: v}
			hlSize += uint64(hf.Size())
		}
	}
	if hlSize > cc.peerMaxHeaderListSize {
		return nil, errRequestHeaderListSize
	}

	for k, vv := range req.Trailer {
		// Transfer-Encoding, etc.. have already been filtered at the
		// start of RoundTrip
		lowKey := strings.ToLower(k)
		for _, v := range vv {
			cc.writeHeader(lowKey, v)
		}
	}
	return cc.hbuf.Bytes(), nil
}

func (cc *ClientConn) writeHeader(name, value string) {
	if VerboseLogs {
		log.Printf("http2: Transport encoding header %q = %q", name, value)
	}
	cc.henc.WriteField(hpack.HeaderField{Name: name, Value: value})
}

type resAndError struct {
	res *http.Response
	err error
}

// requires cc.mu be held.
func (cc *ClientConn) newStream() *clientStream {
	cs := &clientStream{
		cc:        cc,
		ID:        cc.nextStreamID,
		resc:      make(chan resAndError, 1),
		peerReset: make(chan struct{}),
		done:      make(chan struct{}),
	}
	cs.flow.add(int32(cc.initialWindowSize))
	cs.flow.setConnFlow(&cc.flow)
	cs.inflow.add(transportDefaultStreamFlow)
	cs.inflow.setConnFlow(&cc.inflow)
	cc.nextStreamID += 2
	cc.streams[cs.ID] = cs
	return cs
}

func (cc *ClientConn) forgetStreamID(id uint32) {
	cc.streamByID(id, true)
}

func (cc *ClientConn) streamByID(id uint32, andRemove bool) *clientStream {
	cc.mu.Lock()
	defer cc.mu.Unlock()
	cs := cc.streams[id]
	if andRemove && cs != nil && !cc.closed {
		cc.lastActive = time.Now()
		delete(cc.streams, id)
		if len(cc.streams) == 0 && cc.idleTimer != nil {
			cc.idleTimer.Reset(cc.idleTimeout)
			cc.lastIdle = time.Now()
		}
		close(cs.done)
		// Wake up checkResetOrDone via clientStream.awaitFlowControl and
		// wake up RoundTrip if there is a pending request.
		cc.cond.Broadcast()
	}
	return cs
}

// clientConnReadLoop is the state owned by the clientConn's frame-reading readLoop.
type clientConnReadLoop struct {
	cc            *ClientConn
	closeWhenIdle bool
}

// readLoop runs in its own goroutine and reads and dispatches frames.
func (cc *ClientConn) readLoop() {
	rl := &clientConnReadLoop{cc: cc}
	defer rl.cleanup()
	cc.readerErr = rl.run()
	if ce, ok := cc.readerErr.(ConnectionError); ok {
		cc.wmu.Lock()
		cc.fr.WriteGoAway(0, ErrCode(ce), nil)
		cc.wmu.Unlock()
	}
}

// GoAwayError is returned by the Transport when the server closes the
// TCP connection after sending a GOAWAY frame.
type GoAwayError struct {
	LastStreamID uint32
	ErrCode      ErrCode
	DebugData    string
}

func (e GoAwayError) Error() string {
	return fmt.Sprintf("http2: server sent GOAWAY and closed the connection; LastStreamID=%v, ErrCode=%v, debug=%q",
		e.LastStreamID, e.ErrCode, e.DebugData)
}

func isEOFOrNetReadError(err error) bool {
	if err == io.EOF {
		return true
	}
	ne, ok := err.(*net.OpError)
	return ok && ne.Op == "read"
}

func (rl *clientConnReadLoop) cleanup() {
	cc := rl.cc
	defer cc.tconn.Close()
	defer cc.t.connPool().MarkDead(cc)
	defer close(cc.readerDone)

	if cc.idleTimer != nil {
		cc.idleTimer.Stop()
	}

	// Close any response bodies if the server closes prematurely.
	// TODO: also do this if we've written the headers but not
	// gotten a response yet.
	err := cc.readerErr
	cc.mu.Lock()
	if cc.goAway != nil && isEOFOrNetReadError(err) {
		err = GoAwayError{
			LastStreamID: cc.goAway.LastStreamID,
			ErrCode:      cc.goAway.ErrCode,
			DebugData:    cc.goAwayDebug,
		}
	} else if err == io.EOF {
		err = io.ErrUnexpectedEOF
	}
	for _, cs := range cc.streams {
		cs.bufPipe.CloseWithError(err) // no-op if already closed
		select {
		case cs.resc <- resAndError{err: err}:
		default:
		}
		close(cs.done)
	}
	cc.closed = true
	cc.cond.Broadcast()
	cc.mu.Unlock()
}

func (rl *clientConnReadLoop) run() error {
	cc := rl.cc
	rl.closeWhenIdle = cc.t.disableKeepAlives() || cc.singleUse
	gotReply := false // ever saw a HEADERS reply
	gotSettings := false
	for {
		f, err := cc.fr.ReadFrame()
		if err != nil {
			cc.vlogf("http2: Transport readFrame error on conn %p: (%T) %v", cc, err, err)
		}
		if se, ok := err.(StreamError); ok {
			if cs := cc.streamByID(se.StreamID, false); cs != nil {
				cs.cc.writeStreamReset(cs.ID, se.Code, err)
				cs.cc.forgetStreamID(cs.ID)
				if se.Cause == nil {
					se.Cause = cc.fr.errDetail
				}
				rl.endStreamError(cs, se)
			}
			continue
		} else if err != nil {
			return err
		}
		if VerboseLogs {
			cc.vlogf("http2: Transport received %s", summarizeFrame(f))
		}
		if !gotSettings {
			if _, ok := f.(*SettingsFrame); !ok {
				cc.logf("protocol error: received %T before a SETTINGS frame", f)
				return ConnectionError(ErrCodeProtocol)
			}
			gotSettings = true
		}
		maybeIdle := false // whether frame might transition us to idle

		switch f := f.(type) {
		case *MetaHeadersFrame:
			err = rl.processHeaders(f)
			maybeIdle = true
			gotReply = true
		case *DataFrame:
			err = rl.processData(f)
			maybeIdle = true
		case *GoAwayFrame:
			err = rl.processGoAway(f)
			maybeIdle = true
		case *RSTStreamFrame:
			err = rl.processResetStream(f)
			maybeIdle = true
		case *SettingsFrame:
			err = rl.processSettings(f)
		case *PushPromiseFrame:
			err = rl.processPushPromise(f)
		case *WindowUpdateFrame:
			err = rl.processWindowUpdate(f)
		case *PingFrame:
			err = rl.processPing(f)
		default:
			cc.logf("Transport: unhandled response frame type %T", f)
		}
		if err != nil {
			if VerboseLogs {
				cc.vlogf("http2: Transport conn %p received error from processing frame %v: %v", cc, summarizeFrame(f), err)
			}
			return err
		}
		if rl.closeWhenIdle && gotReply && maybeIdle {
			cc.closeIfIdle()
		}
	}
}

func (rl *clientConnReadLoop) processHeaders(f *MetaHeadersFrame) error {
	cc := rl.cc
	cs := cc.streamByID(f.StreamID, false)
	if cs == nil {
		// We'd get here if we canceled a request while the
		// server had its response still in flight. So if this
		// was just something we canceled, ignore it.
		return nil
	}
	if f.StreamEnded() {
		// Issue 20521: If the stream has ended, streamByID() causes
		// clientStream.done to be closed, which causes the request's bodyWriter
		// to be closed with an errStreamClosed, which may be received by
		// clientConn.RoundTrip before the result of processing these headers.
		// Deferring stream closure allows the header processing to occur first.
		// clientConn.RoundTrip may still receive the bodyWriter error first, but
		// the fix for issue 16102 prioritises any response.
		//
		// Issue 22413: If there is no request body, we should close the
		// stream before writing to cs.resc so that the stream is closed
		// immediately once RoundTrip returns.
		if cs.req.Body != nil {
			defer cc.forgetStreamID(f.StreamID)
		} else {
			cc.forgetStreamID(f.StreamID)
		}
	}
	if !cs.firstByte {
		if cs.trace != nil {
			// TODO(bradfitz): move first response byte earlier,
			// when we first read the 9 byte header, not waiting
			// until all the HEADERS+CONTINUATION frames have been
			// merged. This works for now.
			traceFirstResponseByte(cs.trace)
		}
		cs.firstByte = true
	}
	if !cs.pastHeaders {
		cs.pastHeaders = true
	} else {
		return rl.processTrailers(cs, f)
	}

	res, err := rl.handleResponse(cs, f)
	if err != nil {
		if _, ok := err.(ConnectionError); ok {
			return err
		}
		// Any other error type is a stream error.
		cs.cc.writeStreamReset(f.StreamID, ErrCodeProtocol, err)
		cc.forgetStreamID(cs.ID)
		cs.resc <- resAndError{err: err}
		return nil // return nil from process* funcs to keep conn alive
	}
	if res == nil {
		// (nil, nil) special case. See handleResponse docs.
		return nil
	}
	cs.resTrailer = &res.Trailer
	cs.resc <- resAndError{res: res}
	return nil
}

// may return error types nil, or ConnectionError. Any other error value
// is a StreamError of type ErrCodeProtocol. The returned error in that case
// is the detail.
//
// As a special case, handleResponse may return (nil, nil) to skip the
// frame (currently only used for 1xx responses).
func (rl *clientConnReadLoop) handleResponse(cs *clientStream, f *MetaHeadersFrame) (*http.Response, error) {
	if f.Truncated {
		return nil, errResponseHeaderListSize
	}

	status := f.PseudoValue("status")
	if status == "" {
		return nil, errors.New("malformed response from server: missing status pseudo header")
	}
	statusCode, err := strconv.Atoi(status)
	if err != nil {
		return nil, errors.New("malformed response from server: malformed non-numeric status pseudo header")
	}

	header := make(http.Header)
	res := &http.Response{
		Proto:      "HTTP/2.0",
		ProtoMajor: 2,
		Header:     header,
		StatusCode: statusCode,
		Status:     status + " " + http.StatusText(statusCode),
	}
	for _, hf := range f.RegularFields() {
		key := http.CanonicalHeaderKey(hf.Name)
		if key == "Trailer" {
			t := res.Trailer
			if t == nil {
				t = make(http.Header)
				res.Trailer = t
			}
			foreachHeaderElement(hf.Value, func(v string) {
				t[http.CanonicalHeaderKey(v)] = nil
			})
		} else {
			header[key] = append(header[key], hf.Value)
		}
	}

	if statusCode >= 100 && statusCode <= 199 {
		cs.num1xx++
		const max1xxResponses = 5 // arbitrary bound on number of informational responses, same as net/http
		if cs.num1xx > max1xxResponses {
			return nil, errors.New("http2: too many 1xx informational responses")
		}
		if fn := cs.get1xxTraceFunc(); fn != nil {
			if err := fn(statusCode, textproto.MIMEHeader(header)); err != nil {
				return nil, err
			}
		}
		if statusCode == 100 {
			traceGot100Continue(cs.trace)
			if cs.on100 != nil {
				cs.on100() // forces any write delay timer to fire
			}
		}
		cs.pastHeaders = false // do it all again
		return nil, nil
	}

	streamEnded := f.StreamEnded()
	isHead := cs.req.Method == "HEAD"
	if !streamEnded || isHead {
		res.ContentLength = -1
		if clens := res.Header["Content-Length"]; len(clens) == 1 {
			if clen64, err := strconv.ParseInt(clens[0], 10, 64); err == nil {
				res.ContentLength = clen64
			} else {
				// TODO: care? unlike http/1, it won't mess up our framing, so it's
				// more safe smuggling-wise to ignore.
			}
		} else if len(clens) > 1 {
			// TODO: care? unlike http/1, it won't mess up our framing, so it's
			// more safe smuggling-wise to ignore.
		}
	}

	if streamEnded || isHead {
		res.Body = noBody
		return res, nil
	}

	cs.bufPipe = pipe{b: &dataBuffer{expected: res.ContentLength}}
	cs.bytesRemain = res.ContentLength
	res.Body = transportResponseBody{cs}
	go cs.awaitRequestCancel(cs.req)

	if cs.requestedGzip && res.Header.Get("Content-Encoding") == "gzip" {
		res.Header.Del("Content-Encoding")
		res.Header.Del("Content-Length")
		res.ContentLength = -1
		res.Body = &gzipReader{body: res.Body}
		res.Uncompressed = true
	}
	return res, nil
}

func (rl *clientConnReadLoop) processTrailers(cs *clientStream, f *MetaHeadersFrame) error {
	if cs.pastTrailers {
		// Too many HEADERS frames for this stream.
		return ConnectionError(ErrCodeProtocol)
	}
	cs.pastTrailers = true
	if !f.StreamEnded() {
		// We expect that any headers for trailers also
		// has END_STREAM.
		return ConnectionError(ErrCodeProtocol)
	}
	if len(f.PseudoFields()) > 0 {
		// No pseudo header fields are defined for trailers.
		// TODO: ConnectionError might be overly harsh? Check.
		return ConnectionError(ErrCodeProtocol)
	}

	trailer := make(http.Header)
	for _, hf := range f.RegularFields() {
		key := http.CanonicalHeaderKey(hf.Name)
		trailer[key] = append(trailer[key], hf.Value)
	}
	cs.trailer = trailer

	rl.endStream(cs)
	return nil
}

// transportResponseBody is the concrete type of Transport.RoundTrip's
// Response.Body. It is an io.ReadCloser. On Read, it reads from cs.body.
// On Close it sends RST_STREAM if EOF wasn't already seen.
type transportResponseBody struct {
	cs *clientStream
}

func (b transportResponseBody) Read(p []byte) (n int, err error) {
	cs := b.cs
	cc := cs.cc

	if cs.readErr != nil {
		return 0, cs.readErr
	}
	n, err = b.cs.bufPipe.Read(p)
	if cs.bytesRemain != -1 {
		if int64(n) > cs.bytesRemain {
			n = int(cs.bytesRemain)
			if err == nil {
				err = errors.New("net/http: server replied with more than declared Content-Length; truncated")
				cc.writeStreamReset(cs.ID, ErrCodeProtocol, err)
			}
			cs.readErr = err
			return int(cs.bytesRemain), err
		}
		cs.bytesRemain -= int64(n)
		if err == io.EOF && cs.bytesRemain > 0 {
			err = io.ErrUnexpectedEOF
			cs.readErr = err
			return n, err
		}
	}
	if n == 0 {
		// No flow control tokens to send back.
		return
	}

	cc.mu.Lock()
	defer cc.mu.Unlock()

	var connAdd, streamAdd int32
	// Check the conn-level first, before the stream-level.
	if v := cc.inflow.available(); v < transportDefaultConnFlow/2 {
		connAdd = transportDefaultConnFlow - v
		cc.inflow.add(connAdd)
	}
	if err == nil { // No need to refresh if the stream is over or failed.
		// Consider any buffered body data (read from the conn but not
		// consumed by the client) when computing flow control for this
		// stream.
		v := int(cs.inflow.available()) + cs.bufPipe.Len()
		if v < transportDefaultStreamFlow-transportDefaultStreamMinRefresh {
			streamAdd = int32(transportDefaultStreamFlow - v)
			cs.inflow.add(streamAdd)
		}
	}
	if connAdd != 0 || streamAdd != 0 {
		cc.wmu.Lock()
		defer cc.wmu.Unlock()
		if connAdd != 0 {
			cc.fr.WriteWindowUpdate(0, mustUint31(connAdd))
		}
		if streamAdd != 0 {
			cc.fr.WriteWindowUpdate(cs.ID, mustUint31(streamAdd))
		}
		cc.bw.Flush()
	}
	return
}

var errClosedResponseBody = errors.New("http2: response body closed")

func (b transportResponseBody) Close() error {
	cs := b.cs
	cc := cs.cc

	serverSentStreamEnd := cs.bufPipe.Err() == io.EOF
	unread := cs.bufPipe.Len()

	if unread > 0 || !serverSentStreamEnd {
		cc.mu.Lock()
		cc.wmu.Lock()
		if !serverSentStreamEnd {
			cc.fr.WriteRSTStream(cs.ID, ErrCodeCancel)
			cs.didReset = true
		}
		// Return connection-level flow control.
		if unread > 0 {
			cc.inflow.add(int32(unread))
			cc.fr.WriteWindowUpdate(0, uint32(unread))
		}
		cc.bw.Flush()
		cc.wmu.Unlock()
		cc.mu.Unlock()
	}

	cs.bufPipe.BreakWithError(errClosedResponseBody)
	cc.forgetStreamID(cs.ID)
	return nil
}

func (rl *clientConnReadLoop) processData(f *DataFrame) error {
	cc := rl.cc
	cs := cc.streamByID(f.StreamID, f.StreamEnded())
	data := f.Data()
	if cs == nil {
		cc.mu.Lock()
		neverSent := cc.nextStreamID
		cc.mu.Unlock()
		if f.StreamID >= neverSent {
			// We never asked for this.
			cc.logf("http2: Transport received unsolicited DATA frame; closing connection")
			return ConnectionError(ErrCodeProtocol)
		}
		// We probably did ask for this, but canceled. Just ignore it.
		// TODO: be stricter here? only silently ignore things which
		// we canceled, but not things which were closed normally
		// by the peer? Tough without accumulating too much state.

		// But at least return their flow control:
		if f.Length > 0 {
			cc.mu.Lock()
			cc.inflow.add(int32(f.Length))
			cc.mu.Unlock()

			cc.wmu.Lock()
			cc.fr.WriteWindowUpdate(0, uint32(f.Length))
			cc.bw.Flush()
			cc.wmu.Unlock()
		}
		return nil
	}
	if !cs.firstByte {
		cc.logf("protocol error: received DATA before a HEADERS frame")
		rl.endStreamError(cs, StreamError{
			StreamID: f.StreamID,
			Code:     ErrCodeProtocol,
		})
		return nil
	}
	if f.Length > 0 {
<<<<<<< HEAD
=======
		if cs.req.Method == "HEAD" && len(data) > 0 {
			cc.logf("protocol error: received DATA on a HEAD request")
			rl.endStreamError(cs, StreamError{
				StreamID: f.StreamID,
				Code:     ErrCodeProtocol,
			})
			return nil
		}
>>>>>>> 7e597d92
		// Check connection-level flow control.
		cc.mu.Lock()
		if cs.inflow.available() >= int32(f.Length) {
			cs.inflow.take(int32(f.Length))
		} else {
			cc.mu.Unlock()
			return ConnectionError(ErrCodeFlowControl)
		}
		// Return any padded flow control now, since we won't
		// refund it later on body reads.
		var refund int
		if pad := int(f.Length) - len(data); pad > 0 {
			refund += pad
		}
		// Return len(data) now if the stream is already closed,
		// since data will never be read.
		didReset := cs.didReset
		if didReset {
			refund += len(data)
		}
		if refund > 0 {
			cc.inflow.add(int32(refund))
			cc.wmu.Lock()
			cc.fr.WriteWindowUpdate(0, uint32(refund))
			if !didReset {
				cs.inflow.add(int32(refund))
				cc.fr.WriteWindowUpdate(cs.ID, uint32(refund))
			}
			cc.bw.Flush()
			cc.wmu.Unlock()
		}
		cc.mu.Unlock()

		if len(data) > 0 && !didReset {
			if _, err := cs.bufPipe.Write(data); err != nil {
				rl.endStreamError(cs, err)
				return err
			}
		}
	}

	if f.StreamEnded() {
		rl.endStream(cs)
	}
	return nil
}

var errInvalidTrailers = errors.New("http2: invalid trailers")

func (rl *clientConnReadLoop) endStream(cs *clientStream) {
	// TODO: check that any declared content-length matches, like
	// server.go's (*stream).endStream method.
	rl.endStreamError(cs, nil)
}

func (rl *clientConnReadLoop) endStreamError(cs *clientStream, err error) {
	var code func()
	if err == nil {
		err = io.EOF
		code = cs.copyTrailers
	}
	if isConnectionCloseRequest(cs.req) {
		rl.closeWhenIdle = true
	}
	cs.bufPipe.closeWithErrorAndCode(err, code)

	select {
	case cs.resc <- resAndError{err: err}:
	default:
	}
}

func (cs *clientStream) copyTrailers() {
	for k, vv := range cs.trailer {
		t := cs.resTrailer
		if *t == nil {
			*t = make(http.Header)
		}
		(*t)[k] = vv
	}
}

func (rl *clientConnReadLoop) processGoAway(f *GoAwayFrame) error {
	cc := rl.cc
	cc.t.connPool().MarkDead(cc)
	if f.ErrCode != 0 {
		// TODO: deal with GOAWAY more. particularly the error code
		cc.vlogf("transport got GOAWAY with error code = %v", f.ErrCode)
	}
	cc.setGoAway(f)
	return nil
}

func (rl *clientConnReadLoop) processSettings(f *SettingsFrame) error {
	cc := rl.cc
	cc.mu.Lock()
	defer cc.mu.Unlock()

	if f.IsAck() {
		if cc.wantSettingsAck {
			cc.wantSettingsAck = false
			return nil
		}
		return ConnectionError(ErrCodeProtocol)
	}

	err := f.ForeachSetting(func(s Setting) error {
		switch s.ID {
		case SettingMaxFrameSize:
			cc.maxFrameSize = s.Val
		case SettingMaxConcurrentStreams:
			cc.maxConcurrentStreams = s.Val
		case SettingMaxHeaderListSize:
			cc.peerMaxHeaderListSize = uint64(s.Val)
		case SettingInitialWindowSize:
			// Values above the maximum flow-control
			// window size of 2^31-1 MUST be treated as a
			// connection error (Section 5.4.1) of type
			// FLOW_CONTROL_ERROR.
			if s.Val > math.MaxInt32 {
				return ConnectionError(ErrCodeFlowControl)
			}

			// Adjust flow control of currently-open
			// frames by the difference of the old initial
			// window size and this one.
			delta := int32(s.Val) - int32(cc.initialWindowSize)
			for _, cs := range cc.streams {
				cs.flow.add(delta)
			}
			cc.cond.Broadcast()

			cc.initialWindowSize = s.Val
		default:
			// TODO(bradfitz): handle more settings? SETTINGS_HEADER_TABLE_SIZE probably.
			cc.vlogf("Unhandled Setting: %v", s)
		}
		return nil
	})
	if err != nil {
		return err
	}

	cc.wmu.Lock()
	defer cc.wmu.Unlock()

	cc.fr.WriteSettingsAck()
	cc.bw.Flush()
	return cc.werr
}

func (rl *clientConnReadLoop) processWindowUpdate(f *WindowUpdateFrame) error {
	cc := rl.cc
	cs := cc.streamByID(f.StreamID, false)
	if f.StreamID != 0 && cs == nil {
		return nil
	}

	cc.mu.Lock()
	defer cc.mu.Unlock()

	fl := &cc.flow
	if cs != nil {
		fl = &cs.flow
	}
	if !fl.add(int32(f.Increment)) {
		return ConnectionError(ErrCodeFlowControl)
	}
	cc.cond.Broadcast()
	return nil
}

func (rl *clientConnReadLoop) processResetStream(f *RSTStreamFrame) error {
	cs := rl.cc.streamByID(f.StreamID, true)
	if cs == nil {
		// TODO: return error if server tries to RST_STEAM an idle stream
		return nil
	}
	select {
	case <-cs.peerReset:
		// Already reset.
		// This is the only goroutine
		// which closes this, so there
		// isn't a race.
	default:
		err := streamError(cs.ID, f.ErrCode)
		cs.resetErr = err
		close(cs.peerReset)
		cs.bufPipe.CloseWithError(err)
		cs.cc.cond.Broadcast() // wake up checkResetOrDone via clientStream.awaitFlowControl
	}
	return nil
}

// Ping sends a PING frame to the server and waits for the ack.
func (cc *ClientConn) Ping(ctx context.Context) error {
	c := make(chan struct{})
	// Generate a random payload
	var p [8]byte
	for {
		if _, err := rand.Read(p[:]); err != nil {
			return err
		}
		cc.mu.Lock()
		// check for dup before insert
		if _, found := cc.pings[p]; !found {
			cc.pings[p] = c
			cc.mu.Unlock()
			break
		}
		cc.mu.Unlock()
	}
	cc.wmu.Lock()
	if err := cc.fr.WritePing(false, p); err != nil {
		cc.wmu.Unlock()
		return err
	}
	if err := cc.bw.Flush(); err != nil {
		cc.wmu.Unlock()
		return err
	}
	cc.wmu.Unlock()
	select {
	case <-c:
		return nil
	case <-ctx.Done():
		return ctx.Err()
	case <-cc.readerDone:
		// connection closed
		return cc.readerErr
	}
}

func (rl *clientConnReadLoop) processPing(f *PingFrame) error {
	if f.IsAck() {
		cc := rl.cc
		cc.mu.Lock()
		defer cc.mu.Unlock()
		// If ack, notify listener if any
		if c, ok := cc.pings[f.Data]; ok {
			close(c)
			delete(cc.pings, f.Data)
		}
		return nil
	}
	cc := rl.cc
	cc.wmu.Lock()
	defer cc.wmu.Unlock()
	if err := cc.fr.WritePing(true, f.Data); err != nil {
		return err
	}
	return cc.bw.Flush()
}

func (rl *clientConnReadLoop) processPushPromise(f *PushPromiseFrame) error {
	// We told the peer we don't want them.
	// Spec says:
	// "PUSH_PROMISE MUST NOT be sent if the SETTINGS_ENABLE_PUSH
	// setting of the peer endpoint is set to 0. An endpoint that
	// has set this setting and has received acknowledgement MUST
	// treat the receipt of a PUSH_PROMISE frame as a connection
	// error (Section 5.4.1) of type PROTOCOL_ERROR."
	return ConnectionError(ErrCodeProtocol)
}

func (cc *ClientConn) writeStreamReset(streamID uint32, code ErrCode, err error) {
	// TODO: map err to more interesting error codes, once the
	// HTTP community comes up with some. But currently for
	// RST_STREAM there's no equivalent to GOAWAY frame's debug
	// data, and the error codes are all pretty vague ("cancel").
	cc.wmu.Lock()
	cc.fr.WriteRSTStream(streamID, code)
	cc.bw.Flush()
	cc.wmu.Unlock()
}

var (
	errResponseHeaderListSize = errors.New("http2: response header list larger than advertised limit")
	errRequestHeaderListSize  = errors.New("http2: request header list larger than peer's advertised limit")
	errPseudoTrailers         = errors.New("http2: invalid pseudo header in trailers")
)

func (cc *ClientConn) logf(format string, args ...interface{}) {
	cc.t.logf(format, args...)
}

func (cc *ClientConn) vlogf(format string, args ...interface{}) {
	cc.t.vlogf(format, args...)
}

func (t *Transport) vlogf(format string, args ...interface{}) {
	if VerboseLogs {
		t.logf(format, args...)
	}
}

func (t *Transport) logf(format string, args ...interface{}) {
	log.Printf(format, args...)
}

var noBody io.ReadCloser = ioutil.NopCloser(bytes.NewReader(nil))

func strSliceContains(ss []string, s string) bool {
	for _, v := range ss {
		if v == s {
			return true
		}
	}
	return false
}

type erringRoundTripper struct{ err error }

func (rt erringRoundTripper) RoundTrip(*http.Request) (*http.Response, error) { return nil, rt.err }

// gzipReader wraps a response body so it can lazily
// call gzip.NewReader on the first call to Read
type gzipReader struct {
	body io.ReadCloser // underlying Response.Body
	zr   *gzip.Reader  // lazily-initialized gzip reader
	zerr error         // sticky error
}

func (gz *gzipReader) Read(p []byte) (n int, err error) {
	if gz.zerr != nil {
		return 0, gz.zerr
	}
	if gz.zr == nil {
		gz.zr, err = gzip.NewReader(gz.body)
		if err != nil {
			gz.zerr = err
			return 0, err
		}
	}
	return gz.zr.Read(p)
}

func (gz *gzipReader) Close() error {
	return gz.body.Close()
}

type errorReader struct{ err error }

func (r errorReader) Read(p []byte) (int, error) { return 0, r.err }

// bodyWriterState encapsulates various state around the Transport's writing
// of the request body, particularly regarding doing delayed writes of the body
// when the request contains "Expect: 100-continue".
type bodyWriterState struct {
	cs     *clientStream
	timer  *time.Timer   // if non-nil, we're doing a delayed write
	fnonce *sync.Once    // to call fn with
	fn     func()        // the code to run in the goroutine, writing the body
	resc   chan error    // result of fn's execution
	delay  time.Duration // how long we should delay a delayed write for
}

func (t *Transport) getBodyWriterState(cs *clientStream, body io.Reader) (s bodyWriterState) {
	s.cs = cs
	if body == nil {
		return
	}
	resc := make(chan error, 1)
	s.resc = resc
	s.fn = func() {
		cs.cc.mu.Lock()
		cs.startedWrite = true
		cs.cc.mu.Unlock()
		resc <- cs.writeRequestBody(body, cs.req.Body)
	}
	s.delay = t.expectContinueTimeout()
	if s.delay == 0 ||
		!httpguts.HeaderValuesContainsToken(
			cs.req.Header["Expect"],
			"100-continue") {
		return
	}
	s.fnonce = new(sync.Once)

	// Arm the timer with a very large duration, which we'll
	// intentionally lower later. It has to be large now because
	// we need a handle to it before writing the headers, but the
	// s.delay value is defined to not start until after the
	// request headers were written.
	const hugeDuration = 365 * 24 * time.Hour
	s.timer = time.AfterFunc(hugeDuration, func() {
		s.fnonce.Do(s.fn)
	})
	return
}

func (s bodyWriterState) cancel() {
	if s.timer != nil {
		s.timer.Stop()
	}
}

func (s bodyWriterState) on100() {
	if s.timer == nil {
		// If we didn't do a delayed write, ignore the server's
		// bogus 100 continue response.
		return
	}
	s.timer.Stop()
	go func() { s.fnonce.Do(s.fn) }()
}

// scheduleBodyWrite starts writing the body, either immediately (in
// the common case) or after the delay timeout. It should not be
// called until after the headers have been written.
func (s bodyWriterState) scheduleBodyWrite() {
	if s.timer == nil {
		// We're not doing a delayed write (see
		// getBodyWriterState), so just start the writing
		// goroutine immediately.
		go s.fn()
		return
	}
	traceWait100Continue(s.cs.trace)
	if s.timer.Stop() {
		s.timer.Reset(s.delay)
	}
}

// isConnectionCloseRequest reports whether req should use its own
// connection for a single request and then close the connection.
func isConnectionCloseRequest(req *http.Request) bool {
	return req.Close || httpguts.HeaderValuesContainsToken(req.Header["Connection"], "close")
}

// registerHTTPSProtocol calls Transport.RegisterProtocol but
// converting panics into errors.
func registerHTTPSProtocol(t *http.Transport, rt noDialH2RoundTripper) (err error) {
	defer func() {
		if e := recover(); e != nil {
			err = fmt.Errorf("%v", e)
		}
	}()
	t.RegisterProtocol("https", rt)
	return nil
}

// noDialH2RoundTripper is a RoundTripper which only tries to complete the request
// if there's already has a cached connection to the host.
// (The field is exported so it can be accessed via reflect from net/http; tested
// by TestNoDialH2RoundTripperType)
type noDialH2RoundTripper struct{ *Transport }

func (rt noDialH2RoundTripper) RoundTrip(req *http.Request) (*http.Response, error) {
	res, err := rt.Transport.RoundTrip(req)
	if isNoCachedConnError(err) {
		return nil, http.ErrSkipAltProtocol
	}
	return res, err
}

func (t *Transport) idleConnTimeout() time.Duration {
	if t.t1 != nil {
		return t.t1.IdleConnTimeout
	}
	return 0
}

func traceGetConn(req *http.Request, hostPort string) {
	trace := httptrace.ContextClientTrace(req.Context())
	if trace == nil || trace.GetConn == nil {
		return
	}
	trace.GetConn(hostPort)
}

func traceGotConn(req *http.Request, cc *ClientConn, reused bool) {
	trace := httptrace.ContextClientTrace(req.Context())
	if trace == nil || trace.GotConn == nil {
		return
	}
	ci := httptrace.GotConnInfo{Conn: cc.tconn}
	ci.Reused = reused
	cc.mu.Lock()
	ci.WasIdle = len(cc.streams) == 0 && reused
	if ci.WasIdle && !cc.lastActive.IsZero() {
		ci.IdleTime = time.Now().Sub(cc.lastActive)
	}
	cc.mu.Unlock()

	trace.GotConn(ci)
}

func traceWroteHeaders(trace *httptrace.ClientTrace) {
	if trace != nil && trace.WroteHeaders != nil {
		trace.WroteHeaders()
	}
}

func traceGot100Continue(trace *httptrace.ClientTrace) {
	if trace != nil && trace.Got100Continue != nil {
		trace.Got100Continue()
	}
}

func traceWait100Continue(trace *httptrace.ClientTrace) {
	if trace != nil && trace.Wait100Continue != nil {
		trace.Wait100Continue()
	}
}

func traceWroteRequest(trace *httptrace.ClientTrace, err error) {
	if trace != nil && trace.WroteRequest != nil {
		trace.WroteRequest(httptrace.WroteRequestInfo{Err: err})
	}
}

func traceFirstResponseByte(trace *httptrace.ClientTrace) {
	if trace != nil && trace.GotFirstResponseByte != nil {
		trace.GotFirstResponseByte()
	}
}<|MERGE_RESOLUTION|>--- conflicted
+++ resolved
@@ -281,11 +281,7 @@
 // channel to be signaled. A non-nil error is returned only if the request was
 // canceled.
 func awaitRequestCancel(req *http.Request, done <-chan struct{}) error {
-<<<<<<< HEAD
-	ctx := reqContext(req)
-=======
 	ctx := req.Context()
->>>>>>> 7e597d92
 	if req.Cancel == nil && ctx.Done() == nil {
 		return nil
 	}
@@ -299,8 +295,6 @@
 	}
 }
 
-<<<<<<< HEAD
-=======
 var got1xxFuncForTests func(int, textproto.MIMEHeader) error
 
 // get1xxTraceFunc returns the value of request's httptrace.ClientTrace.Got1xxResponse func,
@@ -312,7 +306,6 @@
 	return traceGot1xxResponseFunc(cs.trace)
 }
 
->>>>>>> 7e597d92
 // awaitRequestCancel waits for the user to cancel a request, its context to
 // expire, or for the request to be done (any way it might be removed from the
 // cc.streams map: peer reset, successful completion, TCP connection breakage,
@@ -450,23 +443,11 @@
 			t.vlogf("http2: Transport failed to get client conn for %s: %v", addr, err)
 			return nil, err
 		}
-<<<<<<< HEAD
-		traceGotConn(req, cc)
-		res, err := cc.RoundTrip(req)
-		if err != nil && retry <= 6 {
-			afterBodyWrite := false
-			if e, ok := err.(afterReqBodyWriteError); ok {
-				err = e
-				afterBodyWrite = true
-			}
-			if req, err = shouldRetryRequest(req, err, afterBodyWrite); err == nil {
-=======
 		reused := !atomic.CompareAndSwapUint32(&cc.reused, 0, 1)
 		traceGotConn(req, cc, reused)
 		res, gotErrAfterReqBodyWrite, err := cc.roundTrip(req)
 		if err != nil && retry <= 6 {
 			if req, err = shouldRetryRequest(req, err, gotErrAfterReqBodyWrite); err == nil {
->>>>>>> 7e597d92
 				// After the first retry, do exponential backoff with 10% jitter.
 				if retry == 0 {
 					continue
@@ -476,13 +457,8 @@
 				select {
 				case <-time.After(time.Second * time.Duration(backoff)):
 					continue
-<<<<<<< HEAD
-				case <-reqContext(req).Done():
-					return nil, reqContext(req).Err()
-=======
 				case <-req.Context().Done():
 					return nil, req.Context().Err()
->>>>>>> 7e597d92
 				}
 			}
 		}
@@ -508,16 +484,6 @@
 	errClientConnUnusable  = errors.New("http2: client conn not usable")
 	errClientConnGotGoAway = errors.New("http2: Transport received Server's graceful shutdown GOAWAY")
 )
-
-// afterReqBodyWriteError is a wrapper around errors returned by ClientConn.RoundTrip.
-// It is used to signal that err happened after part of Request.Body was sent to the server.
-type afterReqBodyWriteError struct {
-	err error
-}
-
-func (e afterReqBodyWriteError) Error() string {
-	return e.err.Error() + "; some request body already written"
-}
 
 // shouldRetryRequest is called by RoundTrip when a request fails to get
 // response headers. It is always called with a non-nil error.
@@ -527,29 +493,6 @@
 	if !canRetryError(err) {
 		return nil, err
 	}
-<<<<<<< HEAD
-	if !afterBodyWrite {
-		return req, nil
-	}
-	// If the Body is nil (or http.NoBody), it's safe to reuse
-	// this request and its Body.
-	if req.Body == nil || reqBodyIsNoBody(req.Body) {
-		return req, nil
-	}
-	// Otherwise we depend on the Request having its GetBody
-	// func defined.
-	getBody := reqGetBody(req) // Go 1.8: getBody = req.GetBody
-	if getBody == nil {
-		return nil, fmt.Errorf("http2: Transport: cannot retry err [%v] after Request.Body was written; define Request.GetBody to avoid this error", err)
-	}
-	body, err := getBody()
-	if err != nil {
-		return nil, err
-	}
-	newReq := *req
-	newReq.Body = body
-	return &newReq, nil
-=======
 	// If the Body is nil (or http.NoBody), it's safe to reuse
 	// this request and its Body.
 	if req.Body == nil || req.Body == http.NoBody {
@@ -579,7 +522,6 @@
 	}
 
 	return nil, fmt.Errorf("http2: Transport: cannot retry err [%v] after Request.Body was written; define Request.GetBody to avoid this error", err)
->>>>>>> 7e597d92
 }
 
 func canRetryError(err error) bool {
@@ -793,10 +735,6 @@
 	} else {
 		maxConcurrentOkay = int64(len(cc.streams)+1) < int64(cc.maxConcurrentStreams)
 	}
-<<<<<<< HEAD
-	return cc.goAway == nil && !cc.closed &&
-		int64(cc.nextStreamID)+int64(cc.pendingRequests) < math.MaxInt32
-=======
 
 	st.canTakeNewRequest = cc.goAway == nil && !cc.closed && !cc.closing && maxConcurrentOkay &&
 		int64(cc.nextStreamID)+2*int64(cc.pendingRequests) < math.MaxInt32 &&
@@ -818,7 +756,6 @@
 	// to reuse a connection that's been sitting idle during
 	// VM/laptop suspend if monotonic time was also frozen.
 	return cc.idleTimeout != 0 && !cc.lastIdle.IsZero() && time.Since(cc.lastIdle.Round(0)) > cc.idleTimeout
->>>>>>> 7e597d92
 }
 
 // onIdleTimeout is called from a time.AfterFunc goroutine. It will
@@ -1021,11 +958,7 @@
 // req.ContentLength, where 0 actually means zero (not unknown) and -1
 // means unknown.
 func actualContentLength(req *http.Request) int64 {
-<<<<<<< HEAD
-	if req.Body == nil || reqBodyIsNoBody(req.Body) {
-=======
 	if req.Body == nil || req.Body == http.NoBody {
->>>>>>> 7e597d92
 		return 0
 	}
 	if req.ContentLength != 0 {
@@ -1056,11 +989,7 @@
 	cc.mu.Lock()
 	if err := cc.awaitOpenSlotForRequest(req); err != nil {
 		cc.mu.Unlock()
-<<<<<<< HEAD
-		return nil, err
-=======
 		return nil, false, err
->>>>>>> 7e597d92
 	}
 
 	body := req.Body
@@ -1155,19 +1084,8 @@
 			cs.abortRequestBodyWrite(errStopReqBodyWrite)
 		}
 		if re.err != nil {
-<<<<<<< HEAD
-			cc.mu.Lock()
-			afterBodyWrite := cs.startedWrite
-			cc.mu.Unlock()
-			cc.forgetStreamID(cs.ID)
-			if afterBodyWrite {
-				return nil, afterReqBodyWriteError{re.err}
-			}
-			return nil, re.err
-=======
 			cc.forgetStreamID(cs.ID)
 			return nil, cs.getStartedWrite(), re.err
->>>>>>> 7e597d92
 		}
 		res.Request = req
 		res.TLS = cc.tlsState
@@ -1186,11 +1104,7 @@
 				cs.abortRequestBodyWrite(errStopReqBodyWriteAndCancel)
 			}
 			cc.forgetStreamID(cs.ID)
-<<<<<<< HEAD
-			return nil, errTimeout
-=======
 			return nil, cs.getStartedWrite(), errTimeout
->>>>>>> 7e597d92
 		case <-ctx.Done():
 			if !hasBody || bodyWritten {
 				cc.writeStreamReset(cs.ID, ErrCodeCancel, nil)
@@ -1199,11 +1113,7 @@
 				cs.abortRequestBodyWrite(errStopReqBodyWriteAndCancel)
 			}
 			cc.forgetStreamID(cs.ID)
-<<<<<<< HEAD
-			return nil, ctx.Err()
-=======
 			return nil, cs.getStartedWrite(), ctx.Err()
->>>>>>> 7e597d92
 		case <-req.Cancel:
 			if !hasBody || bodyWritten {
 				cc.writeStreamReset(cs.ID, ErrCodeCancel, nil)
@@ -1212,11 +1122,7 @@
 				cs.abortRequestBodyWrite(errStopReqBodyWriteAndCancel)
 			}
 			cc.forgetStreamID(cs.ID)
-<<<<<<< HEAD
-			return nil, errRequestCanceled
-=======
 			return nil, cs.getStartedWrite(), errRequestCanceled
->>>>>>> 7e597d92
 		case <-cs.peerReset:
 			// processResetStream already removed the
 			// stream from the streams map; no need for
@@ -1251,17 +1157,12 @@
 	for {
 		cc.lastActive = time.Now()
 		if cc.closed || !cc.canTakeNewRequestLocked() {
-<<<<<<< HEAD
-			return errClientConnUnusable
-		}
-=======
 			if waitingForConn != nil {
 				close(waitingForConn)
 			}
 			return errClientConnUnusable
 		}
 		cc.lastIdle = time.Time{}
->>>>>>> 7e597d92
 		if int64(len(cc.streams))+1 <= int64(cc.maxConcurrentStreams) {
 			if waitingForConn != nil {
 				close(waitingForConn)
@@ -2242,8 +2143,6 @@
 		return nil
 	}
 	if f.Length > 0 {
-<<<<<<< HEAD
-=======
 		if cs.req.Method == "HEAD" && len(data) > 0 {
 			cc.logf("protocol error: received DATA on a HEAD request")
 			rl.endStreamError(cs, StreamError{
@@ -2252,7 +2151,6 @@
 			})
 			return nil
 		}
->>>>>>> 7e597d92
 		// Check connection-level flow control.
 		cc.mu.Lock()
 		if cs.inflow.available() >= int32(f.Length) {

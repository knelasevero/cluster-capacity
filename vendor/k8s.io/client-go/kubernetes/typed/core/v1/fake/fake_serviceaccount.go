--- conflicted
+++ resolved
@@ -19,11 +19,7 @@
 package fake
 
 import (
-<<<<<<< HEAD
-	core_v1 "k8s.io/api/core/v1"
-=======
 	corev1 "k8s.io/api/core/v1"
->>>>>>> 7e597d92
 	v1 "k8s.io/apimachinery/pkg/apis/meta/v1"
 	labels "k8s.io/apimachinery/pkg/labels"
 	schema "k8s.io/apimachinery/pkg/runtime/schema"
@@ -43,28 +39,13 @@
 var serviceaccountsKind = schema.GroupVersionKind{Group: "", Version: "v1", Kind: "ServiceAccount"}
 
 // Get takes name of the serviceAccount, and returns the corresponding serviceAccount object, and an error if there is any.
-<<<<<<< HEAD
-func (c *FakeServiceAccounts) Get(name string, options v1.GetOptions) (result *core_v1.ServiceAccount, err error) {
-	obj, err := c.Fake.
-		Invokes(testing.NewGetAction(serviceaccountsResource, c.ns, name), &core_v1.ServiceAccount{})
-=======
 func (c *FakeServiceAccounts) Get(name string, options v1.GetOptions) (result *corev1.ServiceAccount, err error) {
 	obj, err := c.Fake.
 		Invokes(testing.NewGetAction(serviceaccountsResource, c.ns, name), &corev1.ServiceAccount{})
->>>>>>> 7e597d92
 
 	if obj == nil {
 		return nil, err
 	}
-<<<<<<< HEAD
-	return obj.(*core_v1.ServiceAccount), err
-}
-
-// List takes label and field selectors, and returns the list of ServiceAccounts that match those selectors.
-func (c *FakeServiceAccounts) List(opts v1.ListOptions) (result *core_v1.ServiceAccountList, err error) {
-	obj, err := c.Fake.
-		Invokes(testing.NewListAction(serviceaccountsResource, serviceaccountsKind, c.ns, opts), &core_v1.ServiceAccountList{})
-=======
 	return obj.(*corev1.ServiceAccount), err
 }
 
@@ -72,7 +53,6 @@
 func (c *FakeServiceAccounts) List(opts v1.ListOptions) (result *corev1.ServiceAccountList, err error) {
 	obj, err := c.Fake.
 		Invokes(testing.NewListAction(serviceaccountsResource, serviceaccountsKind, c.ns, opts), &corev1.ServiceAccountList{})
->>>>>>> 7e597d92
 
 	if obj == nil {
 		return nil, err
@@ -82,13 +62,8 @@
 	if label == nil {
 		label = labels.Everything()
 	}
-<<<<<<< HEAD
-	list := &core_v1.ServiceAccountList{}
-	for _, item := range obj.(*core_v1.ServiceAccountList).Items {
-=======
 	list := &corev1.ServiceAccountList{ListMeta: obj.(*corev1.ServiceAccountList).ListMeta}
 	for _, item := range obj.(*corev1.ServiceAccountList).Items {
->>>>>>> 7e597d92
 		if label.Matches(labels.Set(item.Labels)) {
 			list.Items = append(list.Items, item)
 		}
@@ -104,28 +79,13 @@
 }
 
 // Create takes the representation of a serviceAccount and creates it.  Returns the server's representation of the serviceAccount, and an error, if there is any.
-<<<<<<< HEAD
-func (c *FakeServiceAccounts) Create(serviceAccount *core_v1.ServiceAccount) (result *core_v1.ServiceAccount, err error) {
-	obj, err := c.Fake.
-		Invokes(testing.NewCreateAction(serviceaccountsResource, c.ns, serviceAccount), &core_v1.ServiceAccount{})
-=======
 func (c *FakeServiceAccounts) Create(serviceAccount *corev1.ServiceAccount) (result *corev1.ServiceAccount, err error) {
 	obj, err := c.Fake.
 		Invokes(testing.NewCreateAction(serviceaccountsResource, c.ns, serviceAccount), &corev1.ServiceAccount{})
->>>>>>> 7e597d92
 
 	if obj == nil {
 		return nil, err
 	}
-<<<<<<< HEAD
-	return obj.(*core_v1.ServiceAccount), err
-}
-
-// Update takes the representation of a serviceAccount and updates it. Returns the server's representation of the serviceAccount, and an error, if there is any.
-func (c *FakeServiceAccounts) Update(serviceAccount *core_v1.ServiceAccount) (result *core_v1.ServiceAccount, err error) {
-	obj, err := c.Fake.
-		Invokes(testing.NewUpdateAction(serviceaccountsResource, c.ns, serviceAccount), &core_v1.ServiceAccount{})
-=======
 	return obj.(*corev1.ServiceAccount), err
 }
 
@@ -133,26 +93,17 @@
 func (c *FakeServiceAccounts) Update(serviceAccount *corev1.ServiceAccount) (result *corev1.ServiceAccount, err error) {
 	obj, err := c.Fake.
 		Invokes(testing.NewUpdateAction(serviceaccountsResource, c.ns, serviceAccount), &corev1.ServiceAccount{})
->>>>>>> 7e597d92
 
 	if obj == nil {
 		return nil, err
 	}
-<<<<<<< HEAD
-	return obj.(*core_v1.ServiceAccount), err
-=======
 	return obj.(*corev1.ServiceAccount), err
->>>>>>> 7e597d92
 }
 
 // Delete takes name of the serviceAccount and deletes it. Returns an error if one occurs.
 func (c *FakeServiceAccounts) Delete(name string, options *v1.DeleteOptions) error {
 	_, err := c.Fake.
-<<<<<<< HEAD
-		Invokes(testing.NewDeleteAction(serviceaccountsResource, c.ns, name), &core_v1.ServiceAccount{})
-=======
 		Invokes(testing.NewDeleteAction(serviceaccountsResource, c.ns, name), &corev1.ServiceAccount{})
->>>>>>> 7e597d92
 
 	return err
 }
@@ -161,31 +112,17 @@
 func (c *FakeServiceAccounts) DeleteCollection(options *v1.DeleteOptions, listOptions v1.ListOptions) error {
 	action := testing.NewDeleteCollectionAction(serviceaccountsResource, c.ns, listOptions)
 
-<<<<<<< HEAD
-	_, err := c.Fake.Invokes(action, &core_v1.ServiceAccountList{})
-=======
 	_, err := c.Fake.Invokes(action, &corev1.ServiceAccountList{})
->>>>>>> 7e597d92
 	return err
 }
 
 // Patch applies the patch and returns the patched serviceAccount.
-<<<<<<< HEAD
-func (c *FakeServiceAccounts) Patch(name string, pt types.PatchType, data []byte, subresources ...string) (result *core_v1.ServiceAccount, err error) {
-	obj, err := c.Fake.
-		Invokes(testing.NewPatchSubresourceAction(serviceaccountsResource, c.ns, name, data, subresources...), &core_v1.ServiceAccount{})
-=======
 func (c *FakeServiceAccounts) Patch(name string, pt types.PatchType, data []byte, subresources ...string) (result *corev1.ServiceAccount, err error) {
 	obj, err := c.Fake.
 		Invokes(testing.NewPatchSubresourceAction(serviceaccountsResource, c.ns, name, pt, data, subresources...), &corev1.ServiceAccount{})
->>>>>>> 7e597d92
 
 	if obj == nil {
 		return nil, err
 	}
-<<<<<<< HEAD
-	return obj.(*core_v1.ServiceAccount), err
-=======
 	return obj.(*corev1.ServiceAccount), err
->>>>>>> 7e597d92
 }
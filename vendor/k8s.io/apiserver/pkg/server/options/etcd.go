--- conflicted
+++ resolved
@@ -21,10 +21,7 @@
 	"net/http"
 	"strconv"
 	"strings"
-<<<<<<< HEAD
-=======
 	"time"
->>>>>>> 7e597d92
 
 	"github.com/spf13/pflag"
 
@@ -34,22 +31,14 @@
 	genericregistry "k8s.io/apiserver/pkg/registry/generic/registry"
 	"k8s.io/apiserver/pkg/server"
 	"k8s.io/apiserver/pkg/server/healthz"
-<<<<<<< HEAD
-=======
 	"k8s.io/apiserver/pkg/server/options/encryptionconfig"
->>>>>>> 7e597d92
 	serverstorage "k8s.io/apiserver/pkg/server/storage"
-	"k8s.io/apiserver/pkg/storage/etcd3/preflight"
 	"k8s.io/apiserver/pkg/storage/storagebackend"
 	storagefactory "k8s.io/apiserver/pkg/storage/storagebackend/factory"
 )
 
 type EtcdOptions struct {
-<<<<<<< HEAD
-	// The value of Paging on StorageConfig will be overriden by the
-=======
 	// The value of Paging on StorageConfig will be overridden by the
->>>>>>> 7e597d92
 	// calculated feature gate value.
 	StorageConfig                    storagebackend.Config
 	EncryptionProviderConfigFilepath string
@@ -71,11 +60,6 @@
 }
 
 var storageTypes = sets.NewString(
-<<<<<<< HEAD
-	storagebackend.StorageTypeUnset,
-	storagebackend.StorageTypeETCD2,
-=======
->>>>>>> 7e597d92
 	storagebackend.StorageTypeETCD3,
 )
 
@@ -102,10 +86,6 @@
 		allErrors = append(allErrors, fmt.Errorf("--etcd-servers must be specified"))
 	}
 
-<<<<<<< HEAD
-	if !storageTypes.Has(s.StorageConfig.Type) {
-		allErrors = append(allErrors, fmt.Errorf("--storage-backend invalid, must be 'etcd3' or 'etcd2'. If not specified, it will default to 'etcd3'"))
-=======
 	if s.StorageConfig.Type != storagebackend.StorageTypeUnset && !storageTypes.Has(s.StorageConfig.Type) {
 		allErrors = append(allErrors, fmt.Errorf("--storage-backend invalid, allowed values: %s. If not specified, it will default to 'etcd3'", strings.Join(storageTypes.List(), ", ")))
 	}
@@ -123,7 +103,6 @@
 			continue
 		}
 
->>>>>>> 7e597d92
 	}
 
 	return allErrors
@@ -156,18 +135,12 @@
 		"Default watch cache size. If zero, watch cache will be disabled for resources that do not have a default watch size set.")
 
 	fs.StringSliceVar(&s.WatchCacheSizes, "watch-cache-sizes", s.WatchCacheSizes, ""+
-<<<<<<< HEAD
-		"List of watch cache sizes for every resource (pods, nodes, etc.), comma separated. "+
-		"The individual override format: resource#size, where size is a number. It takes effect "+
-		"when watch-cache is enabled.")
-=======
 		"Watch cache size settings for some resources (pods, nodes, etc.), comma separated. "+
 		"The individual setting format: resource[.group]#size, where resource is lowercase plural (no version), "+
 		"group is omitted for resources of apiVersion v1 (the legacy core API) and included for others, "+
 		"and size is a number. It takes effect when watch-cache is enabled. "+
 		"Some resources (replicationcontrollers, endpoints, nodes, pods, services, apiservices.apiregistration.k8s.io) "+
 		"have system defaults set by heuristics, others default to default-watch-cache-size")
->>>>>>> 7e597d92
 
 	fs.StringVar(&s.StorageConfig.Type, "storage-backend", s.StorageConfig.Type,
 		"The storage backend for persistence. Options: 'etcd3' (default).")
@@ -191,53 +164,32 @@
 	fs.StringVar(&s.StorageConfig.Transport.CAFile, "etcd-cafile", s.StorageConfig.Transport.CAFile,
 		"SSL Certificate Authority file used to secure etcd communication.")
 
-<<<<<<< HEAD
-	fs.BoolVar(&s.StorageConfig.Quorum, "etcd-quorum-read", s.StorageConfig.Quorum,
-		"If true, enable quorum read. It defaults to true and is strongly recommended not setting to false.")
-	fs.MarkDeprecated("etcd-quorum-read", "This flag is deprecated and the ability to switch off quorum read will be removed in a future release.")
-
-	fs.StringVar(&s.EncryptionProviderConfigFilepath, "experimental-encryption-provider-config", s.EncryptionProviderConfigFilepath,
-		"The file containing configuration for encryption providers to be used for storing secrets in etcd")
-=======
 	fs.StringVar(&s.EncryptionProviderConfigFilepath, "experimental-encryption-provider-config", s.EncryptionProviderConfigFilepath,
 		"The file containing configuration for encryption providers to be used for storing secrets in etcd")
 	fs.MarkDeprecated("experimental-encryption-provider-config", "use --encryption-provider-config.")
 
 	fs.StringVar(&s.EncryptionProviderConfigFilepath, "encryption-provider-config", s.EncryptionProviderConfigFilepath,
 		"The file containing configuration for encryption providers to be used for storing secrets in etcd")
->>>>>>> 7e597d92
 
 	fs.DurationVar(&s.StorageConfig.CompactionInterval, "etcd-compaction-interval", s.StorageConfig.CompactionInterval,
 		"The interval of compaction requests. If 0, the compaction request from apiserver is disabled.")
 
-<<<<<<< HEAD
-=======
 	fs.DurationVar(&s.StorageConfig.CountMetricPollPeriod, "etcd-count-metric-poll-period", s.StorageConfig.CountMetricPollPeriod, ""+
 		"Frequency of polling etcd for number of resources per type. 0 disables the metric collection.")
->>>>>>> 7e597d92
 }
 
 func (s *EtcdOptions) ApplyTo(c *server.Config) error {
 	if s == nil {
 		return nil
 	}
-<<<<<<< HEAD
-
-	s.addEtcdHealthEndpoint(c)
-=======
 	if err := s.addEtcdHealthEndpoint(c); err != nil {
 		return err
 	}
->>>>>>> 7e597d92
 	c.RESTOptionsGetter = &SimpleRestOptionsFactory{Options: *s}
 	return nil
 }
 
 func (s *EtcdOptions) ApplyWithStorageFactoryTo(factory serverstorage.StorageFactory, c *server.Config) error {
-<<<<<<< HEAD
-	s.addEtcdHealthEndpoint(c)
-	c.RESTOptionsGetter = &storageFactoryRestOptionsFactory{Options: *s, StorageFactory: factory}
-=======
 	if err := s.addEtcdHealthEndpoint(c); err != nil {
 		return err
 	}
@@ -262,21 +214,7 @@
 		c.AddHealthChecks(kmsPluginHealthzChecks...)
 	}
 
->>>>>>> 7e597d92
 	return nil
-}
-
-func (s *EtcdOptions) addEtcdHealthEndpoint(c *server.Config) {
-	c.HealthzChecks = append(c.HealthzChecks, healthz.NamedCheck("etcd", func(r *http.Request) error {
-		done, err := preflight.EtcdConnection{ServerList: s.StorageConfig.ServerList}.CheckEtcdServers()
-		if !done {
-			return fmt.Errorf("etcd failed")
-		}
-		if err != nil {
-			return err
-		}
-		return nil
-	}))
 }
 
 type SimpleRestOptionsFactory struct {
@@ -301,10 +239,7 @@
 		if !ok {
 			cacheSize = f.Options.DefaultWatchCacheSize
 		}
-<<<<<<< HEAD
-=======
 		// depending on cache size this might return an undecorated storage
->>>>>>> 7e597d92
 		ret.Decorator = genericregistry.StorageWithCacher(cacheSize)
 	}
 	return ret, nil
@@ -338,10 +273,7 @@
 		if !ok {
 			cacheSize = f.Options.DefaultWatchCacheSize
 		}
-<<<<<<< HEAD
-=======
 		// depending on cache size this might return an undecorated storage
->>>>>>> 7e597d92
 		ret.Decorator = genericregistry.StorageWithCacher(cacheSize)
 	}
 
@@ -365,10 +297,6 @@
 		if size < 0 {
 			return nil, fmt.Errorf("watch cache size cannot be negative: %s", c)
 		}
-<<<<<<< HEAD
-
-=======
->>>>>>> 7e597d92
 		watchCacheSizes[schema.ParseGroupResource(tokens[0])] = size
 	}
 	return watchCacheSizes, nil

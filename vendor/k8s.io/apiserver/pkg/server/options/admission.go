/*
Copyright 2017 The Kubernetes Authors.

Licensed under the Apache License, Version 2.0 (the "License");
you may not use this file except in compliance with the License.
You may obtain a copy of the License at

    http://www.apache.org/licenses/LICENSE-2.0

Unless required by applicable law or agreed to in writing, software
distributed under the License is distributed on an "AS IS" BASIS,
WITHOUT WARRANTIES OR CONDITIONS OF ANY KIND, either express or implied.
See the License for the specific language governing permissions and
limitations under the License.
*/

package options

import (
	"fmt"
	"strings"

	"github.com/spf13/pflag"
<<<<<<< HEAD
	"k8s.io/apimachinery/pkg/runtime"
	"k8s.io/apiserver/pkg/admission"
	"k8s.io/apiserver/pkg/admission/initializer"
	admissionmetrics "k8s.io/apiserver/pkg/admission/metrics"
	"k8s.io/apiserver/pkg/admission/plugin/initialization"
=======

	"k8s.io/apimachinery/pkg/runtime"
	utilruntime "k8s.io/apimachinery/pkg/util/runtime"
	"k8s.io/apimachinery/pkg/util/sets"
	"k8s.io/apiserver/pkg/admission"
	"k8s.io/apiserver/pkg/admission/initializer"
	admissionmetrics "k8s.io/apiserver/pkg/admission/metrics"
>>>>>>> 7e597d92
	"k8s.io/apiserver/pkg/admission/plugin/namespace/lifecycle"
	mutatingwebhook "k8s.io/apiserver/pkg/admission/plugin/webhook/mutating"
	validatingwebhook "k8s.io/apiserver/pkg/admission/plugin/webhook/validating"
	apiserverapi "k8s.io/apiserver/pkg/apis/apiserver"
	apiserverapiv1alpha1 "k8s.io/apiserver/pkg/apis/apiserver/v1alpha1"
	"k8s.io/apiserver/pkg/server"
	"k8s.io/client-go/informers"
	"k8s.io/client-go/kubernetes"
	"k8s.io/client-go/rest"
)

var configScheme = runtime.NewScheme()

func init() {
	utilruntime.Must(apiserverapi.AddToScheme(configScheme))
	utilruntime.Must(apiserverapiv1alpha1.AddToScheme(configScheme))
}

// AdmissionOptions holds the admission options
type AdmissionOptions struct {
	// RecommendedPluginOrder holds an ordered list of plugin names we recommend to use by default
	RecommendedPluginOrder []string
<<<<<<< HEAD
	// DefaultOffPlugins a list of plugin names that should be disabled by default
	DefaultOffPlugins []string
	PluginNames       []string
	ConfigFile        string

	Plugins *admission.Plugins
=======
	// DefaultOffPlugins is a set of plugin names that is disabled by default
	DefaultOffPlugins sets.String

	// EnablePlugins indicates plugins to be enabled passed through `--enable-admission-plugins`.
	EnablePlugins []string
	// DisablePlugins indicates plugins to be disabled passed through `--disable-admission-plugins`.
	DisablePlugins []string
	// ConfigFile is the file path with admission control configuration.
	ConfigFile string
	// Plugins contains all registered plugins.
	Plugins *admission.Plugins
	// Decorators is a list of admission decorator to wrap around the admission plugins
	Decorators admission.Decorators
>>>>>>> 7e597d92
}

// NewAdmissionOptions creates a new instance of AdmissionOptions
// Note:
//  In addition it calls RegisterAllAdmissionPlugins to register
//  all generic admission plugins.
//
//  Provides the list of RecommendedPluginOrder that holds sane values
//  that can be used by servers that don't care about admission chain.
//  Servers that do care can overwrite/append that field after creation.
func NewAdmissionOptions() *AdmissionOptions {
	options := &AdmissionOptions{
<<<<<<< HEAD
		Plugins:     admission.NewPlugins(),
		PluginNames: []string{},
=======
		Plugins:    admission.NewPlugins(),
		Decorators: admission.Decorators{admission.DecoratorFunc(admissionmetrics.WithControllerMetrics)},
>>>>>>> 7e597d92
		// This list is mix of mutating admission plugins and validating
		// admission plugins. The apiserver always runs the validating ones
		// after all the mutating ones, so their relative order in this list
		// doesn't matter.
<<<<<<< HEAD
		RecommendedPluginOrder: []string{lifecycle.PluginName, initialization.PluginName, mutatingwebhook.PluginName, validatingwebhook.PluginName},
		DefaultOffPlugins:      []string{initialization.PluginName, mutatingwebhook.PluginName, validatingwebhook.PluginName},
=======
		RecommendedPluginOrder: []string{lifecycle.PluginName, mutatingwebhook.PluginName, validatingwebhook.PluginName},
		DefaultOffPlugins:      sets.NewString(),
>>>>>>> 7e597d92
	}
	apiserverapi.AddToScheme(options.Plugins.ConfigScheme)
	apiserverapiv1alpha1.AddToScheme(options.Plugins.ConfigScheme)
	server.RegisterAllAdmissionPlugins(options.Plugins)
	return options
}

// AddFlags adds flags related to admission for a specific APIServer to the specified FlagSet
func (a *AdmissionOptions) AddFlags(fs *pflag.FlagSet) {
<<<<<<< HEAD
	fs.StringSliceVar(&a.PluginNames, "admission-control", a.PluginNames, ""+
		"Admission is divided into two phases. "+
		"In the first phase, only mutating admission plugins run. "+
		"In the second phase, only validating admission plugins run. "+
		"The names in the below list may represent a validating plugin, a mutating plugin, or both. "+
		"Within each phase, the plugins will run in the order in which they are passed to this flag. "+
		"Comma-delimited list of: "+strings.Join(a.Plugins.Registered(), ", ")+".")
=======
	if a == nil {
		return
	}
>>>>>>> 7e597d92

	fs.StringSliceVar(&a.EnablePlugins, "enable-admission-plugins", a.EnablePlugins, ""+
		"admission plugins that should be enabled in addition to default enabled ones ("+
		strings.Join(a.defaultEnabledPluginNames(), ", ")+"). "+
		"Comma-delimited list of admission plugins: "+strings.Join(a.Plugins.Registered(), ", ")+". "+
		"The order of plugins in this flag does not matter.")
	fs.StringSliceVar(&a.DisablePlugins, "disable-admission-plugins", a.DisablePlugins, ""+
		"admission plugins that should be disabled although they are in the default enabled plugins list ("+
		strings.Join(a.defaultEnabledPluginNames(), ", ")+"). "+
		"Comma-delimited list of admission plugins: "+strings.Join(a.Plugins.Registered(), ", ")+". "+
		"The order of plugins in this flag does not matter.")
	fs.StringVar(&a.ConfigFile, "admission-control-config-file", a.ConfigFile,
		"File with admission control configuration.")
}

// ApplyTo adds the admission chain to the server configuration.
// In case admission plugin names were not provided by a custer-admin they will be prepared from the recommended/default values.
// In addition the method lazily initializes a generic plugin that is appended to the list of pluginInitializers
// note this method uses:
//  genericconfig.Authorizer
func (a *AdmissionOptions) ApplyTo(
	c *server.Config,
	informers informers.SharedInformerFactory,
	kubeAPIServerClientConfig *rest.Config,
<<<<<<< HEAD
	scheme *runtime.Scheme,
	pluginInitializers ...admission.PluginInitializer,
) error {
	pluginNames := a.PluginNames
	if len(a.PluginNames) == 0 {
		pluginNames = a.enabledPluginNames()
	}

	pluginsConfigProvider, err := admission.ReadAdmissionConfiguration(pluginNames, a.ConfigFile, a.Plugins.ConfigScheme)
=======
	pluginInitializers ...admission.PluginInitializer,
) error {
	if a == nil {
		return nil
	}

	// Admission depends on CoreAPI to set SharedInformerFactory and ClientConfig.
	if informers == nil {
		return fmt.Errorf("admission depends on a Kubernetes core API shared informer, it cannot be nil")
	}

	pluginNames := a.enabledPluginNames()

	pluginsConfigProvider, err := admission.ReadAdmissionConfiguration(pluginNames, a.ConfigFile, configScheme)
>>>>>>> 7e597d92
	if err != nil {
		return fmt.Errorf("failed to read plugin config: %v", err)
	}

	clientset, err := kubernetes.NewForConfig(kubeAPIServerClientConfig)
	if err != nil {
		return err
	}
<<<<<<< HEAD
	genericInitializer := initializer.New(clientset, informers, c.Authorizer, scheme)
=======
	genericInitializer := initializer.New(clientset, informers, c.Authorization.Authorizer)
>>>>>>> 7e597d92
	initializersChain := admission.PluginInitializers{}
	pluginInitializers = append(pluginInitializers, genericInitializer)
	initializersChain = append(initializersChain, pluginInitializers...)

<<<<<<< HEAD
	admissionChain, err := a.Plugins.NewFromPlugins(pluginNames, pluginsConfigProvider, initializersChain, admissionmetrics.WithControllerMetrics)
=======
	admissionChain, err := a.Plugins.NewFromPlugins(pluginNames, pluginsConfigProvider, initializersChain, a.Decorators)
>>>>>>> 7e597d92
	if err != nil {
		return err
	}

	c.AdmissionControl = admissionmetrics.WithStepMetrics(admissionChain)
	return nil
}

<<<<<<< HEAD
func (a *AdmissionOptions) Validate() []error {
	errs := []error{}
	return errs
}

// enabledPluginNames makes use of RecommendedPluginOrder and DefaultOffPlugins fields
// to prepare a list of plugin names that are enabled.
//
// TODO(p0lyn0mial): In the end we will introduce two new flags:
// --disable-admission-plugin this would be a list of admission plugins that a cluster-admin wants to explicitly disable.
// --enable-admission-plugin  this would be a list of admission plugins that a cluster-admin wants to explicitly enable.
// both flags are going to be handled by this method
func (a *AdmissionOptions) enabledPluginNames() []string {
	//TODO(p0lyn0mial): first subtract plugins that a user wants to explicitly enable from allOffPlugins (DefaultOffPlugins)
	//TODO(p0lyn0miial): then add/append plugins that a user wants to explicitly disable to allOffPlugins
	//TODO(p0lyn0mial): so that --off=three --on=one,three default-off=one,two results in  "one" being enabled.
	allOffPlugins := a.DefaultOffPlugins
	onlyEnabledPluginNames := []string{}
	for _, pluginName := range a.RecommendedPluginOrder {
		disablePlugin := false
		for _, disabledPluginName := range allOffPlugins {
			if pluginName == disabledPluginName {
				disablePlugin = true
				break
			}
		}
		if disablePlugin {
			continue
		}
		onlyEnabledPluginNames = append(onlyEnabledPluginNames, pluginName)
	}

	return onlyEnabledPluginNames
=======
// Validate verifies flags passed to AdmissionOptions.
func (a *AdmissionOptions) Validate() []error {
	if a == nil {
		return nil
	}

	errs := []error{}

	registeredPlugins := sets.NewString(a.Plugins.Registered()...)
	for _, name := range a.EnablePlugins {
		if !registeredPlugins.Has(name) {
			errs = append(errs, fmt.Errorf("enable-admission-plugins plugin %q is unknown", name))
		}
	}

	for _, name := range a.DisablePlugins {
		if !registeredPlugins.Has(name) {
			errs = append(errs, fmt.Errorf("disable-admission-plugins plugin %q is unknown", name))
		}
	}

	enablePlugins := sets.NewString(a.EnablePlugins...)
	disablePlugins := sets.NewString(a.DisablePlugins...)
	if len(enablePlugins.Intersection(disablePlugins).List()) > 0 {
		errs = append(errs, fmt.Errorf("%v in enable-admission-plugins and disable-admission-plugins "+
			"overlapped", enablePlugins.Intersection(disablePlugins).List()))
	}

	// Verify RecommendedPluginOrder.
	recommendPlugins := sets.NewString(a.RecommendedPluginOrder...)
	intersections := registeredPlugins.Intersection(recommendPlugins)
	if !intersections.Equal(recommendPlugins) {
		// Developer error, this should never run in.
		errs = append(errs, fmt.Errorf("plugins %v in RecommendedPluginOrder are not registered",
			recommendPlugins.Difference(intersections).List()))
	}
	if !intersections.Equal(registeredPlugins) {
		// Developer error, this should never run in.
		errs = append(errs, fmt.Errorf("plugins %v registered are not in RecommendedPluginOrder",
			registeredPlugins.Difference(intersections).List()))
	}

	return errs
}

// enabledPluginNames makes use of RecommendedPluginOrder, DefaultOffPlugins,
// EnablePlugins, DisablePlugins fields
// to prepare a list of ordered plugin names that are enabled.
func (a *AdmissionOptions) enabledPluginNames() []string {
	allOffPlugins := append(a.DefaultOffPlugins.List(), a.DisablePlugins...)
	disabledPlugins := sets.NewString(allOffPlugins...)
	enabledPlugins := sets.NewString(a.EnablePlugins...)
	disabledPlugins = disabledPlugins.Difference(enabledPlugins)

	orderedPlugins := []string{}
	for _, plugin := range a.RecommendedPluginOrder {
		if !disabledPlugins.Has(plugin) {
			orderedPlugins = append(orderedPlugins, plugin)
		}
	}

	return orderedPlugins
}

//Return names of plugins which are enabled by default
func (a *AdmissionOptions) defaultEnabledPluginNames() []string {
	defaultOnPluginNames := []string{}
	for _, pluginName := range a.RecommendedPluginOrder {
		if !a.DefaultOffPlugins.Has(pluginName) {
			defaultOnPluginNames = append(defaultOnPluginNames, pluginName)
		}
	}

	return defaultOnPluginNames
>>>>>>> 7e597d92
}<|MERGE_RESOLUTION|>--- conflicted
+++ resolved
@@ -21,13 +21,6 @@
 	"strings"
 
 	"github.com/spf13/pflag"
-<<<<<<< HEAD
-	"k8s.io/apimachinery/pkg/runtime"
-	"k8s.io/apiserver/pkg/admission"
-	"k8s.io/apiserver/pkg/admission/initializer"
-	admissionmetrics "k8s.io/apiserver/pkg/admission/metrics"
-	"k8s.io/apiserver/pkg/admission/plugin/initialization"
-=======
 
 	"k8s.io/apimachinery/pkg/runtime"
 	utilruntime "k8s.io/apimachinery/pkg/util/runtime"
@@ -35,7 +28,6 @@
 	"k8s.io/apiserver/pkg/admission"
 	"k8s.io/apiserver/pkg/admission/initializer"
 	admissionmetrics "k8s.io/apiserver/pkg/admission/metrics"
->>>>>>> 7e597d92
 	"k8s.io/apiserver/pkg/admission/plugin/namespace/lifecycle"
 	mutatingwebhook "k8s.io/apiserver/pkg/admission/plugin/webhook/mutating"
 	validatingwebhook "k8s.io/apiserver/pkg/admission/plugin/webhook/validating"
@@ -58,14 +50,6 @@
 type AdmissionOptions struct {
 	// RecommendedPluginOrder holds an ordered list of plugin names we recommend to use by default
 	RecommendedPluginOrder []string
-<<<<<<< HEAD
-	// DefaultOffPlugins a list of plugin names that should be disabled by default
-	DefaultOffPlugins []string
-	PluginNames       []string
-	ConfigFile        string
-
-	Plugins *admission.Plugins
-=======
 	// DefaultOffPlugins is a set of plugin names that is disabled by default
 	DefaultOffPlugins sets.String
 
@@ -79,7 +63,6 @@
 	Plugins *admission.Plugins
 	// Decorators is a list of admission decorator to wrap around the admission plugins
 	Decorators admission.Decorators
->>>>>>> 7e597d92
 }
 
 // NewAdmissionOptions creates a new instance of AdmissionOptions
@@ -92,46 +75,24 @@
 //  Servers that do care can overwrite/append that field after creation.
 func NewAdmissionOptions() *AdmissionOptions {
 	options := &AdmissionOptions{
-<<<<<<< HEAD
-		Plugins:     admission.NewPlugins(),
-		PluginNames: []string{},
-=======
 		Plugins:    admission.NewPlugins(),
 		Decorators: admission.Decorators{admission.DecoratorFunc(admissionmetrics.WithControllerMetrics)},
->>>>>>> 7e597d92
 		// This list is mix of mutating admission plugins and validating
 		// admission plugins. The apiserver always runs the validating ones
 		// after all the mutating ones, so their relative order in this list
 		// doesn't matter.
-<<<<<<< HEAD
-		RecommendedPluginOrder: []string{lifecycle.PluginName, initialization.PluginName, mutatingwebhook.PluginName, validatingwebhook.PluginName},
-		DefaultOffPlugins:      []string{initialization.PluginName, mutatingwebhook.PluginName, validatingwebhook.PluginName},
-=======
 		RecommendedPluginOrder: []string{lifecycle.PluginName, mutatingwebhook.PluginName, validatingwebhook.PluginName},
 		DefaultOffPlugins:      sets.NewString(),
->>>>>>> 7e597d92
-	}
-	apiserverapi.AddToScheme(options.Plugins.ConfigScheme)
-	apiserverapiv1alpha1.AddToScheme(options.Plugins.ConfigScheme)
+	}
 	server.RegisterAllAdmissionPlugins(options.Plugins)
 	return options
 }
 
 // AddFlags adds flags related to admission for a specific APIServer to the specified FlagSet
 func (a *AdmissionOptions) AddFlags(fs *pflag.FlagSet) {
-<<<<<<< HEAD
-	fs.StringSliceVar(&a.PluginNames, "admission-control", a.PluginNames, ""+
-		"Admission is divided into two phases. "+
-		"In the first phase, only mutating admission plugins run. "+
-		"In the second phase, only validating admission plugins run. "+
-		"The names in the below list may represent a validating plugin, a mutating plugin, or both. "+
-		"Within each phase, the plugins will run in the order in which they are passed to this flag. "+
-		"Comma-delimited list of: "+strings.Join(a.Plugins.Registered(), ", ")+".")
-=======
 	if a == nil {
 		return
 	}
->>>>>>> 7e597d92
 
 	fs.StringSliceVar(&a.EnablePlugins, "enable-admission-plugins", a.EnablePlugins, ""+
 		"admission plugins that should be enabled in addition to default enabled ones ("+
@@ -156,17 +117,6 @@
 	c *server.Config,
 	informers informers.SharedInformerFactory,
 	kubeAPIServerClientConfig *rest.Config,
-<<<<<<< HEAD
-	scheme *runtime.Scheme,
-	pluginInitializers ...admission.PluginInitializer,
-) error {
-	pluginNames := a.PluginNames
-	if len(a.PluginNames) == 0 {
-		pluginNames = a.enabledPluginNames()
-	}
-
-	pluginsConfigProvider, err := admission.ReadAdmissionConfiguration(pluginNames, a.ConfigFile, a.Plugins.ConfigScheme)
-=======
 	pluginInitializers ...admission.PluginInitializer,
 ) error {
 	if a == nil {
@@ -181,7 +131,6 @@
 	pluginNames := a.enabledPluginNames()
 
 	pluginsConfigProvider, err := admission.ReadAdmissionConfiguration(pluginNames, a.ConfigFile, configScheme)
->>>>>>> 7e597d92
 	if err != nil {
 		return fmt.Errorf("failed to read plugin config: %v", err)
 	}
@@ -190,20 +139,12 @@
 	if err != nil {
 		return err
 	}
-<<<<<<< HEAD
-	genericInitializer := initializer.New(clientset, informers, c.Authorizer, scheme)
-=======
 	genericInitializer := initializer.New(clientset, informers, c.Authorization.Authorizer)
->>>>>>> 7e597d92
 	initializersChain := admission.PluginInitializers{}
 	pluginInitializers = append(pluginInitializers, genericInitializer)
 	initializersChain = append(initializersChain, pluginInitializers...)
 
-<<<<<<< HEAD
-	admissionChain, err := a.Plugins.NewFromPlugins(pluginNames, pluginsConfigProvider, initializersChain, admissionmetrics.WithControllerMetrics)
-=======
 	admissionChain, err := a.Plugins.NewFromPlugins(pluginNames, pluginsConfigProvider, initializersChain, a.Decorators)
->>>>>>> 7e597d92
 	if err != nil {
 		return err
 	}
@@ -212,41 +153,6 @@
 	return nil
 }
 
-<<<<<<< HEAD
-func (a *AdmissionOptions) Validate() []error {
-	errs := []error{}
-	return errs
-}
-
-// enabledPluginNames makes use of RecommendedPluginOrder and DefaultOffPlugins fields
-// to prepare a list of plugin names that are enabled.
-//
-// TODO(p0lyn0mial): In the end we will introduce two new flags:
-// --disable-admission-plugin this would be a list of admission plugins that a cluster-admin wants to explicitly disable.
-// --enable-admission-plugin  this would be a list of admission plugins that a cluster-admin wants to explicitly enable.
-// both flags are going to be handled by this method
-func (a *AdmissionOptions) enabledPluginNames() []string {
-	//TODO(p0lyn0mial): first subtract plugins that a user wants to explicitly enable from allOffPlugins (DefaultOffPlugins)
-	//TODO(p0lyn0miial): then add/append plugins that a user wants to explicitly disable to allOffPlugins
-	//TODO(p0lyn0mial): so that --off=three --on=one,three default-off=one,two results in  "one" being enabled.
-	allOffPlugins := a.DefaultOffPlugins
-	onlyEnabledPluginNames := []string{}
-	for _, pluginName := range a.RecommendedPluginOrder {
-		disablePlugin := false
-		for _, disabledPluginName := range allOffPlugins {
-			if pluginName == disabledPluginName {
-				disablePlugin = true
-				break
-			}
-		}
-		if disablePlugin {
-			continue
-		}
-		onlyEnabledPluginNames = append(onlyEnabledPluginNames, pluginName)
-	}
-
-	return onlyEnabledPluginNames
-=======
 // Validate verifies flags passed to AdmissionOptions.
 func (a *AdmissionOptions) Validate() []error {
 	if a == nil {
@@ -321,5 +227,4 @@
 	}
 
 	return defaultOnPluginNames
->>>>>>> 7e597d92
 }
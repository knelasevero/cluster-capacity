// Copyright 2014 The Go Authors. All rights reserved.
// Use of this source code is governed by a BSD-style
// license that can be found in the LICENSE file.

// TODO: turn off the serve goroutine when idle, so
// an idle conn only has the readFrames goroutine active. (which could
// also be optimized probably to pin less memory in crypto/tls). This
// would involve tracking when the serve goroutine is active (atomic
// int32 read/CAS probably?) and starting it up when frames arrive,
// and shutting it down when all handlers exit. the occasional PING
// packets could use time.AfterFunc to call sc.wakeStartServeLoop()
// (which is a no-op if already running) and then queue the PING write
// as normal. The serve loop would then exit in most cases (if no
// Handlers running) and not be woken up again until the PING packet
// returns.

// TODO (maybe): add a mechanism for Handlers to going into
// half-closed-local mode (rw.(io.Closer) test?) but not exit their
// handler, and continue to be able to read from the
// Request.Body. This would be a somewhat semantic change from HTTP/1
// (or at least what we expose in net/http), so I'd probably want to
// add it there too. For now, this package says that returning from
// the Handler ServeHTTP function means you're both done reading and
// done writing, without a way to stop just one or the other.

package http2

import (
	"bufio"
	"bytes"
	"context"
	"crypto/tls"
	"errors"
	"fmt"
	"io"
	"log"
	"math"
	"net"
	"net/http"
	"net/textproto"
	"net/url"
	"os"
	"reflect"
	"runtime"
	"strconv"
	"strings"
	"sync"
	"time"

	"golang.org/x/net/http/httpguts"
	"golang.org/x/net/http2/hpack"
)

const (
	prefaceTimeout         = 10 * time.Second
	firstSettingsTimeout   = 2 * time.Second // should be in-flight with preface anyway
	handlerChunkWriteSize  = 4 << 10
	defaultMaxStreams      = 250 // TODO: make this 100 as the GFE seems to?
	maxQueuedControlFrames = 10000
)

var (
	errClientDisconnected = errors.New("client disconnected")
	errClosedBody         = errors.New("body closed by handler")
	errHandlerComplete    = errors.New("http2: request body closed due to handler exiting")
	errStreamClosed       = errors.New("http2: stream closed")
)

var responseWriterStatePool = sync.Pool{
	New: func() interface{} {
		rws := &responseWriterState{}
		rws.bw = bufio.NewWriterSize(chunkWriter{rws}, handlerChunkWriteSize)
		return rws
	},
}

// Test hooks.
var (
	testHookOnConn        func()
	testHookGetServerConn func(*serverConn)
	testHookOnPanicMu     *sync.Mutex // nil except in tests
	testHookOnPanic       func(sc *serverConn, panicVal interface{}) (rePanic bool)
)

// Server is an HTTP/2 server.
type Server struct {
	// MaxHandlers limits the number of http.Handler ServeHTTP goroutines
	// which may run at a time over all connections.
	// Negative or zero no limit.
	// TODO: implement
	MaxHandlers int

	// MaxConcurrentStreams optionally specifies the number of
	// concurrent streams that each client may have open at a
	// time. This is unrelated to the number of http.Handler goroutines
	// which may be active globally, which is MaxHandlers.
	// If zero, MaxConcurrentStreams defaults to at least 100, per
	// the HTTP/2 spec's recommendations.
	MaxConcurrentStreams uint32

	// MaxReadFrameSize optionally specifies the largest frame
	// this server is willing to read. A valid value is between
	// 16k and 16M, inclusive. If zero or otherwise invalid, a
	// default value is used.
	MaxReadFrameSize uint32

	// PermitProhibitedCipherSuites, if true, permits the use of
	// cipher suites prohibited by the HTTP/2 spec.
	PermitProhibitedCipherSuites bool

	// IdleTimeout specifies how long until idle clients should be
	// closed with a GOAWAY frame. PING frames are not considered
	// activity for the purposes of IdleTimeout.
	IdleTimeout time.Duration

	// MaxUploadBufferPerConnection is the size of the initial flow
	// control window for each connections. The HTTP/2 spec does not
	// allow this to be smaller than 65535 or larger than 2^32-1.
	// If the value is outside this range, a default value will be
	// used instead.
	MaxUploadBufferPerConnection int32

	// MaxUploadBufferPerStream is the size of the initial flow control
	// window for each stream. The HTTP/2 spec does not allow this to
	// be larger than 2^32-1. If the value is zero or larger than the
	// maximum, a default value will be used instead.
	MaxUploadBufferPerStream int32

	// NewWriteScheduler constructs a write scheduler for a connection.
	// If nil, a default scheduler is chosen.
	NewWriteScheduler func() WriteScheduler

	// Internal state. This is a pointer (rather than embedded directly)
	// so that we don't embed a Mutex in this struct, which will make the
	// struct non-copyable, which might break some callers.
	state *serverInternalState
}

func (s *Server) initialConnRecvWindowSize() int32 {
	if s.MaxUploadBufferPerConnection > initialWindowSize {
		return s.MaxUploadBufferPerConnection
	}
	return 1 << 20
}

func (s *Server) initialStreamRecvWindowSize() int32 {
	if s.MaxUploadBufferPerStream > 0 {
		return s.MaxUploadBufferPerStream
	}
	return 1 << 20
}

func (s *Server) maxReadFrameSize() uint32 {
	if v := s.MaxReadFrameSize; v >= minMaxFrameSize && v <= maxFrameSize {
		return v
	}
	return defaultMaxReadFrameSize
}

func (s *Server) maxConcurrentStreams() uint32 {
	if v := s.MaxConcurrentStreams; v > 0 {
		return v
	}
	return defaultMaxStreams
}

<<<<<<< HEAD
=======
// maxQueuedControlFrames is the maximum number of control frames like
// SETTINGS, PING and RST_STREAM that will be queued for writing before
// the connection is closed to prevent memory exhaustion attacks.
func (s *Server) maxQueuedControlFrames() int {
	// TODO: if anybody asks, add a Server field, and remember to define the
	// behavior of negative values.
	return maxQueuedControlFrames
}

>>>>>>> 7e597d92
type serverInternalState struct {
	mu          sync.Mutex
	activeConns map[*serverConn]struct{}
}

func (s *serverInternalState) registerConn(sc *serverConn) {
	if s == nil {
		return // if the Server was used without calling ConfigureServer
	}
	s.mu.Lock()
	s.activeConns[sc] = struct{}{}
	s.mu.Unlock()
}

func (s *serverInternalState) unregisterConn(sc *serverConn) {
	if s == nil {
		return // if the Server was used without calling ConfigureServer
	}
	s.mu.Lock()
	delete(s.activeConns, sc)
	s.mu.Unlock()
}

func (s *serverInternalState) startGracefulShutdown() {
	if s == nil {
		return // if the Server was used without calling ConfigureServer
	}
	s.mu.Lock()
	for sc := range s.activeConns {
		sc.startGracefulShutdown()
	}
	s.mu.Unlock()
}

// ConfigureServer adds HTTP/2 support to a net/http Server.
//
// The configuration conf may be nil.
//
// ConfigureServer must be called before s begins serving.
func ConfigureServer(s *http.Server, conf *Server) error {
	if s == nil {
		panic("nil *http.Server")
	}
	if conf == nil {
		conf = new(Server)
	}
	conf.state = &serverInternalState{activeConns: make(map[*serverConn]struct{})}
<<<<<<< HEAD
	if err := configureServer18(s, conf); err != nil {
		return err
	}
	if err := configureServer19(s, conf); err != nil {
		return err
	}
=======
	if h1, h2 := s, conf; h2.IdleTimeout == 0 {
		if h1.IdleTimeout != 0 {
			h2.IdleTimeout = h1.IdleTimeout
		} else {
			h2.IdleTimeout = h1.ReadTimeout
		}
	}
	s.RegisterOnShutdown(conf.state.startGracefulShutdown)
>>>>>>> 7e597d92

	if s.TLSConfig == nil {
		s.TLSConfig = new(tls.Config)
	} else if s.TLSConfig.CipherSuites != nil {
		// If they already provided a CipherSuite list, return
		// an error if it has a bad order or is missing
		// ECDHE_RSA_WITH_AES_128_GCM_SHA256 or ECDHE_ECDSA_WITH_AES_128_GCM_SHA256.
		haveRequired := false
		sawBad := false
		for i, cs := range s.TLSConfig.CipherSuites {
			switch cs {
			case tls.TLS_ECDHE_RSA_WITH_AES_128_GCM_SHA256,
				// Alternative MTI cipher to not discourage ECDSA-only servers.
				// See http://golang.org/cl/30721 for further information.
				tls.TLS_ECDHE_ECDSA_WITH_AES_128_GCM_SHA256:
				haveRequired = true
			}
			if isBadCipher(cs) {
				sawBad = true
			} else if sawBad {
				return fmt.Errorf("http2: TLSConfig.CipherSuites index %d contains an HTTP/2-approved cipher suite (%#04x), but it comes after unapproved cipher suites. With this configuration, clients that don't support previous, approved cipher suites may be given an unapproved one and reject the connection.", i, cs)
			}
		}
		if !haveRequired {
			return fmt.Errorf("http2: TLSConfig.CipherSuites is missing an HTTP/2-required AES_128_GCM_SHA256 cipher (need at least one of TLS_ECDHE_RSA_WITH_AES_128_GCM_SHA256 or TLS_ECDHE_ECDSA_WITH_AES_128_GCM_SHA256).")
		}
	}

	// Note: not setting MinVersion to tls.VersionTLS12,
	// as we don't want to interfere with HTTP/1.1 traffic
	// on the user's server. We enforce TLS 1.2 later once
	// we accept a connection. Ideally this should be done
	// during next-proto selection, but using TLS <1.2 with
	// HTTP/2 is still the client's bug.

	s.TLSConfig.PreferServerCipherSuites = true

	haveNPN := false
	for _, p := range s.TLSConfig.NextProtos {
		if p == NextProtoTLS {
			haveNPN = true
			break
		}
	}
	if !haveNPN {
		s.TLSConfig.NextProtos = append(s.TLSConfig.NextProtos, NextProtoTLS)
	}

	if s.TLSNextProto == nil {
		s.TLSNextProto = map[string]func(*http.Server, *tls.Conn, http.Handler){}
	}
	protoHandler := func(hs *http.Server, c *tls.Conn, h http.Handler) {
		if testHookOnConn != nil {
			testHookOnConn()
		}
		// The TLSNextProto interface predates contexts, so
		// the net/http package passes down its per-connection
		// base context via an exported but unadvertised
		// method on the Handler. This is for internal
		// net/http<=>http2 use only.
		var ctx context.Context
		type baseContexter interface {
			BaseContext() context.Context
		}
		if bc, ok := h.(baseContexter); ok {
			ctx = bc.BaseContext()
		}
		conf.ServeConn(c, &ServeConnOpts{
			Context:    ctx,
			Handler:    h,
			BaseConfig: hs,
		})
	}
	s.TLSNextProto[NextProtoTLS] = protoHandler
	return nil
}

// ServeConnOpts are options for the Server.ServeConn method.
type ServeConnOpts struct {
	// Context is the base context to use.
	// If nil, context.Background is used.
	Context context.Context

	// BaseConfig optionally sets the base configuration
	// for values. If nil, defaults are used.
	BaseConfig *http.Server

	// Handler specifies which handler to use for processing
	// requests. If nil, BaseConfig.Handler is used. If BaseConfig
	// or BaseConfig.Handler is nil, http.DefaultServeMux is used.
	Handler http.Handler
}

func (o *ServeConnOpts) context() context.Context {
	if o != nil && o.Context != nil {
		return o.Context
	}
	return context.Background()
}

func (o *ServeConnOpts) baseConfig() *http.Server {
	if o != nil && o.BaseConfig != nil {
		return o.BaseConfig
	}
	return new(http.Server)
}

func (o *ServeConnOpts) handler() http.Handler {
	if o != nil {
		if o.Handler != nil {
			return o.Handler
		}
		if o.BaseConfig != nil && o.BaseConfig.Handler != nil {
			return o.BaseConfig.Handler
		}
	}
	return http.DefaultServeMux
}

// ServeConn serves HTTP/2 requests on the provided connection and
// blocks until the connection is no longer readable.
//
// ServeConn starts speaking HTTP/2 assuming that c has not had any
// reads or writes. It writes its initial settings frame and expects
// to be able to read the preface and settings frame from the
// client. If c has a ConnectionState method like a *tls.Conn, the
// ConnectionState is used to verify the TLS ciphersuite and to set
// the Request.TLS field in Handlers.
//
// ServeConn does not support h2c by itself. Any h2c support must be
// implemented in terms of providing a suitably-behaving net.Conn.
//
// The opts parameter is optional. If nil, default values are used.
func (s *Server) ServeConn(c net.Conn, opts *ServeConnOpts) {
	baseCtx, cancel := serverConnBaseContext(c, opts)
	defer cancel()

	sc := &serverConn{
		srv:                         s,
		hs:                          opts.baseConfig(),
		conn:                        c,
		baseCtx:                     baseCtx,
		remoteAddrStr:               c.RemoteAddr().String(),
		bw:                          newBufferedWriter(c),
		handler:                     opts.handler(),
		streams:                     make(map[uint32]*stream),
		readFrameCh:                 make(chan readFrameResult),
		wantWriteFrameCh:            make(chan FrameWriteRequest, 8),
		serveMsgCh:                  make(chan interface{}, 8),
		wroteFrameCh:                make(chan frameWriteResult, 1), // buffered; one send in writeFrameAsync
		bodyReadCh:                  make(chan bodyReadMsg),         // buffering doesn't matter either way
		doneServing:                 make(chan struct{}),
		clientMaxStreams:            math.MaxUint32, // Section 6.5.2: "Initially, there is no limit to this value"
		advMaxStreams:               s.maxConcurrentStreams(),
		initialStreamSendWindowSize: initialWindowSize,
		maxFrameSize:                initialMaxFrameSize,
		headerTableSize:             initialHeaderTableSize,
		serveG:                      newGoroutineLock(),
		pushEnabled:                 true,
	}

	s.state.registerConn(sc)
	defer s.state.unregisterConn(sc)

	// The net/http package sets the write deadline from the
	// http.Server.WriteTimeout during the TLS handshake, but then
	// passes the connection off to us with the deadline already set.
	// Write deadlines are set per stream in serverConn.newStream.
	// Disarm the net.Conn write deadline here.
	if sc.hs.WriteTimeout != 0 {
		sc.conn.SetWriteDeadline(time.Time{})
	}

	if s.NewWriteScheduler != nil {
		sc.writeSched = s.NewWriteScheduler()
	} else {
		sc.writeSched = NewRandomWriteScheduler()
	}

	// These start at the RFC-specified defaults. If there is a higher
	// configured value for inflow, that will be updated when we send a
	// WINDOW_UPDATE shortly after sending SETTINGS.
	sc.flow.add(initialWindowSize)
	sc.inflow.add(initialWindowSize)
	sc.hpackEncoder = hpack.NewEncoder(&sc.headerWriteBuf)

	fr := NewFramer(sc.bw, c)
	fr.ReadMetaHeaders = hpack.NewDecoder(initialHeaderTableSize, nil)
	fr.MaxHeaderListSize = sc.maxHeaderListSize()
	fr.SetMaxReadFrameSize(s.maxReadFrameSize())
	sc.framer = fr

	if tc, ok := c.(connectionStater); ok {
		sc.tlsState = new(tls.ConnectionState)
		*sc.tlsState = tc.ConnectionState()
		// 9.2 Use of TLS Features
		// An implementation of HTTP/2 over TLS MUST use TLS
		// 1.2 or higher with the restrictions on feature set
		// and cipher suite described in this section. Due to
		// implementation limitations, it might not be
		// possible to fail TLS negotiation. An endpoint MUST
		// immediately terminate an HTTP/2 connection that
		// does not meet the TLS requirements described in
		// this section with a connection error (Section
		// 5.4.1) of type INADEQUATE_SECURITY.
		if sc.tlsState.Version < tls.VersionTLS12 {
			sc.rejectConn(ErrCodeInadequateSecurity, "TLS version too low")
			return
		}

		if sc.tlsState.ServerName == "" {
			// Client must use SNI, but we don't enforce that anymore,
			// since it was causing problems when connecting to bare IP
			// addresses during development.
			//
			// TODO: optionally enforce? Or enforce at the time we receive
			// a new request, and verify the ServerName matches the :authority?
			// But that precludes proxy situations, perhaps.
			//
			// So for now, do nothing here again.
		}

		if !s.PermitProhibitedCipherSuites && isBadCipher(sc.tlsState.CipherSuite) {
			// "Endpoints MAY choose to generate a connection error
			// (Section 5.4.1) of type INADEQUATE_SECURITY if one of
			// the prohibited cipher suites are negotiated."
			//
			// We choose that. In my opinion, the spec is weak
			// here. It also says both parties must support at least
			// TLS_ECDHE_RSA_WITH_AES_128_GCM_SHA256 so there's no
			// excuses here. If we really must, we could allow an
			// "AllowInsecureWeakCiphers" option on the server later.
			// Let's see how it plays out first.
			sc.rejectConn(ErrCodeInadequateSecurity, fmt.Sprintf("Prohibited TLS 1.2 Cipher Suite: %x", sc.tlsState.CipherSuite))
			return
		}
	}

	if hook := testHookGetServerConn; hook != nil {
		hook(sc)
	}
	sc.serve()
}

func serverConnBaseContext(c net.Conn, opts *ServeConnOpts) (ctx context.Context, cancel func()) {
	ctx, cancel = context.WithCancel(opts.context())
	ctx = context.WithValue(ctx, http.LocalAddrContextKey, c.LocalAddr())
	if hs := opts.baseConfig(); hs != nil {
		ctx = context.WithValue(ctx, http.ServerContextKey, hs)
	}
	return
}

func (sc *serverConn) rejectConn(err ErrCode, debug string) {
	sc.vlogf("http2: server rejecting conn: %v, %s", err, debug)
	// ignoring errors. hanging up anyway.
	sc.framer.WriteGoAway(0, err, []byte(debug))
	sc.bw.Flush()
	sc.conn.Close()
}

type serverConn struct {
	// Immutable:
	srv              *Server
	hs               *http.Server
	conn             net.Conn
	bw               *bufferedWriter // writing to conn
	handler          http.Handler
	baseCtx          context.Context
	framer           *Framer
	doneServing      chan struct{}          // closed when serverConn.serve ends
	readFrameCh      chan readFrameResult   // written by serverConn.readFrames
	wantWriteFrameCh chan FrameWriteRequest // from handlers -> serve
	wroteFrameCh     chan frameWriteResult  // from writeFrameAsync -> serve, tickles more frame writes
	bodyReadCh       chan bodyReadMsg       // from handlers -> serve
	serveMsgCh       chan interface{}       // misc messages & code to send to / run on the serve loop
	flow             flow                   // conn-wide (not stream-specific) outbound flow control
	inflow           flow                   // conn-wide inbound flow control
	tlsState         *tls.ConnectionState   // shared by all handlers, like net/http
	remoteAddrStr    string
	writeSched       WriteScheduler

	// Everything following is owned by the serve loop; use serveG.check():
	serveG                      goroutineLock // used to verify funcs are on serve()
	pushEnabled                 bool
	sawFirstSettings            bool // got the initial SETTINGS frame after the preface
	needToSendSettingsAck       bool
	unackedSettings             int    // how many SETTINGS have we sent without ACKs?
<<<<<<< HEAD
=======
	queuedControlFrames         int    // control frames in the writeSched queue
>>>>>>> 7e597d92
	clientMaxStreams            uint32 // SETTINGS_MAX_CONCURRENT_STREAMS from client (our PUSH_PROMISE limit)
	advMaxStreams               uint32 // our SETTINGS_MAX_CONCURRENT_STREAMS advertised the client
	curClientStreams            uint32 // number of open streams initiated by the client
	curPushedStreams            uint32 // number of open streams initiated by server push
	maxClientStreamID           uint32 // max ever seen from client (odd), or 0 if there have been no client requests
	maxPushPromiseID            uint32 // ID of the last push promise (even), or 0 if there have been no pushes
	streams                     map[uint32]*stream
	initialStreamSendWindowSize int32
	maxFrameSize                int32
	headerTableSize             uint32
	peerMaxHeaderListSize       uint32            // zero means unknown (default)
	canonHeader                 map[string]string // http2-lower-case -> Go-Canonical-Case
	writingFrame                bool              // started writing a frame (on serve goroutine or separate)
	writingFrameAsync           bool              // started a frame on its own goroutine but haven't heard back on wroteFrameCh
	needsFrameFlush             bool              // last frame write wasn't a flush
	inGoAway                    bool              // we've started to or sent GOAWAY
	inFrameScheduleLoop         bool              // whether we're in the scheduleFrameWrite loop
	needToSendGoAway            bool              // we need to schedule a GOAWAY frame write
	goAwayCode                  ErrCode
	shutdownTimer               *time.Timer // nil until used
	idleTimer                   *time.Timer // nil if unused

	// Owned by the writeFrameAsync goroutine:
	headerWriteBuf bytes.Buffer
	hpackEncoder   *hpack.Encoder

	// Used by startGracefulShutdown.
	shutdownOnce sync.Once
}

func (sc *serverConn) maxHeaderListSize() uint32 {
	n := sc.hs.MaxHeaderBytes
	if n <= 0 {
		n = http.DefaultMaxHeaderBytes
	}
	// http2's count is in a slightly different unit and includes 32 bytes per pair.
	// So, take the net/http.Server value and pad it up a bit, assuming 10 headers.
	const perFieldOverhead = 32 // per http2 spec
	const typicalHeaders = 10   // conservative
	return uint32(n + typicalHeaders*perFieldOverhead)
}

func (sc *serverConn) curOpenStreams() uint32 {
	sc.serveG.check()
	return sc.curClientStreams + sc.curPushedStreams
}

// stream represents a stream. This is the minimal metadata needed by
// the serve goroutine. Most of the actual stream state is owned by
// the http.Handler's goroutine in the responseWriter. Because the
// responseWriter's responseWriterState is recycled at the end of a
// handler, this struct intentionally has no pointer to the
// *responseWriter{,State} itself, as the Handler ending nils out the
// responseWriter's state field.
type stream struct {
	// immutable:
	sc        *serverConn
	id        uint32
	body      *pipe       // non-nil if expecting DATA frames
	cw        closeWaiter // closed wait stream transitions to closed state
	ctx       context.Context
	cancelCtx func()

	// owned by serverConn's serve loop:
	bodyBytes        int64   // body bytes seen so far
	declBodyBytes    int64   // or -1 if undeclared
	flow             flow    // limits writing from Handler to client
	inflow           flow    // what the client is allowed to POST/etc to us
	parent           *stream // or nil
	numTrailerValues int64
	weight           uint8
	state            streamState
	resetQueued      bool        // RST_STREAM queued for write; set by sc.resetStream
	gotTrailerHeader bool        // HEADER frame for trailers was seen
	wroteHeaders     bool        // whether we wrote headers (not status 100)
	writeDeadline    *time.Timer // nil if unused

	trailer    http.Header // accumulated trailers
	reqTrailer http.Header // handler's Request.Trailer
}

func (sc *serverConn) Framer() *Framer  { return sc.framer }
func (sc *serverConn) CloseConn() error { return sc.conn.Close() }
func (sc *serverConn) Flush() error     { return sc.bw.Flush() }
func (sc *serverConn) HeaderEncoder() (*hpack.Encoder, *bytes.Buffer) {
	return sc.hpackEncoder, &sc.headerWriteBuf
}

func (sc *serverConn) state(streamID uint32) (streamState, *stream) {
	sc.serveG.check()
	// http://tools.ietf.org/html/rfc7540#section-5.1
	if st, ok := sc.streams[streamID]; ok {
		return st.state, st
	}
	// "The first use of a new stream identifier implicitly closes all
	// streams in the "idle" state that might have been initiated by
	// that peer with a lower-valued stream identifier. For example, if
	// a client sends a HEADERS frame on stream 7 without ever sending a
	// frame on stream 5, then stream 5 transitions to the "closed"
	// state when the first frame for stream 7 is sent or received."
	if streamID%2 == 1 {
		if streamID <= sc.maxClientStreamID {
			return stateClosed, nil
		}
	} else {
		if streamID <= sc.maxPushPromiseID {
			return stateClosed, nil
		}
	}
	return stateIdle, nil
}

// setConnState calls the net/http ConnState hook for this connection, if configured.
// Note that the net/http package does StateNew and StateClosed for us.
// There is currently no plan for StateHijacked or hijacking HTTP/2 connections.
func (sc *serverConn) setConnState(state http.ConnState) {
	if sc.hs.ConnState != nil {
		sc.hs.ConnState(sc.conn, state)
	}
}

func (sc *serverConn) vlogf(format string, args ...interface{}) {
	if VerboseLogs {
		sc.logf(format, args...)
	}
}

func (sc *serverConn) logf(format string, args ...interface{}) {
	if lg := sc.hs.ErrorLog; lg != nil {
		lg.Printf(format, args...)
	} else {
		log.Printf(format, args...)
	}
}

// errno returns v's underlying uintptr, else 0.
//
// TODO: remove this helper function once http2 can use build
// tags. See comment in isClosedConnError.
func errno(v error) uintptr {
	if rv := reflect.ValueOf(v); rv.Kind() == reflect.Uintptr {
		return uintptr(rv.Uint())
	}
	return 0
}

// isClosedConnError reports whether err is an error from use of a closed
// network connection.
func isClosedConnError(err error) bool {
	if err == nil {
		return false
	}

	// TODO: remove this string search and be more like the Windows
	// case below. That might involve modifying the standard library
	// to return better error types.
	str := err.Error()
	if strings.Contains(str, "use of closed network connection") {
		return true
	}

	// TODO(bradfitz): x/tools/cmd/bundle doesn't really support
	// build tags, so I can't make an http2_windows.go file with
	// Windows-specific stuff. Fix that and move this, once we
	// have a way to bundle this into std's net/http somehow.
	if runtime.GOOS == "windows" {
		if oe, ok := err.(*net.OpError); ok && oe.Op == "read" {
			if se, ok := oe.Err.(*os.SyscallError); ok && se.Syscall == "wsarecv" {
				const WSAECONNABORTED = 10053
				const WSAECONNRESET = 10054
				if n := errno(se.Err); n == WSAECONNRESET || n == WSAECONNABORTED {
					return true
				}
			}
		}
	}
	return false
}

func (sc *serverConn) condlogf(err error, format string, args ...interface{}) {
	if err == nil {
		return
	}
	if err == io.EOF || err == io.ErrUnexpectedEOF || isClosedConnError(err) || err == errPrefaceTimeout {
		// Boring, expected errors.
		sc.vlogf(format, args...)
	} else {
		sc.logf(format, args...)
	}
}

func (sc *serverConn) canonicalHeader(v string) string {
	sc.serveG.check()
	buildCommonHeaderMapsOnce()
	cv, ok := commonCanonHeader[v]
	if ok {
		return cv
	}
	cv, ok = sc.canonHeader[v]
	if ok {
		return cv
	}
	if sc.canonHeader == nil {
		sc.canonHeader = make(map[string]string)
	}
	cv = http.CanonicalHeaderKey(v)
	sc.canonHeader[v] = cv
	return cv
}

type readFrameResult struct {
	f   Frame // valid until readMore is called
	err error

	// readMore should be called once the consumer no longer needs or
	// retains f. After readMore, f is invalid and more frames can be
	// read.
	readMore func()
}

// readFrames is the loop that reads incoming frames.
// It takes care to only read one frame at a time, blocking until the
// consumer is done with the frame.
// It's run on its own goroutine.
func (sc *serverConn) readFrames() {
	gate := make(gate)
	gateDone := gate.Done
	for {
		f, err := sc.framer.ReadFrame()
		select {
		case sc.readFrameCh <- readFrameResult{f, err, gateDone}:
		case <-sc.doneServing:
			return
		}
		select {
		case <-gate:
		case <-sc.doneServing:
			return
		}
		if terminalReadFrameError(err) {
			return
		}
	}
}

// frameWriteResult is the message passed from writeFrameAsync to the serve goroutine.
type frameWriteResult struct {
	wr  FrameWriteRequest // what was written (or attempted)
	err error             // result of the writeFrame call
}

// writeFrameAsync runs in its own goroutine and writes a single frame
// and then reports when it's done.
// At most one goroutine can be running writeFrameAsync at a time per
// serverConn.
func (sc *serverConn) writeFrameAsync(wr FrameWriteRequest) {
	err := wr.write.writeFrame(sc)
	sc.wroteFrameCh <- frameWriteResult{wr, err}
}

func (sc *serverConn) closeAllStreamsOnConnClose() {
	sc.serveG.check()
	for _, st := range sc.streams {
		sc.closeStream(st, errClientDisconnected)
	}
}

func (sc *serverConn) stopShutdownTimer() {
	sc.serveG.check()
	if t := sc.shutdownTimer; t != nil {
		t.Stop()
	}
}

func (sc *serverConn) notePanic() {
	// Note: this is for serverConn.serve panicking, not http.Handler code.
	if testHookOnPanicMu != nil {
		testHookOnPanicMu.Lock()
		defer testHookOnPanicMu.Unlock()
	}
	if testHookOnPanic != nil {
		if e := recover(); e != nil {
			if testHookOnPanic(sc, e) {
				panic(e)
			}
		}
	}
}

func (sc *serverConn) serve() {
	sc.serveG.check()
	defer sc.notePanic()
	defer sc.conn.Close()
	defer sc.closeAllStreamsOnConnClose()
	defer sc.stopShutdownTimer()
	defer close(sc.doneServing) // unblocks handlers trying to send

	if VerboseLogs {
		sc.vlogf("http2: server connection from %v on %p", sc.conn.RemoteAddr(), sc.hs)
	}

	sc.writeFrame(FrameWriteRequest{
		write: writeSettings{
			{SettingMaxFrameSize, sc.srv.maxReadFrameSize()},
			{SettingMaxConcurrentStreams, sc.advMaxStreams},
			{SettingMaxHeaderListSize, sc.maxHeaderListSize()},
			{SettingInitialWindowSize, uint32(sc.srv.initialStreamRecvWindowSize())},
		},
	})
	sc.unackedSettings++

	// Each connection starts with intialWindowSize inflow tokens.
	// If a higher value is configured, we add more tokens.
	if diff := sc.srv.initialConnRecvWindowSize() - initialWindowSize; diff > 0 {
		sc.sendWindowUpdate(nil, int(diff))
	}

	if err := sc.readPreface(); err != nil {
		sc.condlogf(err, "http2: server: error reading preface from client %v: %v", sc.conn.RemoteAddr(), err)
		return
	}
	// Now that we've got the preface, get us out of the
	// "StateNew" state. We can't go directly to idle, though.
	// Active means we read some data and anticipate a request. We'll
	// do another Active when we get a HEADERS frame.
	sc.setConnState(http.StateActive)
	sc.setConnState(http.StateIdle)

	if sc.srv.IdleTimeout != 0 {
		sc.idleTimer = time.AfterFunc(sc.srv.IdleTimeout, sc.onIdleTimer)
		defer sc.idleTimer.Stop()
	}

	go sc.readFrames() // closed by defer sc.conn.Close above

	settingsTimer := time.AfterFunc(firstSettingsTimeout, sc.onSettingsTimer)
	defer settingsTimer.Stop()

	loopNum := 0
	for {
		loopNum++
		select {
		case wr := <-sc.wantWriteFrameCh:
			if se, ok := wr.write.(StreamError); ok {
				sc.resetStream(se)
				break
			}
			sc.writeFrame(wr)
		case res := <-sc.wroteFrameCh:
			sc.wroteFrame(res)
		case res := <-sc.readFrameCh:
			if !sc.processFrameFromReader(res) {
				return
			}
			res.readMore()
			if settingsTimer != nil {
				settingsTimer.Stop()
				settingsTimer = nil
			}
		case m := <-sc.bodyReadCh:
			sc.noteBodyRead(m.st, m.n)
		case msg := <-sc.serveMsgCh:
			switch v := msg.(type) {
			case func(int):
				v(loopNum) // for testing
			case *serverMessage:
				switch v {
				case settingsTimerMsg:
					sc.logf("timeout waiting for SETTINGS frames from %v", sc.conn.RemoteAddr())
					return
				case idleTimerMsg:
					sc.vlogf("connection is idle")
					sc.goAway(ErrCodeNo)
				case shutdownTimerMsg:
					sc.vlogf("GOAWAY close timer fired; closing conn from %v", sc.conn.RemoteAddr())
					return
				case gracefulShutdownMsg:
					sc.startGracefulShutdownInternal()
				default:
					panic("unknown timer")
				}
			case *startPushRequest:
				sc.startPush(v)
			default:
				panic(fmt.Sprintf("unexpected type %T", v))
			}
		}

		// If the peer is causing us to generate a lot of control frames,
		// but not reading them from us, assume they are trying to make us
		// run out of memory.
		if sc.queuedControlFrames > sc.srv.maxQueuedControlFrames() {
			sc.vlogf("http2: too many control frames in send queue, closing connection")
			return
		}

		// Start the shutdown timer after sending a GOAWAY. When sending GOAWAY
		// with no error code (graceful shutdown), don't start the timer until
		// all open streams have been completed.
		sentGoAway := sc.inGoAway && !sc.needToSendGoAway && !sc.writingFrame
		gracefulShutdownComplete := sc.goAwayCode == ErrCodeNo && sc.curOpenStreams() == 0
		if sentGoAway && sc.shutdownTimer == nil && (sc.goAwayCode != ErrCodeNo || gracefulShutdownComplete) {
			sc.shutDownIn(goAwayTimeout)
		}
	}
}

func (sc *serverConn) awaitGracefulShutdown(sharedCh <-chan struct{}, privateCh chan struct{}) {
	select {
	case <-sc.doneServing:
	case <-sharedCh:
		close(privateCh)
	}
}

type serverMessage int

// Message values sent to serveMsgCh.
var (
	settingsTimerMsg    = new(serverMessage)
	idleTimerMsg        = new(serverMessage)
	shutdownTimerMsg    = new(serverMessage)
	gracefulShutdownMsg = new(serverMessage)
)

func (sc *serverConn) onSettingsTimer() { sc.sendServeMsg(settingsTimerMsg) }
func (sc *serverConn) onIdleTimer()     { sc.sendServeMsg(idleTimerMsg) }
func (sc *serverConn) onShutdownTimer() { sc.sendServeMsg(shutdownTimerMsg) }

func (sc *serverConn) sendServeMsg(msg interface{}) {
	sc.serveG.checkNotOn() // NOT
	select {
	case sc.serveMsgCh <- msg:
	case <-sc.doneServing:
	}
}

<<<<<<< HEAD
// readPreface reads the ClientPreface greeting from the peer
// or returns an error on timeout or an invalid greeting.
=======
var errPrefaceTimeout = errors.New("timeout waiting for client preface")

// readPreface reads the ClientPreface greeting from the peer or
// returns errPrefaceTimeout on timeout, or an error if the greeting
// is invalid.
>>>>>>> 7e597d92
func (sc *serverConn) readPreface() error {
	errc := make(chan error, 1)
	go func() {
		// Read the client preface
		buf := make([]byte, len(ClientPreface))
		if _, err := io.ReadFull(sc.conn, buf); err != nil {
			errc <- err
		} else if !bytes.Equal(buf, clientPreface) {
			errc <- fmt.Errorf("bogus greeting %q", buf)
		} else {
			errc <- nil
		}
	}()
	timer := time.NewTimer(prefaceTimeout) // TODO: configurable on *Server?
	defer timer.Stop()
	select {
	case <-timer.C:
		return errPrefaceTimeout
	case err := <-errc:
		if err == nil {
			if VerboseLogs {
				sc.vlogf("http2: server: client %v said hello", sc.conn.RemoteAddr())
			}
		}
		return err
	}
}

var errChanPool = sync.Pool{
	New: func() interface{} { return make(chan error, 1) },
}

var writeDataPool = sync.Pool{
	New: func() interface{} { return new(writeData) },
}

// writeDataFromHandler writes DATA response frames from a handler on
// the given stream.
func (sc *serverConn) writeDataFromHandler(stream *stream, data []byte, endStream bool) error {
	ch := errChanPool.Get().(chan error)
	writeArg := writeDataPool.Get().(*writeData)
	*writeArg = writeData{stream.id, data, endStream}
	err := sc.writeFrameFromHandler(FrameWriteRequest{
		write:  writeArg,
		stream: stream,
		done:   ch,
	})
	if err != nil {
		return err
	}
	var frameWriteDone bool // the frame write is done (successfully or not)
	select {
	case err = <-ch:
		frameWriteDone = true
	case <-sc.doneServing:
		return errClientDisconnected
	case <-stream.cw:
		// If both ch and stream.cw were ready (as might
		// happen on the final Write after an http.Handler
		// ends), prefer the write result. Otherwise this
		// might just be us successfully closing the stream.
		// The writeFrameAsync and serve goroutines guarantee
		// that the ch send will happen before the stream.cw
		// close.
		select {
		case err = <-ch:
			frameWriteDone = true
		default:
			return errStreamClosed
		}
	}
	errChanPool.Put(ch)
	if frameWriteDone {
		writeDataPool.Put(writeArg)
	}
	return err
}

// writeFrameFromHandler sends wr to sc.wantWriteFrameCh, but aborts
// if the connection has gone away.
//
// This must not be run from the serve goroutine itself, else it might
// deadlock writing to sc.wantWriteFrameCh (which is only mildly
// buffered and is read by serve itself). If you're on the serve
// goroutine, call writeFrame instead.
func (sc *serverConn) writeFrameFromHandler(wr FrameWriteRequest) error {
	sc.serveG.checkNotOn() // NOT
	select {
	case sc.wantWriteFrameCh <- wr:
		return nil
	case <-sc.doneServing:
		// Serve loop is gone.
		// Client has closed their connection to the server.
		return errClientDisconnected
	}
}

// writeFrame schedules a frame to write and sends it if there's nothing
// already being written.
//
// There is no pushback here (the serve goroutine never blocks). It's
// the http.Handlers that block, waiting for their previous frames to
// make it onto the wire
//
// If you're not on the serve goroutine, use writeFrameFromHandler instead.
func (sc *serverConn) writeFrame(wr FrameWriteRequest) {
	sc.serveG.check()

	// If true, wr will not be written and wr.done will not be signaled.
	var ignoreWrite bool

	// We are not allowed to write frames on closed streams. RFC 7540 Section
	// 5.1.1 says: "An endpoint MUST NOT send frames other than PRIORITY on
	// a closed stream." Our server never sends PRIORITY, so that exception
	// does not apply.
	//
	// The serverConn might close an open stream while the stream's handler
	// is still running. For example, the server might close a stream when it
	// receives bad data from the client. If this happens, the handler might
	// attempt to write a frame after the stream has been closed (since the
	// handler hasn't yet been notified of the close). In this case, we simply
	// ignore the frame. The handler will notice that the stream is closed when
	// it waits for the frame to be written.
	//
	// As an exception to this rule, we allow sending RST_STREAM after close.
	// This allows us to immediately reject new streams without tracking any
	// state for those streams (except for the queued RST_STREAM frame). This
	// may result in duplicate RST_STREAMs in some cases, but the client should
	// ignore those.
	if wr.StreamID() != 0 {
		_, isReset := wr.write.(StreamError)
		if state, _ := sc.state(wr.StreamID()); state == stateClosed && !isReset {
			ignoreWrite = true
		}
	}

	// Don't send a 100-continue response if we've already sent headers.
	// See golang.org/issue/14030.
	switch wr.write.(type) {
	case *writeResHeaders:
		wr.stream.wroteHeaders = true
	case write100ContinueHeadersFrame:
		if wr.stream.wroteHeaders {
			// We do not need to notify wr.done because this frame is
			// never written with wr.done != nil.
			if wr.done != nil {
				panic("wr.done != nil for write100ContinueHeadersFrame")
			}
			ignoreWrite = true
		}
	}

	if !ignoreWrite {
		if wr.isControl() {
			sc.queuedControlFrames++
			// For extra safety, detect wraparounds, which should not happen,
			// and pull the plug.
			if sc.queuedControlFrames < 0 {
				sc.conn.Close()
			}
		}
		sc.writeSched.Push(wr)
	}
	sc.scheduleFrameWrite()
}

// startFrameWrite starts a goroutine to write wr (in a separate
// goroutine since that might block on the network), and updates the
// serve goroutine's state about the world, updated from info in wr.
func (sc *serverConn) startFrameWrite(wr FrameWriteRequest) {
	sc.serveG.check()
	if sc.writingFrame {
		panic("internal error: can only be writing one frame at a time")
	}

	st := wr.stream
	if st != nil {
		switch st.state {
		case stateHalfClosedLocal:
			switch wr.write.(type) {
			case StreamError, handlerPanicRST, writeWindowUpdate:
				// RFC 7540 Section 5.1 allows sending RST_STREAM, PRIORITY, and WINDOW_UPDATE
				// in this state. (We never send PRIORITY from the server, so that is not checked.)
			default:
				panic(fmt.Sprintf("internal error: attempt to send frame on a half-closed-local stream: %v", wr))
			}
		case stateClosed:
			panic(fmt.Sprintf("internal error: attempt to send frame on a closed stream: %v", wr))
		}
	}
	if wpp, ok := wr.write.(*writePushPromise); ok {
		var err error
		wpp.promisedID, err = wpp.allocatePromisedID()
		if err != nil {
			sc.writingFrameAsync = false
			wr.replyToWriter(err)
			return
		}
	}

	sc.writingFrame = true
	sc.needsFrameFlush = true
	if wr.write.staysWithinBuffer(sc.bw.Available()) {
		sc.writingFrameAsync = false
		err := wr.write.writeFrame(sc)
		sc.wroteFrame(frameWriteResult{wr, err})
	} else {
		sc.writingFrameAsync = true
		go sc.writeFrameAsync(wr)
	}
}

// errHandlerPanicked is the error given to any callers blocked in a read from
// Request.Body when the main goroutine panics. Since most handlers read in the
// main ServeHTTP goroutine, this will show up rarely.
var errHandlerPanicked = errors.New("http2: handler panicked")

// wroteFrame is called on the serve goroutine with the result of
// whatever happened on writeFrameAsync.
func (sc *serverConn) wroteFrame(res frameWriteResult) {
	sc.serveG.check()
	if !sc.writingFrame {
		panic("internal error: expected to be already writing a frame")
	}
	sc.writingFrame = false
	sc.writingFrameAsync = false

	wr := res.wr

	if writeEndsStream(wr.write) {
		st := wr.stream
		if st == nil {
			panic("internal error: expecting non-nil stream")
		}
		switch st.state {
		case stateOpen:
			// Here we would go to stateHalfClosedLocal in
			// theory, but since our handler is done and
			// the net/http package provides no mechanism
			// for closing a ResponseWriter while still
			// reading data (see possible TODO at top of
			// this file), we go into closed state here
			// anyway, after telling the peer we're
			// hanging up on them. We'll transition to
			// stateClosed after the RST_STREAM frame is
			// written.
			st.state = stateHalfClosedLocal
			// Section 8.1: a server MAY request that the client abort
			// transmission of a request without error by sending a
			// RST_STREAM with an error code of NO_ERROR after sending
			// a complete response.
			sc.resetStream(streamError(st.id, ErrCodeNo))
		case stateHalfClosedRemote:
			sc.closeStream(st, errHandlerComplete)
		}
	} else {
		switch v := wr.write.(type) {
		case StreamError:
			// st may be unknown if the RST_STREAM was generated to reject bad input.
			if st, ok := sc.streams[v.StreamID]; ok {
				sc.closeStream(st, v)
			}
		case handlerPanicRST:
			sc.closeStream(wr.stream, errHandlerPanicked)
		}
	}

	// Reply (if requested) to unblock the ServeHTTP goroutine.
	wr.replyToWriter(res.err)

	sc.scheduleFrameWrite()
}

// scheduleFrameWrite tickles the frame writing scheduler.
//
// If a frame is already being written, nothing happens. This will be called again
// when the frame is done being written.
//
// If a frame isn't being written and we need to send one, the best frame
// to send is selected by writeSched.
//
// If a frame isn't being written and there's nothing else to send, we
// flush the write buffer.
func (sc *serverConn) scheduleFrameWrite() {
	sc.serveG.check()
	if sc.writingFrame || sc.inFrameScheduleLoop {
		return
	}
	sc.inFrameScheduleLoop = true
	for !sc.writingFrameAsync {
		if sc.needToSendGoAway {
			sc.needToSendGoAway = false
			sc.startFrameWrite(FrameWriteRequest{
				write: &writeGoAway{
					maxStreamID: sc.maxClientStreamID,
					code:        sc.goAwayCode,
				},
			})
			continue
		}
		if sc.needToSendSettingsAck {
			sc.needToSendSettingsAck = false
			sc.startFrameWrite(FrameWriteRequest{write: writeSettingsAck{}})
			continue
		}
		if !sc.inGoAway || sc.goAwayCode == ErrCodeNo {
			if wr, ok := sc.writeSched.Pop(); ok {
				if wr.isControl() {
					sc.queuedControlFrames--
				}
				sc.startFrameWrite(wr)
				continue
			}
		}
		if sc.needsFrameFlush {
			sc.startFrameWrite(FrameWriteRequest{write: flushFrameWriter{}})
			sc.needsFrameFlush = false // after startFrameWrite, since it sets this true
			continue
		}
		break
	}
	sc.inFrameScheduleLoop = false
}

// startGracefulShutdown gracefully shuts down a connection. This
// sends GOAWAY with ErrCodeNo to tell the client we're gracefully
// shutting down. The connection isn't closed until all current
// streams are done.
//
// startGracefulShutdown returns immediately; it does not wait until
// the connection has shut down.
func (sc *serverConn) startGracefulShutdown() {
	sc.serveG.checkNotOn() // NOT
	sc.shutdownOnce.Do(func() { sc.sendServeMsg(gracefulShutdownMsg) })
<<<<<<< HEAD
}

func (sc *serverConn) startGracefulShutdownInternal() {
	sc.goAwayIn(ErrCodeNo, 0)
=======
>>>>>>> 7e597d92
}

// After sending GOAWAY, the connection will close after goAwayTimeout.
// If we close the connection immediately after sending GOAWAY, there may
// be unsent data in our kernel receive buffer, which will cause the kernel
// to send a TCP RST on close() instead of a FIN. This RST will abort the
// connection immediately, whether or not the client had received the GOAWAY.
//
// Ideally we should delay for at least 1 RTT + epsilon so the client has
// a chance to read the GOAWAY and stop sending messages. Measuring RTT
// is hard, so we approximate with 1 second. See golang.org/issue/18701.
//
// This is a var so it can be shorter in tests, where all requests uses the
// loopback interface making the expected RTT very small.
//
// TODO: configurable?
var goAwayTimeout = 1 * time.Second

func (sc *serverConn) startGracefulShutdownInternal() {
	sc.goAway(ErrCodeNo)
}

func (sc *serverConn) goAway(code ErrCode) {
	sc.serveG.check()
	if sc.inGoAway {
		return
	}
	sc.inGoAway = true
	sc.needToSendGoAway = true
	sc.goAwayCode = code
	sc.scheduleFrameWrite()
}

func (sc *serverConn) shutDownIn(d time.Duration) {
	sc.serveG.check()
	sc.shutdownTimer = time.AfterFunc(d, sc.onShutdownTimer)
}

func (sc *serverConn) resetStream(se StreamError) {
	sc.serveG.check()
	sc.writeFrame(FrameWriteRequest{write: se})
	if st, ok := sc.streams[se.StreamID]; ok {
		st.resetQueued = true
	}
}

// processFrameFromReader processes the serve loop's read from readFrameCh from the
// frame-reading goroutine.
// processFrameFromReader returns whether the connection should be kept open.
func (sc *serverConn) processFrameFromReader(res readFrameResult) bool {
	sc.serveG.check()
	err := res.err
	if err != nil {
		if err == ErrFrameTooLarge {
			sc.goAway(ErrCodeFrameSize)
			return true // goAway will close the loop
		}
		clientGone := err == io.EOF || err == io.ErrUnexpectedEOF || isClosedConnError(err)
		if clientGone {
			// TODO: could we also get into this state if
			// the peer does a half close
			// (e.g. CloseWrite) because they're done
			// sending frames but they're still wanting
			// our open replies?  Investigate.
			// TODO: add CloseWrite to crypto/tls.Conn first
			// so we have a way to test this? I suppose
			// just for testing we could have a non-TLS mode.
			return false
		}
	} else {
		f := res.f
		if VerboseLogs {
			sc.vlogf("http2: server read frame %v", summarizeFrame(f))
		}
		err = sc.processFrame(f)
		if err == nil {
			return true
		}
	}

	switch ev := err.(type) {
	case StreamError:
		sc.resetStream(ev)
		return true
	case goAwayFlowError:
		sc.goAway(ErrCodeFlowControl)
		return true
	case ConnectionError:
		sc.logf("http2: server connection error from %v: %v", sc.conn.RemoteAddr(), ev)
		sc.goAway(ErrCode(ev))
		return true // goAway will handle shutdown
	default:
		if res.err != nil {
			sc.vlogf("http2: server closing client connection; error reading frame from client %s: %v", sc.conn.RemoteAddr(), err)
		} else {
			sc.logf("http2: server closing client connection: %v", err)
		}
		return false
	}
}

func (sc *serverConn) processFrame(f Frame) error {
	sc.serveG.check()

	// First frame received must be SETTINGS.
	if !sc.sawFirstSettings {
		if _, ok := f.(*SettingsFrame); !ok {
			return ConnectionError(ErrCodeProtocol)
		}
		sc.sawFirstSettings = true
	}

	switch f := f.(type) {
	case *SettingsFrame:
		return sc.processSettings(f)
	case *MetaHeadersFrame:
		return sc.processHeaders(f)
	case *WindowUpdateFrame:
		return sc.processWindowUpdate(f)
	case *PingFrame:
		return sc.processPing(f)
	case *DataFrame:
		return sc.processData(f)
	case *RSTStreamFrame:
		return sc.processResetStream(f)
	case *PriorityFrame:
		return sc.processPriority(f)
	case *GoAwayFrame:
		return sc.processGoAway(f)
	case *PushPromiseFrame:
		// A client cannot push. Thus, servers MUST treat the receipt of a PUSH_PROMISE
		// frame as a connection error (Section 5.4.1) of type PROTOCOL_ERROR.
		return ConnectionError(ErrCodeProtocol)
	default:
		sc.vlogf("http2: server ignoring frame: %v", f.Header())
		return nil
	}
}

func (sc *serverConn) processPing(f *PingFrame) error {
	sc.serveG.check()
	if f.IsAck() {
		// 6.7 PING: " An endpoint MUST NOT respond to PING frames
		// containing this flag."
		return nil
	}
	if f.StreamID != 0 {
		// "PING frames are not associated with any individual
		// stream. If a PING frame is received with a stream
		// identifier field value other than 0x0, the recipient MUST
		// respond with a connection error (Section 5.4.1) of type
		// PROTOCOL_ERROR."
		return ConnectionError(ErrCodeProtocol)
	}
	if sc.inGoAway && sc.goAwayCode != ErrCodeNo {
		return nil
	}
	sc.writeFrame(FrameWriteRequest{write: writePingAck{f}})
	return nil
}

func (sc *serverConn) processWindowUpdate(f *WindowUpdateFrame) error {
	sc.serveG.check()
	switch {
	case f.StreamID != 0: // stream-level flow control
		state, st := sc.state(f.StreamID)
		if state == stateIdle {
			// Section 5.1: "Receiving any frame other than HEADERS
			// or PRIORITY on a stream in this state MUST be
			// treated as a connection error (Section 5.4.1) of
			// type PROTOCOL_ERROR."
			return ConnectionError(ErrCodeProtocol)
		}
		if st == nil {
			// "WINDOW_UPDATE can be sent by a peer that has sent a
			// frame bearing the END_STREAM flag. This means that a
			// receiver could receive a WINDOW_UPDATE frame on a "half
			// closed (remote)" or "closed" stream. A receiver MUST
			// NOT treat this as an error, see Section 5.1."
			return nil
		}
		if !st.flow.add(int32(f.Increment)) {
			return streamError(f.StreamID, ErrCodeFlowControl)
		}
	default: // connection-level flow control
		if !sc.flow.add(int32(f.Increment)) {
			return goAwayFlowError{}
		}
	}
	sc.scheduleFrameWrite()
	return nil
}

func (sc *serverConn) processResetStream(f *RSTStreamFrame) error {
	sc.serveG.check()

	state, st := sc.state(f.StreamID)
	if state == stateIdle {
		// 6.4 "RST_STREAM frames MUST NOT be sent for a
		// stream in the "idle" state. If a RST_STREAM frame
		// identifying an idle stream is received, the
		// recipient MUST treat this as a connection error
		// (Section 5.4.1) of type PROTOCOL_ERROR.
		return ConnectionError(ErrCodeProtocol)
	}
	if st != nil {
		st.cancelCtx()
		sc.closeStream(st, streamError(f.StreamID, f.ErrCode))
	}
	return nil
}

func (sc *serverConn) closeStream(st *stream, err error) {
	sc.serveG.check()
	if st.state == stateIdle || st.state == stateClosed {
		panic(fmt.Sprintf("invariant; can't close stream in state %v", st.state))
	}
	st.state = stateClosed
	if st.writeDeadline != nil {
		st.writeDeadline.Stop()
	}
	if st.isPushed() {
		sc.curPushedStreams--
	} else {
		sc.curClientStreams--
	}
	delete(sc.streams, st.id)
	if len(sc.streams) == 0 {
		sc.setConnState(http.StateIdle)
		if sc.srv.IdleTimeout != 0 {
			sc.idleTimer.Reset(sc.srv.IdleTimeout)
		}
		if h1ServerKeepAlivesDisabled(sc.hs) {
			sc.startGracefulShutdownInternal()
		}
	}
	if p := st.body; p != nil {
		// Return any buffered unread bytes worth of conn-level flow control.
		// See golang.org/issue/16481
		sc.sendWindowUpdate(nil, p.Len())

		p.CloseWithError(err)
	}
	st.cw.Close() // signals Handler's CloseNotifier, unblocks writes, etc
	sc.writeSched.CloseStream(st.id)
}

func (sc *serverConn) processSettings(f *SettingsFrame) error {
	sc.serveG.check()
	if f.IsAck() {
		sc.unackedSettings--
		if sc.unackedSettings < 0 {
			// Why is the peer ACKing settings we never sent?
			// The spec doesn't mention this case, but
			// hang up on them anyway.
			return ConnectionError(ErrCodeProtocol)
		}
		return nil
	}
	if f.NumSettings() > 100 || f.HasDuplicates() {
		// This isn't actually in the spec, but hang up on
		// suspiciously large settings frames or those with
		// duplicate entries.
		return ConnectionError(ErrCodeProtocol)
	}
	if err := f.ForeachSetting(sc.processSetting); err != nil {
		return err
	}
	// TODO: judging by RFC 7540, Section 6.5.3 each SETTINGS frame should be
	// acknowledged individually, even if multiple are received before the ACK.
	sc.needToSendSettingsAck = true
	sc.scheduleFrameWrite()
	return nil
}

func (sc *serverConn) processSetting(s Setting) error {
	sc.serveG.check()
	if err := s.Valid(); err != nil {
		return err
	}
	if VerboseLogs {
		sc.vlogf("http2: server processing setting %v", s)
	}
	switch s.ID {
	case SettingHeaderTableSize:
		sc.headerTableSize = s.Val
		sc.hpackEncoder.SetMaxDynamicTableSize(s.Val)
	case SettingEnablePush:
		sc.pushEnabled = s.Val != 0
	case SettingMaxConcurrentStreams:
		sc.clientMaxStreams = s.Val
	case SettingInitialWindowSize:
		return sc.processSettingInitialWindowSize(s.Val)
	case SettingMaxFrameSize:
		sc.maxFrameSize = int32(s.Val) // the maximum valid s.Val is < 2^31
	case SettingMaxHeaderListSize:
		sc.peerMaxHeaderListSize = s.Val
	default:
		// Unknown setting: "An endpoint that receives a SETTINGS
		// frame with any unknown or unsupported identifier MUST
		// ignore that setting."
		if VerboseLogs {
			sc.vlogf("http2: server ignoring unknown setting %v", s)
		}
	}
	return nil
}

func (sc *serverConn) processSettingInitialWindowSize(val uint32) error {
	sc.serveG.check()
	// Note: val already validated to be within range by
	// processSetting's Valid call.

	// "A SETTINGS frame can alter the initial flow control window
	// size for all current streams. When the value of
	// SETTINGS_INITIAL_WINDOW_SIZE changes, a receiver MUST
	// adjust the size of all stream flow control windows that it
	// maintains by the difference between the new value and the
	// old value."
	old := sc.initialStreamSendWindowSize
	sc.initialStreamSendWindowSize = int32(val)
	growth := int32(val) - old // may be negative
	for _, st := range sc.streams {
		if !st.flow.add(growth) {
			// 6.9.2 Initial Flow Control Window Size
			// "An endpoint MUST treat a change to
			// SETTINGS_INITIAL_WINDOW_SIZE that causes any flow
			// control window to exceed the maximum size as a
			// connection error (Section 5.4.1) of type
			// FLOW_CONTROL_ERROR."
			return ConnectionError(ErrCodeFlowControl)
		}
	}
	return nil
}

func (sc *serverConn) processData(f *DataFrame) error {
	sc.serveG.check()
	if sc.inGoAway && sc.goAwayCode != ErrCodeNo {
		return nil
	}
	data := f.Data()

	// "If a DATA frame is received whose stream is not in "open"
	// or "half closed (local)" state, the recipient MUST respond
	// with a stream error (Section 5.4.2) of type STREAM_CLOSED."
	id := f.Header().StreamID
	state, st := sc.state(id)
	if id == 0 || state == stateIdle {
		// Section 5.1: "Receiving any frame other than HEADERS
		// or PRIORITY on a stream in this state MUST be
		// treated as a connection error (Section 5.4.1) of
		// type PROTOCOL_ERROR."
		return ConnectionError(ErrCodeProtocol)
	}
	if st == nil || state != stateOpen || st.gotTrailerHeader || st.resetQueued {
		// This includes sending a RST_STREAM if the stream is
		// in stateHalfClosedLocal (which currently means that
		// the http.Handler returned, so it's done reading &
		// done writing). Try to stop the client from sending
		// more DATA.

		// But still enforce their connection-level flow control,
		// and return any flow control bytes since we're not going
		// to consume them.
		if sc.inflow.available() < int32(f.Length) {
			return streamError(id, ErrCodeFlowControl)
		}
		// Deduct the flow control from inflow, since we're
		// going to immediately add it back in
		// sendWindowUpdate, which also schedules sending the
		// frames.
		sc.inflow.take(int32(f.Length))
		sc.sendWindowUpdate(nil, int(f.Length)) // conn-level

		if st != nil && st.resetQueued {
			// Already have a stream error in flight. Don't send another.
			return nil
		}
		return streamError(id, ErrCodeStreamClosed)
	}
	if st.body == nil {
		panic("internal error: should have a body in this state")
	}

	// Sender sending more than they'd declared?
	if st.declBodyBytes != -1 && st.bodyBytes+int64(len(data)) > st.declBodyBytes {
		st.body.CloseWithError(fmt.Errorf("sender tried to send more than declared Content-Length of %d bytes", st.declBodyBytes))
		// RFC 7540, sec 8.1.2.6: A request or response is also malformed if the
		// value of a content-length header field does not equal the sum of the
		// DATA frame payload lengths that form the body.
		return streamError(id, ErrCodeProtocol)
	}
	if f.Length > 0 {
		// Check whether the client has flow control quota.
		if st.inflow.available() < int32(f.Length) {
			return streamError(id, ErrCodeFlowControl)
		}
		st.inflow.take(int32(f.Length))

		if len(data) > 0 {
			wrote, err := st.body.Write(data)
			if err != nil {
				return streamError(id, ErrCodeStreamClosed)
			}
			if wrote != len(data) {
				panic("internal error: bad Writer")
			}
			st.bodyBytes += int64(len(data))
		}

		// Return any padded flow control now, since we won't
		// refund it later on body reads.
		if pad := int32(f.Length) - int32(len(data)); pad > 0 {
			sc.sendWindowUpdate32(nil, pad)
			sc.sendWindowUpdate32(st, pad)
		}
	}
	if f.StreamEnded() {
		st.endStream()
	}
	return nil
}

func (sc *serverConn) processGoAway(f *GoAwayFrame) error {
	sc.serveG.check()
	if f.ErrCode != ErrCodeNo {
		sc.logf("http2: received GOAWAY %+v, starting graceful shutdown", f)
	} else {
		sc.vlogf("http2: received GOAWAY %+v, starting graceful shutdown", f)
	}
	sc.startGracefulShutdownInternal()
	// http://tools.ietf.org/html/rfc7540#section-6.8
	// We should not create any new streams, which means we should disable push.
	sc.pushEnabled = false
	return nil
}

// isPushed reports whether the stream is server-initiated.
func (st *stream) isPushed() bool {
	return st.id%2 == 0
}

// endStream closes a Request.Body's pipe. It is called when a DATA
// frame says a request body is over (or after trailers).
func (st *stream) endStream() {
	sc := st.sc
	sc.serveG.check()

	if st.declBodyBytes != -1 && st.declBodyBytes != st.bodyBytes {
		st.body.CloseWithError(fmt.Errorf("request declared a Content-Length of %d but only wrote %d bytes",
			st.declBodyBytes, st.bodyBytes))
	} else {
		st.body.closeWithErrorAndCode(io.EOF, st.copyTrailersToHandlerRequest)
		st.body.CloseWithError(io.EOF)
	}
	st.state = stateHalfClosedRemote
}

// copyTrailersToHandlerRequest is run in the Handler's goroutine in
// its Request.Body.Read just before it gets io.EOF.
func (st *stream) copyTrailersToHandlerRequest() {
	for k, vv := range st.trailer {
		if _, ok := st.reqTrailer[k]; ok {
			// Only copy it over it was pre-declared.
			st.reqTrailer[k] = vv
		}
	}
}

// onWriteTimeout is run on its own goroutine (from time.AfterFunc)
// when the stream's WriteTimeout has fired.
func (st *stream) onWriteTimeout() {
	st.sc.writeFrameFromHandler(FrameWriteRequest{write: streamError(st.id, ErrCodeInternal)})
}

func (sc *serverConn) processHeaders(f *MetaHeadersFrame) error {
	sc.serveG.check()
	id := f.StreamID
	if sc.inGoAway {
		// Ignore.
		return nil
	}
	// http://tools.ietf.org/html/rfc7540#section-5.1.1
	// Streams initiated by a client MUST use odd-numbered stream
	// identifiers. [...] An endpoint that receives an unexpected
	// stream identifier MUST respond with a connection error
	// (Section 5.4.1) of type PROTOCOL_ERROR.
	if id%2 != 1 {
		return ConnectionError(ErrCodeProtocol)
	}
	// A HEADERS frame can be used to create a new stream or
	// send a trailer for an open one. If we already have a stream
	// open, let it process its own HEADERS frame (trailers at this
	// point, if it's valid).
	if st := sc.streams[f.StreamID]; st != nil {
		if st.resetQueued {
			// We're sending RST_STREAM to close the stream, so don't bother
			// processing this frame.
			return nil
		}
		// RFC 7540, sec 5.1: If an endpoint receives additional frames, other than
		// WINDOW_UPDATE, PRIORITY, or RST_STREAM, for a stream that is in
		// this state, it MUST respond with a stream error (Section 5.4.2) of
		// type STREAM_CLOSED.
		if st.state == stateHalfClosedRemote {
			return streamError(id, ErrCodeStreamClosed)
		}
		return st.processTrailerHeaders(f)
	}

	// [...] The identifier of a newly established stream MUST be
	// numerically greater than all streams that the initiating
	// endpoint has opened or reserved. [...]  An endpoint that
	// receives an unexpected stream identifier MUST respond with
	// a connection error (Section 5.4.1) of type PROTOCOL_ERROR.
	if id <= sc.maxClientStreamID {
		return ConnectionError(ErrCodeProtocol)
	}
	sc.maxClientStreamID = id

	if sc.idleTimer != nil {
		sc.idleTimer.Stop()
	}

	// http://tools.ietf.org/html/rfc7540#section-5.1.2
	// [...] Endpoints MUST NOT exceed the limit set by their peer. An
	// endpoint that receives a HEADERS frame that causes their
	// advertised concurrent stream limit to be exceeded MUST treat
	// this as a stream error (Section 5.4.2) of type PROTOCOL_ERROR
	// or REFUSED_STREAM.
	if sc.curClientStreams+1 > sc.advMaxStreams {
		if sc.unackedSettings == 0 {
			// They should know better.
			return streamError(id, ErrCodeProtocol)
		}
		// Assume it's a network race, where they just haven't
		// received our last SETTINGS update. But actually
		// this can't happen yet, because we don't yet provide
		// a way for users to adjust server parameters at
		// runtime.
		return streamError(id, ErrCodeRefusedStream)
	}

	initialState := stateOpen
	if f.StreamEnded() {
		initialState = stateHalfClosedRemote
	}
	st := sc.newStream(id, 0, initialState)

	if f.HasPriority() {
		if err := checkPriority(f.StreamID, f.Priority); err != nil {
			return err
		}
		sc.writeSched.AdjustStream(st.id, f.Priority)
	}

	rw, req, err := sc.newWriterAndRequest(st, f)
	if err != nil {
		return err
	}
	st.reqTrailer = req.Trailer
	if st.reqTrailer != nil {
		st.trailer = make(http.Header)
	}
	st.body = req.Body.(*requestBody).pipe // may be nil
	st.declBodyBytes = req.ContentLength

	handler := sc.handler.ServeHTTP
	if f.Truncated {
		// Their header list was too long. Send a 431 error.
		handler = handleHeaderListTooLong
	} else if err := checkValidHTTP2RequestHeaders(req.Header); err != nil {
		handler = new400Handler(err)
	}

	// The net/http package sets the read deadline from the
	// http.Server.ReadTimeout during the TLS handshake, but then
	// passes the connection off to us with the deadline already
	// set. Disarm it here after the request headers are read,
	// similar to how the http1 server works. Here it's
	// technically more like the http1 Server's ReadHeaderTimeout
	// (in Go 1.8), though. That's a more sane option anyway.
	if sc.hs.ReadTimeout != 0 {
		sc.conn.SetReadDeadline(time.Time{})
	}

	go sc.runHandler(rw, req, handler)
	return nil
}

func (st *stream) processTrailerHeaders(f *MetaHeadersFrame) error {
	sc := st.sc
	sc.serveG.check()
	if st.gotTrailerHeader {
		return ConnectionError(ErrCodeProtocol)
	}
	st.gotTrailerHeader = true
	if !f.StreamEnded() {
		return streamError(st.id, ErrCodeProtocol)
	}

	if len(f.PseudoFields()) > 0 {
		return streamError(st.id, ErrCodeProtocol)
	}
	if st.trailer != nil {
		for _, hf := range f.RegularFields() {
			key := sc.canonicalHeader(hf.Name)
			if !httpguts.ValidTrailerHeader(key) {
				// TODO: send more details to the peer somehow. But http2 has
				// no way to send debug data at a stream level. Discuss with
				// HTTP folk.
				return streamError(st.id, ErrCodeProtocol)
			}
			st.trailer[key] = append(st.trailer[key], hf.Value)
		}
	}
	st.endStream()
	return nil
}

func checkPriority(streamID uint32, p PriorityParam) error {
	if streamID == p.StreamDep {
		// Section 5.3.1: "A stream cannot depend on itself. An endpoint MUST treat
		// this as a stream error (Section 5.4.2) of type PROTOCOL_ERROR."
		// Section 5.3.3 says that a stream can depend on one of its dependencies,
		// so it's only self-dependencies that are forbidden.
		return streamError(streamID, ErrCodeProtocol)
	}
	return nil
}

func (sc *serverConn) processPriority(f *PriorityFrame) error {
	if sc.inGoAway {
		return nil
	}
	if err := checkPriority(f.StreamID, f.PriorityParam); err != nil {
		return err
	}
	sc.writeSched.AdjustStream(f.StreamID, f.PriorityParam)
	return nil
}

func (sc *serverConn) newStream(id, pusherID uint32, state streamState) *stream {
	sc.serveG.check()
	if id == 0 {
		panic("internal error: cannot create stream with id 0")
	}

	ctx, cancelCtx := context.WithCancel(sc.baseCtx)
	st := &stream{
		sc:        sc,
		id:        id,
		state:     state,
		ctx:       ctx,
		cancelCtx: cancelCtx,
	}
	st.cw.Init()
	st.flow.conn = &sc.flow // link to conn-level counter
	st.flow.add(sc.initialStreamSendWindowSize)
	st.inflow.conn = &sc.inflow // link to conn-level counter
	st.inflow.add(sc.srv.initialStreamRecvWindowSize())
	if sc.hs.WriteTimeout != 0 {
		st.writeDeadline = time.AfterFunc(sc.hs.WriteTimeout, st.onWriteTimeout)
	}

	sc.streams[id] = st
	sc.writeSched.OpenStream(st.id, OpenStreamOptions{PusherID: pusherID})
	if st.isPushed() {
		sc.curPushedStreams++
	} else {
		sc.curClientStreams++
	}
	if sc.curOpenStreams() == 1 {
		sc.setConnState(http.StateActive)
	}

	return st
}

func (sc *serverConn) newWriterAndRequest(st *stream, f *MetaHeadersFrame) (*responseWriter, *http.Request, error) {
	sc.serveG.check()

	rp := requestParam{
		method:    f.PseudoValue("method"),
		scheme:    f.PseudoValue("scheme"),
		authority: f.PseudoValue("authority"),
		path:      f.PseudoValue("path"),
	}

	isConnect := rp.method == "CONNECT"
	if isConnect {
		if rp.path != "" || rp.scheme != "" || rp.authority == "" {
			return nil, nil, streamError(f.StreamID, ErrCodeProtocol)
		}
	} else if rp.method == "" || rp.path == "" || (rp.scheme != "https" && rp.scheme != "http") {
		// See 8.1.2.6 Malformed Requests and Responses:
		//
		// Malformed requests or responses that are detected
		// MUST be treated as a stream error (Section 5.4.2)
		// of type PROTOCOL_ERROR."
		//
		// 8.1.2.3 Request Pseudo-Header Fields
		// "All HTTP/2 requests MUST include exactly one valid
		// value for the :method, :scheme, and :path
		// pseudo-header fields"
		return nil, nil, streamError(f.StreamID, ErrCodeProtocol)
	}

	bodyOpen := !f.StreamEnded()
	if rp.method == "HEAD" && bodyOpen {
		// HEAD requests can't have bodies
		return nil, nil, streamError(f.StreamID, ErrCodeProtocol)
	}

	rp.header = make(http.Header)
	for _, hf := range f.RegularFields() {
		rp.header.Add(sc.canonicalHeader(hf.Name), hf.Value)
	}
	if rp.authority == "" {
		rp.authority = rp.header.Get("Host")
	}

	rw, req, err := sc.newWriterAndRequestNoBody(st, rp)
	if err != nil {
		return nil, nil, err
	}
	if bodyOpen {
		if vv, ok := rp.header["Content-Length"]; ok {
			req.ContentLength, _ = strconv.ParseInt(vv[0], 10, 64)
		} else {
			req.ContentLength = -1
		}
		req.Body.(*requestBody).pipe = &pipe{
			b: &dataBuffer{expected: req.ContentLength},
		}
	}
	return rw, req, nil
}

type requestParam struct {
	method                  string
	scheme, authority, path string
	header                  http.Header
}

func (sc *serverConn) newWriterAndRequestNoBody(st *stream, rp requestParam) (*responseWriter, *http.Request, error) {
	sc.serveG.check()

	var tlsState *tls.ConnectionState // nil if not scheme https
	if rp.scheme == "https" {
		tlsState = sc.tlsState
	}

	needsContinue := rp.header.Get("Expect") == "100-continue"
	if needsContinue {
		rp.header.Del("Expect")
	}
	// Merge Cookie headers into one "; "-delimited value.
	if cookies := rp.header["Cookie"]; len(cookies) > 1 {
		rp.header.Set("Cookie", strings.Join(cookies, "; "))
	}

	// Setup Trailers
	var trailer http.Header
	for _, v := range rp.header["Trailer"] {
		for _, key := range strings.Split(v, ",") {
			key = http.CanonicalHeaderKey(strings.TrimSpace(key))
			switch key {
			case "Transfer-Encoding", "Trailer", "Content-Length":
				// Bogus. (copy of http1 rules)
				// Ignore.
			default:
				if trailer == nil {
					trailer = make(http.Header)
				}
				trailer[key] = nil
			}
		}
	}
	delete(rp.header, "Trailer")

	var url_ *url.URL
	var requestURI string
	if rp.method == "CONNECT" {
		url_ = &url.URL{Host: rp.authority}
		requestURI = rp.authority // mimic HTTP/1 server behavior
	} else {
		var err error
		url_, err = url.ParseRequestURI(rp.path)
		if err != nil {
			return nil, nil, streamError(st.id, ErrCodeProtocol)
		}
		requestURI = rp.path
	}

	body := &requestBody{
		conn:          sc,
		stream:        st,
		needsContinue: needsContinue,
	}
	req := &http.Request{
		Method:     rp.method,
		URL:        url_,
		RemoteAddr: sc.remoteAddrStr,
		Header:     rp.header,
		RequestURI: requestURI,
		Proto:      "HTTP/2.0",
		ProtoMajor: 2,
		ProtoMinor: 0,
		TLS:        tlsState,
		Host:       rp.authority,
		Body:       body,
		Trailer:    trailer,
	}
	req = req.WithContext(st.ctx)

	rws := responseWriterStatePool.Get().(*responseWriterState)
	bwSave := rws.bw
	*rws = responseWriterState{} // zero all the fields
	rws.conn = sc
	rws.bw = bwSave
	rws.bw.Reset(chunkWriter{rws})
	rws.stream = st
	rws.req = req
	rws.body = body

	rw := &responseWriter{rws: rws}
	return rw, req, nil
}

// Run on its own goroutine.
func (sc *serverConn) runHandler(rw *responseWriter, req *http.Request, handler func(http.ResponseWriter, *http.Request)) {
	didPanic := true
	defer func() {
		rw.rws.stream.cancelCtx()
		if didPanic {
			e := recover()
			sc.writeFrameFromHandler(FrameWriteRequest{
				write:  handlerPanicRST{rw.rws.stream.id},
				stream: rw.rws.stream,
			})
			// Same as net/http:
			if e != nil && e != http.ErrAbortHandler {
				const size = 64 << 10
				buf := make([]byte, size)
				buf = buf[:runtime.Stack(buf, false)]
				sc.logf("http2: panic serving %v: %v\n%s", sc.conn.RemoteAddr(), e, buf)
			}
			return
		}
		rw.handlerDone()
	}()
	handler(rw, req)
	didPanic = false
}

func handleHeaderListTooLong(w http.ResponseWriter, r *http.Request) {
	// 10.5.1 Limits on Header Block Size:
	// .. "A server that receives a larger header block than it is
	// willing to handle can send an HTTP 431 (Request Header Fields Too
	// Large) status code"
	const statusRequestHeaderFieldsTooLarge = 431 // only in Go 1.6+
	w.WriteHeader(statusRequestHeaderFieldsTooLarge)
	io.WriteString(w, "<h1>HTTP Error 431</h1><p>Request Header Field(s) Too Large</p>")
}

// called from handler goroutines.
// h may be nil.
func (sc *serverConn) writeHeaders(st *stream, headerData *writeResHeaders) error {
	sc.serveG.checkNotOn() // NOT on
	var errc chan error
	if headerData.h != nil {
		// If there's a header map (which we don't own), so we have to block on
		// waiting for this frame to be written, so an http.Flush mid-handler
		// writes out the correct value of keys, before a handler later potentially
		// mutates it.
		errc = errChanPool.Get().(chan error)
	}
	if err := sc.writeFrameFromHandler(FrameWriteRequest{
		write:  headerData,
		stream: st,
		done:   errc,
	}); err != nil {
		return err
	}
	if errc != nil {
		select {
		case err := <-errc:
			errChanPool.Put(errc)
			return err
		case <-sc.doneServing:
			return errClientDisconnected
		case <-st.cw:
			return errStreamClosed
		}
	}
	return nil
}

// called from handler goroutines.
func (sc *serverConn) write100ContinueHeaders(st *stream) {
	sc.writeFrameFromHandler(FrameWriteRequest{
		write:  write100ContinueHeadersFrame{st.id},
		stream: st,
	})
}

// A bodyReadMsg tells the server loop that the http.Handler read n
// bytes of the DATA from the client on the given stream.
type bodyReadMsg struct {
	st *stream
	n  int
}

// called from handler goroutines.
// Notes that the handler for the given stream ID read n bytes of its body
// and schedules flow control tokens to be sent.
func (sc *serverConn) noteBodyReadFromHandler(st *stream, n int, err error) {
	sc.serveG.checkNotOn() // NOT on
	if n > 0 {
		select {
		case sc.bodyReadCh <- bodyReadMsg{st, n}:
		case <-sc.doneServing:
		}
	}
}

func (sc *serverConn) noteBodyRead(st *stream, n int) {
	sc.serveG.check()
	sc.sendWindowUpdate(nil, n) // conn-level
	if st.state != stateHalfClosedRemote && st.state != stateClosed {
		// Don't send this WINDOW_UPDATE if the stream is closed
		// remotely.
		sc.sendWindowUpdate(st, n)
	}
}

// st may be nil for conn-level
func (sc *serverConn) sendWindowUpdate(st *stream, n int) {
	sc.serveG.check()
	// "The legal range for the increment to the flow control
	// window is 1 to 2^31-1 (2,147,483,647) octets."
	// A Go Read call on 64-bit machines could in theory read
	// a larger Read than this. Very unlikely, but we handle it here
	// rather than elsewhere for now.
	const maxUint31 = 1<<31 - 1
	for n >= maxUint31 {
		sc.sendWindowUpdate32(st, maxUint31)
		n -= maxUint31
	}
	sc.sendWindowUpdate32(st, int32(n))
}

// st may be nil for conn-level
func (sc *serverConn) sendWindowUpdate32(st *stream, n int32) {
	sc.serveG.check()
	if n == 0 {
		return
	}
	if n < 0 {
		panic("negative update")
	}
	var streamID uint32
	if st != nil {
		streamID = st.id
	}
	sc.writeFrame(FrameWriteRequest{
		write:  writeWindowUpdate{streamID: streamID, n: uint32(n)},
		stream: st,
	})
	var ok bool
	if st == nil {
		ok = sc.inflow.add(n)
	} else {
		ok = st.inflow.add(n)
	}
	if !ok {
		panic("internal error; sent too many window updates without decrements?")
	}
}

// requestBody is the Handler's Request.Body type.
// Read and Close may be called concurrently.
type requestBody struct {
	stream        *stream
	conn          *serverConn
	closed        bool  // for use by Close only
	sawEOF        bool  // for use by Read only
	pipe          *pipe // non-nil if we have a HTTP entity message body
	needsContinue bool  // need to send a 100-continue
}

func (b *requestBody) Close() error {
	if b.pipe != nil && !b.closed {
		b.pipe.BreakWithError(errClosedBody)
	}
	b.closed = true
	return nil
}

func (b *requestBody) Read(p []byte) (n int, err error) {
	if b.needsContinue {
		b.needsContinue = false
		b.conn.write100ContinueHeaders(b.stream)
	}
	if b.pipe == nil || b.sawEOF {
		return 0, io.EOF
	}
	n, err = b.pipe.Read(p)
	if err == io.EOF {
		b.sawEOF = true
	}
	if b.conn == nil && inTests {
		return
	}
	b.conn.noteBodyReadFromHandler(b.stream, n, err)
	return
}

// responseWriter is the http.ResponseWriter implementation. It's
// intentionally small (1 pointer wide) to minimize garbage. The
// responseWriterState pointer inside is zeroed at the end of a
// request (in handlerDone) and calls on the responseWriter thereafter
// simply crash (caller's mistake), but the much larger responseWriterState
// and buffers are reused between multiple requests.
type responseWriter struct {
	rws *responseWriterState
}

// Optional http.ResponseWriter interfaces implemented.
var (
	_ http.CloseNotifier = (*responseWriter)(nil)
	_ http.Flusher       = (*responseWriter)(nil)
	_ stringWriter       = (*responseWriter)(nil)
)

type responseWriterState struct {
	// immutable within a request:
	stream *stream
	req    *http.Request
	body   *requestBody // to close at end of request, if DATA frames didn't
	conn   *serverConn

	// TODO: adjust buffer writing sizes based on server config, frame size updates from peer, etc
	bw *bufio.Writer // writing to a chunkWriter{this *responseWriterState}

	// mutated by http.Handler goroutine:
	handlerHeader http.Header // nil until called
	snapHeader    http.Header // snapshot of handlerHeader at WriteHeader time
	trailers      []string    // set in writeChunk
	status        int         // status code passed to WriteHeader
	wroteHeader   bool        // WriteHeader called (explicitly or implicitly). Not necessarily sent to user yet.
	sentHeader    bool        // have we sent the header frame?
	handlerDone   bool        // handler has finished
	dirty         bool        // a Write failed; don't reuse this responseWriterState

	sentContentLen int64 // non-zero if handler set a Content-Length header
	wroteBytes     int64

	closeNotifierMu sync.Mutex // guards closeNotifierCh
	closeNotifierCh chan bool  // nil until first used
}

type chunkWriter struct{ rws *responseWriterState }

func (cw chunkWriter) Write(p []byte) (n int, err error) { return cw.rws.writeChunk(p) }

func (rws *responseWriterState) hasTrailers() bool { return len(rws.trailers) > 0 }

func (rws *responseWriterState) hasNonemptyTrailers() bool {
	for _, trailer := range rws.trailers {
		if _, ok := rws.handlerHeader[trailer]; ok {
			return true
		}
	}
	return false
}

// declareTrailer is called for each Trailer header when the
// response header is written. It notes that a header will need to be
// written in the trailers at the end of the response.
func (rws *responseWriterState) declareTrailer(k string) {
	k = http.CanonicalHeaderKey(k)
	if !httpguts.ValidTrailerHeader(k) {
		// Forbidden by RFC 7230, section 4.1.2.
		rws.conn.logf("ignoring invalid trailer %q", k)
		return
	}
	if !strSliceContains(rws.trailers, k) {
		rws.trailers = append(rws.trailers, k)
	}
}

// writeChunk writes chunks from the bufio.Writer. But because
// bufio.Writer may bypass its chunking, sometimes p may be
// arbitrarily large.
//
// writeChunk is also responsible (on the first chunk) for sending the
// HEADER response.
func (rws *responseWriterState) writeChunk(p []byte) (n int, err error) {
	if !rws.wroteHeader {
		rws.writeHeader(200)
	}

	isHeadResp := rws.req.Method == "HEAD"
	if !rws.sentHeader {
		rws.sentHeader = true
		var ctype, clen string
		if clen = rws.snapHeader.Get("Content-Length"); clen != "" {
			rws.snapHeader.Del("Content-Length")
			clen64, err := strconv.ParseInt(clen, 10, 64)
			if err == nil && clen64 >= 0 {
				rws.sentContentLen = clen64
			} else {
				clen = ""
			}
		}
		if clen == "" && rws.handlerDone && bodyAllowedForStatus(rws.status) && (len(p) > 0 || !isHeadResp) {
			clen = strconv.Itoa(len(p))
		}
		_, hasContentType := rws.snapHeader["Content-Type"]
		// If the Content-Encoding is non-blank, we shouldn't
		// sniff the body. See Issue golang.org/issue/31753.
		ce := rws.snapHeader.Get("Content-Encoding")
		hasCE := len(ce) > 0
		if !hasCE && !hasContentType && bodyAllowedForStatus(rws.status) && len(p) > 0 {
			ctype = http.DetectContentType(p)
		}
		var date string
		if _, ok := rws.snapHeader["Date"]; !ok {
			// TODO(bradfitz): be faster here, like net/http? measure.
			date = time.Now().UTC().Format(http.TimeFormat)
		}

		for _, v := range rws.snapHeader["Trailer"] {
			foreachHeaderElement(v, rws.declareTrailer)
		}

		// "Connection" headers aren't allowed in HTTP/2 (RFC 7540, 8.1.2.2),
		// but respect "Connection" == "close" to mean sending a GOAWAY and tearing
		// down the TCP connection when idle, like we do for HTTP/1.
		// TODO: remove more Connection-specific header fields here, in addition
		// to "Connection".
		if _, ok := rws.snapHeader["Connection"]; ok {
			v := rws.snapHeader.Get("Connection")
			delete(rws.snapHeader, "Connection")
			if v == "close" {
				rws.conn.startGracefulShutdown()
			}
		}

		endStream := (rws.handlerDone && !rws.hasTrailers() && len(p) == 0) || isHeadResp
		err = rws.conn.writeHeaders(rws.stream, &writeResHeaders{
			streamID:      rws.stream.id,
			httpResCode:   rws.status,
			h:             rws.snapHeader,
			endStream:     endStream,
			contentType:   ctype,
			contentLength: clen,
			date:          date,
		})
		if err != nil {
			rws.dirty = true
			return 0, err
		}
		if endStream {
			return 0, nil
		}
	}
	if isHeadResp {
		return len(p), nil
	}
	if len(p) == 0 && !rws.handlerDone {
		return 0, nil
	}

	if rws.handlerDone {
		rws.promoteUndeclaredTrailers()
	}

	// only send trailers if they have actually been defined by the
	// server handler.
	hasNonemptyTrailers := rws.hasNonemptyTrailers()
	endStream := rws.handlerDone && !hasNonemptyTrailers
	if len(p) > 0 || endStream {
		// only send a 0 byte DATA frame if we're ending the stream.
		if err := rws.conn.writeDataFromHandler(rws.stream, p, endStream); err != nil {
			rws.dirty = true
			return 0, err
		}
	}

	if rws.handlerDone && hasNonemptyTrailers {
		err = rws.conn.writeHeaders(rws.stream, &writeResHeaders{
			streamID:  rws.stream.id,
			h:         rws.handlerHeader,
			trailers:  rws.trailers,
			endStream: true,
		})
		if err != nil {
			rws.dirty = true
		}
		return len(p), err
	}
	return len(p), nil
}

// TrailerPrefix is a magic prefix for ResponseWriter.Header map keys
// that, if present, signals that the map entry is actually for
// the response trailers, and not the response headers. The prefix
// is stripped after the ServeHTTP call finishes and the values are
// sent in the trailers.
//
// This mechanism is intended only for trailers that are not known
// prior to the headers being written. If the set of trailers is fixed
// or known before the header is written, the normal Go trailers mechanism
// is preferred:
//    https://golang.org/pkg/net/http/#ResponseWriter
//    https://golang.org/pkg/net/http/#example_ResponseWriter_trailers
const TrailerPrefix = "Trailer:"

// promoteUndeclaredTrailers permits http.Handlers to set trailers
// after the header has already been flushed. Because the Go
// ResponseWriter interface has no way to set Trailers (only the
// Header), and because we didn't want to expand the ResponseWriter
// interface, and because nobody used trailers, and because RFC 7230
// says you SHOULD (but not must) predeclare any trailers in the
// header, the official ResponseWriter rules said trailers in Go must
// be predeclared, and then we reuse the same ResponseWriter.Header()
// map to mean both Headers and Trailers. When it's time to write the
// Trailers, we pick out the fields of Headers that were declared as
// trailers. That worked for a while, until we found the first major
// user of Trailers in the wild: gRPC (using them only over http2),
// and gRPC libraries permit setting trailers mid-stream without
// predeclaring them. So: change of plans. We still permit the old
// way, but we also permit this hack: if a Header() key begins with
// "Trailer:", the suffix of that key is a Trailer. Because ':' is an
// invalid token byte anyway, there is no ambiguity. (And it's already
// filtered out) It's mildly hacky, but not terrible.
//
// This method runs after the Handler is done and promotes any Header
// fields to be trailers.
func (rws *responseWriterState) promoteUndeclaredTrailers() {
	for k, vv := range rws.handlerHeader {
		if !strings.HasPrefix(k, TrailerPrefix) {
			continue
		}
		trailerKey := strings.TrimPrefix(k, TrailerPrefix)
		rws.declareTrailer(trailerKey)
		rws.handlerHeader[http.CanonicalHeaderKey(trailerKey)] = vv
	}

	if len(rws.trailers) > 1 {
		sorter := sorterPool.Get().(*sorter)
		sorter.SortStrings(rws.trailers)
		sorterPool.Put(sorter)
	}
}

func (w *responseWriter) Flush() {
	rws := w.rws
	if rws == nil {
		panic("Header called after Handler finished")
	}
	if rws.bw.Buffered() > 0 {
		if err := rws.bw.Flush(); err != nil {
			// Ignore the error. The frame writer already knows.
			return
		}
	} else {
		// The bufio.Writer won't call chunkWriter.Write
		// (writeChunk with zero bytes, so we have to do it
		// ourselves to force the HTTP response header and/or
		// final DATA frame (with END_STREAM) to be sent.
		rws.writeChunk(nil)
	}
}

func (w *responseWriter) CloseNotify() <-chan bool {
	rws := w.rws
	if rws == nil {
		panic("CloseNotify called after Handler finished")
	}
	rws.closeNotifierMu.Lock()
	ch := rws.closeNotifierCh
	if ch == nil {
		ch = make(chan bool, 1)
		rws.closeNotifierCh = ch
		cw := rws.stream.cw
		go func() {
			cw.Wait() // wait for close
			ch <- true
		}()
	}
	rws.closeNotifierMu.Unlock()
	return ch
}

func (w *responseWriter) Header() http.Header {
	rws := w.rws
	if rws == nil {
		panic("Header called after Handler finished")
	}
	if rws.handlerHeader == nil {
		rws.handlerHeader = make(http.Header)
	}
	return rws.handlerHeader
}

// checkWriteHeaderCode is a copy of net/http's checkWriteHeaderCode.
func checkWriteHeaderCode(code int) {
	// Issue 22880: require valid WriteHeader status codes.
	// For now we only enforce that it's three digits.
	// In the future we might block things over 599 (600 and above aren't defined
	// at http://httpwg.org/specs/rfc7231.html#status.codes)
	// and we might block under 200 (once we have more mature 1xx support).
	// But for now any three digits.
	//
	// We used to send "HTTP/1.1 000 0" on the wire in responses but there's
	// no equivalent bogus thing we can realistically send in HTTP/2,
	// so we'll consistently panic instead and help people find their bugs
	// early. (We can't return an error from WriteHeader even if we wanted to.)
	if code < 100 || code > 999 {
		panic(fmt.Sprintf("invalid WriteHeader code %v", code))
	}
}

func (w *responseWriter) WriteHeader(code int) {
	rws := w.rws
	if rws == nil {
		panic("WriteHeader called after Handler finished")
	}
	rws.writeHeader(code)
}

func (rws *responseWriterState) writeHeader(code int) {
	if !rws.wroteHeader {
		checkWriteHeaderCode(code)
		rws.wroteHeader = true
		rws.status = code
		if len(rws.handlerHeader) > 0 {
			rws.snapHeader = cloneHeader(rws.handlerHeader)
		}
	}
}

func cloneHeader(h http.Header) http.Header {
	h2 := make(http.Header, len(h))
	for k, vv := range h {
		vv2 := make([]string, len(vv))
		copy(vv2, vv)
		h2[k] = vv2
	}
	return h2
}

// The Life Of A Write is like this:
//
// * Handler calls w.Write or w.WriteString ->
// * -> rws.bw (*bufio.Writer) ->
// * (Handler might call Flush)
// * -> chunkWriter{rws}
// * -> responseWriterState.writeChunk(p []byte)
// * -> responseWriterState.writeChunk (most of the magic; see comment there)
func (w *responseWriter) Write(p []byte) (n int, err error) {
	return w.write(len(p), p, "")
}

func (w *responseWriter) WriteString(s string) (n int, err error) {
	return w.write(len(s), nil, s)
}

// either dataB or dataS is non-zero.
func (w *responseWriter) write(lenData int, dataB []byte, dataS string) (n int, err error) {
	rws := w.rws
	if rws == nil {
		panic("Write called after Handler finished")
	}
	if !rws.wroteHeader {
		w.WriteHeader(200)
	}
	if !bodyAllowedForStatus(rws.status) {
		return 0, http.ErrBodyNotAllowed
	}
	rws.wroteBytes += int64(len(dataB)) + int64(len(dataS)) // only one can be set
	if rws.sentContentLen != 0 && rws.wroteBytes > rws.sentContentLen {
		// TODO: send a RST_STREAM
		return 0, errors.New("http2: handler wrote more than declared Content-Length")
	}

	if dataB != nil {
		return rws.bw.Write(dataB)
	} else {
		return rws.bw.WriteString(dataS)
	}
}

func (w *responseWriter) handlerDone() {
	rws := w.rws
	dirty := rws.dirty
	rws.handlerDone = true
	w.Flush()
	w.rws = nil
	if !dirty {
		// Only recycle the pool if all prior Write calls to
		// the serverConn goroutine completed successfully. If
		// they returned earlier due to resets from the peer
		// there might still be write goroutines outstanding
		// from the serverConn referencing the rws memory. See
		// issue 20704.
		responseWriterStatePool.Put(rws)
	}
}

// Push errors.
var (
	ErrRecursivePush    = errors.New("http2: recursive push not allowed")
	ErrPushLimitReached = errors.New("http2: push would exceed peer's SETTINGS_MAX_CONCURRENT_STREAMS")
)

var _ http.Pusher = (*responseWriter)(nil)

func (w *responseWriter) Push(target string, opts *http.PushOptions) error {
	st := w.rws.stream
	sc := st.sc
	sc.serveG.checkNotOn()

	// No recursive pushes: "PUSH_PROMISE frames MUST only be sent on a peer-initiated stream."
	// http://tools.ietf.org/html/rfc7540#section-6.6
	if st.isPushed() {
		return ErrRecursivePush
	}

	if opts == nil {
		opts = new(http.PushOptions)
	}

	// Default options.
	if opts.Method == "" {
		opts.Method = "GET"
	}
	if opts.Header == nil {
		opts.Header = http.Header{}
	}
	wantScheme := "http"
	if w.rws.req.TLS != nil {
		wantScheme = "https"
	}

	// Validate the request.
	u, err := url.Parse(target)
	if err != nil {
		return err
	}
	if u.Scheme == "" {
		if !strings.HasPrefix(target, "/") {
			return fmt.Errorf("target must be an absolute URL or an absolute path: %q", target)
		}
		u.Scheme = wantScheme
		u.Host = w.rws.req.Host
	} else {
		if u.Scheme != wantScheme {
			return fmt.Errorf("cannot push URL with scheme %q from request with scheme %q", u.Scheme, wantScheme)
		}
		if u.Host == "" {
			return errors.New("URL must have a host")
		}
	}
	for k := range opts.Header {
		if strings.HasPrefix(k, ":") {
			return fmt.Errorf("promised request headers cannot include pseudo header %q", k)
		}
		// These headers are meaningful only if the request has a body,
		// but PUSH_PROMISE requests cannot have a body.
		// http://tools.ietf.org/html/rfc7540#section-8.2
		// Also disallow Host, since the promised URL must be absolute.
		switch strings.ToLower(k) {
		case "content-length", "content-encoding", "trailer", "te", "expect", "host":
			return fmt.Errorf("promised request headers cannot include %q", k)
		}
	}
	if err := checkValidHTTP2RequestHeaders(opts.Header); err != nil {
		return err
	}

	// The RFC effectively limits promised requests to GET and HEAD:
	// "Promised requests MUST be cacheable [GET, HEAD, or POST], and MUST be safe [GET or HEAD]"
	// http://tools.ietf.org/html/rfc7540#section-8.2
	if opts.Method != "GET" && opts.Method != "HEAD" {
		return fmt.Errorf("method %q must be GET or HEAD", opts.Method)
	}

	msg := &startPushRequest{
		parent: st,
		method: opts.Method,
		url:    u,
		header: cloneHeader(opts.Header),
		done:   errChanPool.Get().(chan error),
	}

	select {
	case <-sc.doneServing:
		return errClientDisconnected
	case <-st.cw:
		return errStreamClosed
	case sc.serveMsgCh <- msg:
	}

	select {
	case <-sc.doneServing:
		return errClientDisconnected
	case <-st.cw:
		return errStreamClosed
	case err := <-msg.done:
		errChanPool.Put(msg.done)
		return err
	}
}

type startPushRequest struct {
	parent *stream
	method string
	url    *url.URL
	header http.Header
	done   chan error
}

func (sc *serverConn) startPush(msg *startPushRequest) {
	sc.serveG.check()

	// http://tools.ietf.org/html/rfc7540#section-6.6.
	// PUSH_PROMISE frames MUST only be sent on a peer-initiated stream that
	// is in either the "open" or "half-closed (remote)" state.
	if msg.parent.state != stateOpen && msg.parent.state != stateHalfClosedRemote {
		// responseWriter.Push checks that the stream is peer-initiated.
		msg.done <- errStreamClosed
		return
	}

	// http://tools.ietf.org/html/rfc7540#section-6.6.
	if !sc.pushEnabled {
		msg.done <- http.ErrNotSupported
		return
	}

	// PUSH_PROMISE frames must be sent in increasing order by stream ID, so
	// we allocate an ID for the promised stream lazily, when the PUSH_PROMISE
	// is written. Once the ID is allocated, we start the request handler.
	allocatePromisedID := func() (uint32, error) {
		sc.serveG.check()

		// Check this again, just in case. Technically, we might have received
		// an updated SETTINGS by the time we got around to writing this frame.
		if !sc.pushEnabled {
			return 0, http.ErrNotSupported
		}
		// http://tools.ietf.org/html/rfc7540#section-6.5.2.
		if sc.curPushedStreams+1 > sc.clientMaxStreams {
			return 0, ErrPushLimitReached
		}

		// http://tools.ietf.org/html/rfc7540#section-5.1.1.
		// Streams initiated by the server MUST use even-numbered identifiers.
		// A server that is unable to establish a new stream identifier can send a GOAWAY
		// frame so that the client is forced to open a new connection for new streams.
		if sc.maxPushPromiseID+2 >= 1<<31 {
			sc.startGracefulShutdownInternal()
			return 0, ErrPushLimitReached
		}
		sc.maxPushPromiseID += 2
		promisedID := sc.maxPushPromiseID

		// http://tools.ietf.org/html/rfc7540#section-8.2.
		// Strictly speaking, the new stream should start in "reserved (local)", then
		// transition to "half closed (remote)" after sending the initial HEADERS, but
		// we start in "half closed (remote)" for simplicity.
		// See further comments at the definition of stateHalfClosedRemote.
		promised := sc.newStream(promisedID, msg.parent.id, stateHalfClosedRemote)
		rw, req, err := sc.newWriterAndRequestNoBody(promised, requestParam{
			method:    msg.method,
			scheme:    msg.url.Scheme,
			authority: msg.url.Host,
			path:      msg.url.RequestURI(),
			header:    cloneHeader(msg.header), // clone since handler runs concurrently with writing the PUSH_PROMISE
		})
		if err != nil {
			// Should not happen, since we've already validated msg.url.
			panic(fmt.Sprintf("newWriterAndRequestNoBody(%+v): %v", msg.url, err))
		}

		go sc.runHandler(rw, req, sc.handler.ServeHTTP)
		return promisedID, nil
	}

	sc.writeFrame(FrameWriteRequest{
		write: &writePushPromise{
			streamID:           msg.parent.id,
			method:             msg.method,
			url:                msg.url,
			h:                  msg.header,
			allocatePromisedID: allocatePromisedID,
		},
		stream: msg.parent,
		done:   msg.done,
	})
}

// foreachHeaderElement splits v according to the "#rule" construction
// in RFC 7230 section 7 and calls fn for each non-empty element.
func foreachHeaderElement(v string, fn func(string)) {
	v = textproto.TrimString(v)
	if v == "" {
		return
	}
	if !strings.Contains(v, ",") {
		fn(v)
		return
	}
	for _, f := range strings.Split(v, ",") {
		if f = textproto.TrimString(f); f != "" {
			fn(f)
		}
	}
}

// From http://httpwg.org/specs/rfc7540.html#rfc.section.8.1.2.2
var connHeaders = []string{
	"Connection",
	"Keep-Alive",
	"Proxy-Connection",
	"Transfer-Encoding",
	"Upgrade",
}

// checkValidHTTP2RequestHeaders checks whether h is a valid HTTP/2 request,
// per RFC 7540 Section 8.1.2.2.
// The returned error is reported to users.
func checkValidHTTP2RequestHeaders(h http.Header) error {
	for _, k := range connHeaders {
		if _, ok := h[k]; ok {
			return fmt.Errorf("request header %q is not valid in HTTP/2", k)
		}
	}
	te := h["Te"]
	if len(te) > 0 && (len(te) > 1 || (te[0] != "trailers" && te[0] != "")) {
		return errors.New(`request header "TE" may only be "trailers" in HTTP/2`)
	}
	return nil
}

func new400Handler(err error) http.HandlerFunc {
	return func(w http.ResponseWriter, r *http.Request) {
		http.Error(w, err.Error(), http.StatusBadRequest)
	}
}

<<<<<<< HEAD
// ValidTrailerHeader reports whether name is a valid header field name to appear
// in trailers.
// See: http://tools.ietf.org/html/rfc7230#section-4.1.2
func ValidTrailerHeader(name string) bool {
	name = http.CanonicalHeaderKey(name)
	if strings.HasPrefix(name, "If-") || badTrailer[name] {
		return false
	}
	return true
}

var badTrailer = map[string]bool{
	"Authorization":       true,
	"Cache-Control":       true,
	"Connection":          true,
	"Content-Encoding":    true,
	"Content-Length":      true,
	"Content-Range":       true,
	"Content-Type":        true,
	"Expect":              true,
	"Host":                true,
	"Keep-Alive":          true,
	"Max-Forwards":        true,
	"Pragma":              true,
	"Proxy-Authenticate":  true,
	"Proxy-Authorization": true,
	"Proxy-Connection":    true,
	"Range":               true,
	"Realm":               true,
	"Te":                  true,
	"Trailer":             true,
	"Transfer-Encoding":   true,
	"Www-Authenticate":    true,
}

=======
>>>>>>> 7e597d92
// h1ServerKeepAlivesDisabled reports whether hs has its keep-alives
// disabled. See comments on h1ServerShutdownChan above for why
// the code is written this way.
func h1ServerKeepAlivesDisabled(hs *http.Server) bool {
	var x interface{} = hs
	type I interface {
		doKeepAlives() bool
	}
	if hs, ok := x.(I); ok {
		return !hs.doKeepAlives()
	}
	return false
}<|MERGE_RESOLUTION|>--- conflicted
+++ resolved
@@ -164,8 +164,6 @@
 	return defaultMaxStreams
 }
 
-<<<<<<< HEAD
-=======
 // maxQueuedControlFrames is the maximum number of control frames like
 // SETTINGS, PING and RST_STREAM that will be queued for writing before
 // the connection is closed to prevent memory exhaustion attacks.
@@ -175,7 +173,6 @@
 	return maxQueuedControlFrames
 }
 
->>>>>>> 7e597d92
 type serverInternalState struct {
 	mu          sync.Mutex
 	activeConns map[*serverConn]struct{}
@@ -223,14 +220,6 @@
 		conf = new(Server)
 	}
 	conf.state = &serverInternalState{activeConns: make(map[*serverConn]struct{})}
-<<<<<<< HEAD
-	if err := configureServer18(s, conf); err != nil {
-		return err
-	}
-	if err := configureServer19(s, conf); err != nil {
-		return err
-	}
-=======
 	if h1, h2 := s, conf; h2.IdleTimeout == 0 {
 		if h1.IdleTimeout != 0 {
 			h2.IdleTimeout = h1.IdleTimeout
@@ -239,7 +228,6 @@
 		}
 	}
 	s.RegisterOnShutdown(conf.state.startGracefulShutdown)
->>>>>>> 7e597d92
 
 	if s.TLSConfig == nil {
 		s.TLSConfig = new(tls.Config)
@@ -528,10 +516,7 @@
 	sawFirstSettings            bool // got the initial SETTINGS frame after the preface
 	needToSendSettingsAck       bool
 	unackedSettings             int    // how many SETTINGS have we sent without ACKs?
-<<<<<<< HEAD
-=======
 	queuedControlFrames         int    // control frames in the writeSched queue
->>>>>>> 7e597d92
 	clientMaxStreams            uint32 // SETTINGS_MAX_CONCURRENT_STREAMS from client (our PUSH_PROMISE limit)
 	advMaxStreams               uint32 // our SETTINGS_MAX_CONCURRENT_STREAMS advertised the client
 	curClientStreams            uint32 // number of open streams initiated by the client
@@ -969,16 +954,11 @@
 	}
 }
 
-<<<<<<< HEAD
-// readPreface reads the ClientPreface greeting from the peer
-// or returns an error on timeout or an invalid greeting.
-=======
 var errPrefaceTimeout = errors.New("timeout waiting for client preface")
 
 // readPreface reads the ClientPreface greeting from the peer or
 // returns errPrefaceTimeout on timeout, or an error if the greeting
 // is invalid.
->>>>>>> 7e597d92
 func (sc *serverConn) readPreface() error {
 	errc := make(chan error, 1)
 	go func() {
@@ -1313,13 +1293,6 @@
 func (sc *serverConn) startGracefulShutdown() {
 	sc.serveG.checkNotOn() // NOT
 	sc.shutdownOnce.Do(func() { sc.sendServeMsg(gracefulShutdownMsg) })
-<<<<<<< HEAD
-}
-
-func (sc *serverConn) startGracefulShutdownInternal() {
-	sc.goAwayIn(ErrCodeNo, 0)
-=======
->>>>>>> 7e597d92
 }
 
 // After sending GOAWAY, the connection will close after goAwayTimeout.
@@ -2977,44 +2950,6 @@
 	}
 }
 
-<<<<<<< HEAD
-// ValidTrailerHeader reports whether name is a valid header field name to appear
-// in trailers.
-// See: http://tools.ietf.org/html/rfc7230#section-4.1.2
-func ValidTrailerHeader(name string) bool {
-	name = http.CanonicalHeaderKey(name)
-	if strings.HasPrefix(name, "If-") || badTrailer[name] {
-		return false
-	}
-	return true
-}
-
-var badTrailer = map[string]bool{
-	"Authorization":       true,
-	"Cache-Control":       true,
-	"Connection":          true,
-	"Content-Encoding":    true,
-	"Content-Length":      true,
-	"Content-Range":       true,
-	"Content-Type":        true,
-	"Expect":              true,
-	"Host":                true,
-	"Keep-Alive":          true,
-	"Max-Forwards":        true,
-	"Pragma":              true,
-	"Proxy-Authenticate":  true,
-	"Proxy-Authorization": true,
-	"Proxy-Connection":    true,
-	"Range":               true,
-	"Realm":               true,
-	"Te":                  true,
-	"Trailer":             true,
-	"Transfer-Encoding":   true,
-	"Www-Authenticate":    true,
-}
-
-=======
->>>>>>> 7e597d92
 // h1ServerKeepAlivesDisabled reports whether hs has its keep-alives
 // disabled. See comments on h1ServerShutdownChan above for why
 // the code is written this way.

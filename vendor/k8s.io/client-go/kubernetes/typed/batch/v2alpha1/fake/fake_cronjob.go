--- conflicted
+++ resolved
@@ -62,11 +62,7 @@
 	if label == nil {
 		label = labels.Everything()
 	}
-<<<<<<< HEAD
-	list := &v2alpha1.CronJobList{}
-=======
 	list := &v2alpha1.CronJobList{ListMeta: obj.(*v2alpha1.CronJobList).ListMeta}
->>>>>>> 7e597d92
 	for _, item := range obj.(*v2alpha1.CronJobList).Items {
 		if label.Matches(labels.Set(item.Labels)) {
 			list.Items = append(list.Items, item)

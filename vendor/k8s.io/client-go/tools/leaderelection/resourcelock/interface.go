--- conflicted
+++ resolved
@@ -67,13 +67,8 @@
 	//         serviceAccount:
 	//           name: '*'
 	//           namespace: kube-system
-<<<<<<< HEAD
-	EndpointsLeasesResourceLock = "endpointsleases"
-	// When using ConfigMapsLeasesResourceLock, you need to ensure that
-=======
 	endpointsLeasesResourceLock = "endpointsleases"
 	// When using configMapsLeasesResourceLock, you need to ensure that
->>>>>>> ae3de7a1
 	// API Priority & Fairness is configured with non-default flow-schema
 	// that will catch the necessary operations on leader-election related
 	// configmap objects.

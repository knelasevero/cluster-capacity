/*
Copyright 2019 The Kubernetes Authors.

Licensed under the Apache License, Version 2.0 (the "License");
you may not use this file except in compliance with the License.
You may obtain a copy of the License at

    http://www.apache.org/licenses/LICENSE-2.0

Unless required by applicable law or agreed to in writing, software
distributed under the License is distributed on an "AS IS" BASIS,
WITHOUT WARRANTIES OR CONDITIONS OF ANY KIND, either express or implied.
See the License for the specific language governing permissions and
limitations under the License.
*/

package webhook

import (
	"sync"

	v1 "k8s.io/api/admissionregistration/v1"
	metav1 "k8s.io/apimachinery/pkg/apis/meta/v1"
	"k8s.io/apimachinery/pkg/labels"
	"k8s.io/apiserver/pkg/admission/plugin/cel"
	"k8s.io/apiserver/pkg/admission/plugin/webhook/matchconditions"
	"k8s.io/apiserver/pkg/admission/plugin/webhook/predicates/namespace"
	"k8s.io/apiserver/pkg/admission/plugin/webhook/predicates/object"
<<<<<<< HEAD
	celconfig "k8s.io/apiserver/pkg/apis/cel"
	"k8s.io/apiserver/pkg/authorization/authorizer"
=======
	"k8s.io/apiserver/pkg/cel/environment"
>>>>>>> ae3de7a1
	webhookutil "k8s.io/apiserver/pkg/util/webhook"
	"k8s.io/client-go/rest"
)

// WebhookAccessor provides a common interface to both mutating and validating webhook types.
type WebhookAccessor interface {
	// This accessor provides the methods needed to support matching against webhook
	// predicates
	namespace.NamespaceSelectorProvider
	object.ObjectSelectorProvider

	// GetUID gets a string that uniquely identifies the webhook.
	GetUID() string

	// GetConfigurationName gets the name of the webhook configuration that owns this webhook.
	GetConfigurationName() string

	// GetRESTClient gets the webhook client
	GetRESTClient(clientManager *webhookutil.ClientManager) (*rest.RESTClient, error)

	// GetCompiledMatcher gets the compiled matcher object
<<<<<<< HEAD
	GetCompiledMatcher(compiler cel.FilterCompiler, authorizer authorizer.Authorizer) matchconditions.Matcher
=======
	GetCompiledMatcher(compiler cel.FilterCompiler) matchconditions.Matcher
>>>>>>> ae3de7a1

	// GetName gets the webhook Name field. Note that the name is scoped to the webhook
	// configuration and does not provide a globally unique identity, if a unique identity is
	// needed, use GetUID.
	GetName() string
	// GetClientConfig gets the webhook ClientConfig field.
	GetClientConfig() v1.WebhookClientConfig
	// GetRules gets the webhook Rules field.
	GetRules() []v1.RuleWithOperations
	// GetFailurePolicy gets the webhook FailurePolicy field.
	GetFailurePolicy() *v1.FailurePolicyType
	// GetMatchPolicy gets the webhook MatchPolicy field.
	GetMatchPolicy() *v1.MatchPolicyType
	// GetNamespaceSelector gets the webhook NamespaceSelector field.
	GetNamespaceSelector() *metav1.LabelSelector
	// GetObjectSelector gets the webhook ObjectSelector field.
	GetObjectSelector() *metav1.LabelSelector
	// GetSideEffects gets the webhook SideEffects field.
	GetSideEffects() *v1.SideEffectClass
	// GetTimeoutSeconds gets the webhook TimeoutSeconds field.
	GetTimeoutSeconds() *int32
	// GetAdmissionReviewVersions gets the webhook AdmissionReviewVersions field.
	GetAdmissionReviewVersions() []string

	// GetMatchConditions gets the webhook match conditions field.
	GetMatchConditions() []v1.MatchCondition

	// GetMutatingWebhook if the accessor contains a MutatingWebhook, returns it and true, else returns false.
	GetMutatingWebhook() (*v1.MutatingWebhook, bool)
	// GetValidatingWebhook if the accessor contains a ValidatingWebhook, returns it and true, else returns false.
	GetValidatingWebhook() (*v1.ValidatingWebhook, bool)

	// GetType returns the type of the accessor (validate or admit)
	GetType() string
}

// NewMutatingWebhookAccessor creates an accessor for a MutatingWebhook.
func NewMutatingWebhookAccessor(uid, configurationName string, h *v1.MutatingWebhook) WebhookAccessor {
	return &mutatingWebhookAccessor{uid: uid, configurationName: configurationName, MutatingWebhook: h}
}

type mutatingWebhookAccessor struct {
	*v1.MutatingWebhook
	uid               string
	configurationName string

	initObjectSelector sync.Once
	objectSelector     labels.Selector
	objectSelectorErr  error

	initNamespaceSelector sync.Once
	namespaceSelector     labels.Selector
	namespaceSelectorErr  error

	initClient sync.Once
	client     *rest.RESTClient
	clientErr  error

	compileMatcher  sync.Once
	compiledMatcher matchconditions.Matcher
}

func (m *mutatingWebhookAccessor) GetUID() string {
	return m.uid
}

func (m *mutatingWebhookAccessor) GetConfigurationName() string {
	return m.configurationName
}

func (m *mutatingWebhookAccessor) GetRESTClient(clientManager *webhookutil.ClientManager) (*rest.RESTClient, error) {
	m.initClient.Do(func() {
		m.client, m.clientErr = clientManager.HookClient(hookClientConfigForWebhook(m))
	})
	return m.client, m.clientErr
}

<<<<<<< HEAD
// TODO: graduation to beta: resolve the fact that we rebuild ALL items whenever ANY config changes in NewMutatingWebhookConfigurationManager and NewValidatingWebhookConfigurationManager ... now that we're doing CEL compilation, we probably want to avoid that
func (m *mutatingWebhookAccessor) GetCompiledMatcher(compiler cel.FilterCompiler, authorizer authorizer.Authorizer) matchconditions.Matcher {
=======
func (m *mutatingWebhookAccessor) GetType() string {
	return "admit"
}

func (m *mutatingWebhookAccessor) GetCompiledMatcher(compiler cel.FilterCompiler) matchconditions.Matcher {
>>>>>>> ae3de7a1
	m.compileMatcher.Do(func() {
		expressions := make([]cel.ExpressionAccessor, len(m.MutatingWebhook.MatchConditions))
		for i, matchCondition := range m.MutatingWebhook.MatchConditions {
			expressions[i] = &matchconditions.MatchCondition{
				Name:       matchCondition.Name,
				Expression: matchCondition.Expression,
			}
		}
		m.compiledMatcher = matchconditions.NewMatcher(compiler.Compile(
			expressions,
			cel.OptionalVariableDeclarations{
				HasParams:     false,
				HasAuthorizer: true,
			},
<<<<<<< HEAD
			celconfig.PerCallLimit,
		), authorizer, m.FailurePolicy, "validating", m.Name)
=======
			environment.StoredExpressions,
		), m.FailurePolicy, "webhook", "admit", m.Name)
>>>>>>> ae3de7a1
	})
	return m.compiledMatcher
}

func (m *mutatingWebhookAccessor) GetParsedNamespaceSelector() (labels.Selector, error) {
	m.initNamespaceSelector.Do(func() {
		m.namespaceSelector, m.namespaceSelectorErr = metav1.LabelSelectorAsSelector(m.NamespaceSelector)
	})
	return m.namespaceSelector, m.namespaceSelectorErr
}

func (m *mutatingWebhookAccessor) GetParsedObjectSelector() (labels.Selector, error) {
	m.initObjectSelector.Do(func() {
		m.objectSelector, m.objectSelectorErr = metav1.LabelSelectorAsSelector(m.ObjectSelector)
	})
	return m.objectSelector, m.objectSelectorErr
}

func (m *mutatingWebhookAccessor) GetName() string {
	return m.Name
}

func (m *mutatingWebhookAccessor) GetClientConfig() v1.WebhookClientConfig {
	return m.ClientConfig
}

func (m *mutatingWebhookAccessor) GetRules() []v1.RuleWithOperations {
	return m.Rules
}

func (m *mutatingWebhookAccessor) GetFailurePolicy() *v1.FailurePolicyType {
	return m.FailurePolicy
}

func (m *mutatingWebhookAccessor) GetMatchPolicy() *v1.MatchPolicyType {
	return m.MatchPolicy
}

func (m *mutatingWebhookAccessor) GetNamespaceSelector() *metav1.LabelSelector {
	return m.NamespaceSelector
}

func (m *mutatingWebhookAccessor) GetObjectSelector() *metav1.LabelSelector {
	return m.ObjectSelector
}

func (m *mutatingWebhookAccessor) GetSideEffects() *v1.SideEffectClass {
	return m.SideEffects
}

func (m *mutatingWebhookAccessor) GetTimeoutSeconds() *int32 {
	return m.TimeoutSeconds
}

func (m *mutatingWebhookAccessor) GetAdmissionReviewVersions() []string {
	return m.AdmissionReviewVersions
}

func (m *mutatingWebhookAccessor) GetMatchConditions() []v1.MatchCondition {
	return m.MatchConditions
}

func (m *mutatingWebhookAccessor) GetMutatingWebhook() (*v1.MutatingWebhook, bool) {
	return m.MutatingWebhook, true
}

func (m *mutatingWebhookAccessor) GetValidatingWebhook() (*v1.ValidatingWebhook, bool) {
	return nil, false
}

// NewValidatingWebhookAccessor creates an accessor for a ValidatingWebhook.
func NewValidatingWebhookAccessor(uid, configurationName string, h *v1.ValidatingWebhook) WebhookAccessor {
	return &validatingWebhookAccessor{uid: uid, configurationName: configurationName, ValidatingWebhook: h}
}

type validatingWebhookAccessor struct {
	*v1.ValidatingWebhook
	uid               string
	configurationName string

	initObjectSelector sync.Once
	objectSelector     labels.Selector
	objectSelectorErr  error

	initNamespaceSelector sync.Once
	namespaceSelector     labels.Selector
	namespaceSelectorErr  error

	initClient sync.Once
	client     *rest.RESTClient
	clientErr  error

	compileMatcher  sync.Once
	compiledMatcher matchconditions.Matcher
}

func (v *validatingWebhookAccessor) GetUID() string {
	return v.uid
}

func (v *validatingWebhookAccessor) GetConfigurationName() string {
	return v.configurationName
}

func (v *validatingWebhookAccessor) GetRESTClient(clientManager *webhookutil.ClientManager) (*rest.RESTClient, error) {
	v.initClient.Do(func() {
		v.client, v.clientErr = clientManager.HookClient(hookClientConfigForWebhook(v))
	})
	return v.client, v.clientErr
}

<<<<<<< HEAD
func (v *validatingWebhookAccessor) GetCompiledMatcher(compiler cel.FilterCompiler, authorizer authorizer.Authorizer) matchconditions.Matcher {
=======
func (v *validatingWebhookAccessor) GetCompiledMatcher(compiler cel.FilterCompiler) matchconditions.Matcher {
>>>>>>> ae3de7a1
	v.compileMatcher.Do(func() {
		expressions := make([]cel.ExpressionAccessor, len(v.ValidatingWebhook.MatchConditions))
		for i, matchCondition := range v.ValidatingWebhook.MatchConditions {
			expressions[i] = &matchconditions.MatchCondition{
				Name:       matchCondition.Name,
				Expression: matchCondition.Expression,
			}
		}
		v.compiledMatcher = matchconditions.NewMatcher(compiler.Compile(
			expressions,
			cel.OptionalVariableDeclarations{
				HasParams:     false,
				HasAuthorizer: true,
			},
<<<<<<< HEAD
			celconfig.PerCallLimit,
		), authorizer, v.FailurePolicy, "validating", v.Name)
=======
			environment.StoredExpressions,
		), v.FailurePolicy, "webhook", "validating", v.Name)
>>>>>>> ae3de7a1
	})
	return v.compiledMatcher
}

func (v *validatingWebhookAccessor) GetParsedNamespaceSelector() (labels.Selector, error) {
	v.initNamespaceSelector.Do(func() {
		v.namespaceSelector, v.namespaceSelectorErr = metav1.LabelSelectorAsSelector(v.NamespaceSelector)
	})
	return v.namespaceSelector, v.namespaceSelectorErr
}

func (v *validatingWebhookAccessor) GetParsedObjectSelector() (labels.Selector, error) {
	v.initObjectSelector.Do(func() {
		v.objectSelector, v.objectSelectorErr = metav1.LabelSelectorAsSelector(v.ObjectSelector)
	})
	return v.objectSelector, v.objectSelectorErr
}

func (m *validatingWebhookAccessor) GetType() string {
	return "validate"
}

func (v *validatingWebhookAccessor) GetName() string {
	return v.Name
}

func (v *validatingWebhookAccessor) GetClientConfig() v1.WebhookClientConfig {
	return v.ClientConfig
}

func (v *validatingWebhookAccessor) GetRules() []v1.RuleWithOperations {
	return v.Rules
}

func (v *validatingWebhookAccessor) GetFailurePolicy() *v1.FailurePolicyType {
	return v.FailurePolicy
}

func (v *validatingWebhookAccessor) GetMatchPolicy() *v1.MatchPolicyType {
	return v.MatchPolicy
}

func (v *validatingWebhookAccessor) GetNamespaceSelector() *metav1.LabelSelector {
	return v.NamespaceSelector
}

func (v *validatingWebhookAccessor) GetObjectSelector() *metav1.LabelSelector {
	return v.ObjectSelector
}

func (v *validatingWebhookAccessor) GetSideEffects() *v1.SideEffectClass {
	return v.SideEffects
}

func (v *validatingWebhookAccessor) GetTimeoutSeconds() *int32 {
	return v.TimeoutSeconds
}

func (v *validatingWebhookAccessor) GetAdmissionReviewVersions() []string {
	return v.AdmissionReviewVersions
}

func (v *validatingWebhookAccessor) GetMatchConditions() []v1.MatchCondition {
	return v.MatchConditions
}

func (v *validatingWebhookAccessor) GetMutatingWebhook() (*v1.MutatingWebhook, bool) {
	return nil, false
}

func (v *validatingWebhookAccessor) GetValidatingWebhook() (*v1.ValidatingWebhook, bool) {
	return v.ValidatingWebhook, true
}

// hookClientConfigForWebhook construct a webhookutil.ClientConfig using a WebhookAccessor to access
// v1beta1.MutatingWebhook and v1beta1.ValidatingWebhook API objects.  webhookutil.ClientConfig is used
// to create a HookClient and the purpose of the config struct is to share that with other packages
// that need to create a HookClient.
func hookClientConfigForWebhook(w WebhookAccessor) webhookutil.ClientConfig {
	ret := webhookutil.ClientConfig{Name: w.GetName(), CABundle: w.GetClientConfig().CABundle}
	if w.GetClientConfig().URL != nil {
		ret.URL = *w.GetClientConfig().URL
	}
	if w.GetClientConfig().Service != nil {
		ret.Service = &webhookutil.ClientConfigService{
			Name:      w.GetClientConfig().Service.Name,
			Namespace: w.GetClientConfig().Service.Namespace,
		}
		if w.GetClientConfig().Service.Port != nil {
			ret.Service.Port = *w.GetClientConfig().Service.Port
		} else {
			ret.Service.Port = 443
		}
		if w.GetClientConfig().Service.Path != nil {
			ret.Service.Path = *w.GetClientConfig().Service.Path
		}
	}
	return ret
}<|MERGE_RESOLUTION|>--- conflicted
+++ resolved
@@ -26,12 +26,7 @@
 	"k8s.io/apiserver/pkg/admission/plugin/webhook/matchconditions"
 	"k8s.io/apiserver/pkg/admission/plugin/webhook/predicates/namespace"
 	"k8s.io/apiserver/pkg/admission/plugin/webhook/predicates/object"
-<<<<<<< HEAD
-	celconfig "k8s.io/apiserver/pkg/apis/cel"
-	"k8s.io/apiserver/pkg/authorization/authorizer"
-=======
 	"k8s.io/apiserver/pkg/cel/environment"
->>>>>>> ae3de7a1
 	webhookutil "k8s.io/apiserver/pkg/util/webhook"
 	"k8s.io/client-go/rest"
 )
@@ -53,11 +48,7 @@
 	GetRESTClient(clientManager *webhookutil.ClientManager) (*rest.RESTClient, error)
 
 	// GetCompiledMatcher gets the compiled matcher object
-<<<<<<< HEAD
-	GetCompiledMatcher(compiler cel.FilterCompiler, authorizer authorizer.Authorizer) matchconditions.Matcher
-=======
 	GetCompiledMatcher(compiler cel.FilterCompiler) matchconditions.Matcher
->>>>>>> ae3de7a1
 
 	// GetName gets the webhook Name field. Note that the name is scoped to the webhook
 	// configuration and does not provide a globally unique identity, if a unique identity is
@@ -135,16 +126,11 @@
 	return m.client, m.clientErr
 }
 
-<<<<<<< HEAD
-// TODO: graduation to beta: resolve the fact that we rebuild ALL items whenever ANY config changes in NewMutatingWebhookConfigurationManager and NewValidatingWebhookConfigurationManager ... now that we're doing CEL compilation, we probably want to avoid that
-func (m *mutatingWebhookAccessor) GetCompiledMatcher(compiler cel.FilterCompiler, authorizer authorizer.Authorizer) matchconditions.Matcher {
-=======
 func (m *mutatingWebhookAccessor) GetType() string {
 	return "admit"
 }
 
 func (m *mutatingWebhookAccessor) GetCompiledMatcher(compiler cel.FilterCompiler) matchconditions.Matcher {
->>>>>>> ae3de7a1
 	m.compileMatcher.Do(func() {
 		expressions := make([]cel.ExpressionAccessor, len(m.MutatingWebhook.MatchConditions))
 		for i, matchCondition := range m.MutatingWebhook.MatchConditions {
@@ -159,13 +145,8 @@
 				HasParams:     false,
 				HasAuthorizer: true,
 			},
-<<<<<<< HEAD
-			celconfig.PerCallLimit,
-		), authorizer, m.FailurePolicy, "validating", m.Name)
-=======
 			environment.StoredExpressions,
 		), m.FailurePolicy, "webhook", "admit", m.Name)
->>>>>>> ae3de7a1
 	})
 	return m.compiledMatcher
 }
@@ -277,11 +258,7 @@
 	return v.client, v.clientErr
 }
 
-<<<<<<< HEAD
-func (v *validatingWebhookAccessor) GetCompiledMatcher(compiler cel.FilterCompiler, authorizer authorizer.Authorizer) matchconditions.Matcher {
-=======
 func (v *validatingWebhookAccessor) GetCompiledMatcher(compiler cel.FilterCompiler) matchconditions.Matcher {
->>>>>>> ae3de7a1
 	v.compileMatcher.Do(func() {
 		expressions := make([]cel.ExpressionAccessor, len(v.ValidatingWebhook.MatchConditions))
 		for i, matchCondition := range v.ValidatingWebhook.MatchConditions {
@@ -296,13 +273,8 @@
 				HasParams:     false,
 				HasAuthorizer: true,
 			},
-<<<<<<< HEAD
-			celconfig.PerCallLimit,
-		), authorizer, v.FailurePolicy, "validating", v.Name)
-=======
 			environment.StoredExpressions,
 		), v.FailurePolicy, "webhook", "validating", v.Name)
->>>>>>> ae3de7a1
 	})
 	return v.compiledMatcher
 }

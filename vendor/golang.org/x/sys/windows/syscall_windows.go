--- conflicted
+++ resolved
@@ -121,20 +121,14 @@
 
 // NewCallback converts a Go function to a function pointer conforming to the stdcall calling convention.
 // This is useful when interoperating with Windows code requiring callbacks.
-<<<<<<< HEAD
-=======
 // The argument is expected to be a function with with one uintptr-sized result. The function must not have arguments with size larger than the size of uintptr.
->>>>>>> 7e597d92
 func NewCallback(fn interface{}) uintptr {
 	return syscall.NewCallback(fn)
 }
 
 // NewCallbackCDecl converts a Go function to a function pointer conforming to the cdecl calling convention.
 // This is useful when interoperating with Windows code requiring callbacks.
-<<<<<<< HEAD
-=======
 // The argument is expected to be a function with with one uintptr-sized result. The function must not have arguments with size larger than the size of uintptr.
->>>>>>> 7e597d92
 func NewCallbackCDecl(fn interface{}) uintptr {
 	return syscall.NewCallbackCDecl(fn)
 }
@@ -269,11 +263,6 @@
 //sys	SetEvent(event Handle) (err error) = kernel32.SetEvent
 //sys	ResetEvent(event Handle) (err error) = kernel32.ResetEvent
 //sys	PulseEvent(event Handle) (err error) = kernel32.PulseEvent
-<<<<<<< HEAD
-
-// syscall interface implementation for other packages
-
-=======
 //sys	CreateMutex(mutexAttrs *SecurityAttributes, initialOwner bool, name *uint16) (handle Handle, err error) = kernel32.CreateMutexW
 //sys	CreateMutexEx(mutexAttrs *SecurityAttributes, name *uint16, flags uint32, desiredAccess uint32) (handle Handle, err error) = kernel32.CreateMutexExW
 //sys	OpenMutex(desiredAccess uint32, inheritHandle bool, name *uint16) (handle Handle, err error) = kernel32.OpenMutexW
@@ -362,7 +351,6 @@
 // It is a pseudo handle that does not need to be closed.
 func CurrentThread() Handle { return Handle(^uintptr(2 - 1)) }
 
->>>>>>> 7e597d92
 // GetProcAddressByOrdinal retrieves the address of the exported
 // function from module by ordinal.
 func GetProcAddressByOrdinal(module Handle, ordinal uintptr) (proc uintptr, err error) {

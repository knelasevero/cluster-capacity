// Copyright 2009,2010 The Go Authors. All rights reserved.
// Use of this source code is governed by a BSD-style
// license that can be found in the LICENSE file.

// NetBSD system calls.
// This file is compiled as ordinary Go code,
// but it is also input to mksyscall,
// which parses the //sys lines and generates system call stubs.
// Note that sometimes we use a lowercase //sys name and wrap
// it in our own nicer implementation, either here or in
// syscall_bsd.go or syscall_unix.go.

package unix

import (
	"runtime"
	"syscall"
	"unsafe"
)

// SockaddrDatalink implements the Sockaddr interface for AF_LINK type sockets.
type SockaddrDatalink struct {
	Len    uint8
	Family uint8
	Index  uint16
	Type   uint8
	Nlen   uint8
	Alen   uint8
	Slen   uint8
	Data   [12]int8
	raw    RawSockaddrDatalink
}

func Syscall9(trap, a1, a2, a3, a4, a5, a6, a7, a8, a9 uintptr) (r1, r2 uintptr, err syscall.Errno)

func sysctlNodes(mib []_C_int) (nodes []Sysctlnode, err error) {
	var olen uintptr

	// Get a list of all sysctl nodes below the given MIB by performing
	// a sysctl for the given MIB with CTL_QUERY appended.
	mib = append(mib, CTL_QUERY)
	qnode := Sysctlnode{Flags: SYSCTL_VERS_1}
	qp := (*byte)(unsafe.Pointer(&qnode))
	sz := unsafe.Sizeof(qnode)
	if err = sysctl(mib, nil, &olen, qp, sz); err != nil {
		return nil, err
	}

	// Now that we know the size, get the actual nodes.
	nodes = make([]Sysctlnode, olen/sz)
	np := (*byte)(unsafe.Pointer(&nodes[0]))
	if err = sysctl(mib, np, &olen, qp, sz); err != nil {
		return nil, err
	}

	return nodes, nil
}

func nametomib(name string) (mib []_C_int, err error) {
	// Split name into components.
	var parts []string
	last := 0
	for i := 0; i < len(name); i++ {
		if name[i] == '.' {
			parts = append(parts, name[last:i])
			last = i + 1
		}
	}
	parts = append(parts, name[last:])

	// Discover the nodes and construct the MIB OID.
	for partno, part := range parts {
		nodes, err := sysctlNodes(mib)
		if err != nil {
			return nil, err
		}
		for _, node := range nodes {
			n := make([]byte, 0)
			for i := range node.Name {
				if node.Name[i] != 0 {
					n = append(n, byte(node.Name[i]))
				}
			}
			if string(n) == part {
				mib = append(mib, _C_int(node.Num))
				break
			}
		}
		if len(mib) != partno+1 {
			return nil, EINVAL
		}
	}

	return mib, nil
}

func direntIno(buf []byte) (uint64, bool) {
	return readInt(buf, unsafe.Offsetof(Dirent{}.Fileno), unsafe.Sizeof(Dirent{}.Fileno))
}

func direntReclen(buf []byte) (uint64, bool) {
	return readInt(buf, unsafe.Offsetof(Dirent{}.Reclen), unsafe.Sizeof(Dirent{}.Reclen))
}

func direntNamlen(buf []byte) (uint64, bool) {
	return readInt(buf, unsafe.Offsetof(Dirent{}.Namlen), unsafe.Sizeof(Dirent{}.Namlen))
}

//sysnb pipe() (fd1 int, fd2 int, err error)
func Pipe(p []int) (err error) {
	if len(p) != 2 {
		return EINVAL
	}
	p[0], p[1], err = pipe()
	return
}

//sys Getdents(fd int, buf []byte) (n int, err error)
func Getdirentries(fd int, buf []byte, basep *uintptr) (n int, err error) {
	n, err = Getdents(fd, buf)
	if err != nil || basep == nil {
		return
	}

	var off int64
	off, err = Seek(fd, 0, 1 /* SEEK_CUR */)
	if err != nil {
		*basep = ^uintptr(0)
		return
	}
	*basep = uintptr(off)
	if unsafe.Sizeof(*basep) == 8 {
		return
	}
	if off>>32 != 0 {
		// We can't stuff the offset back into a uintptr, so any
		// future calls would be suspect. Generate an error.
		// EIO is allowed by getdirentries.
		err = EIO
	}
	return
}

const ImplementsGetwd = true

//sys	Getcwd(buf []byte) (n int, err error) = SYS___GETCWD

func Getwd() (string, error) {
	var buf [PathMax]byte
	_, err := Getcwd(buf[0:])
	if err != nil {
		return "", err
	}
	n := clen(buf[:])
	if n < 1 {
		return "", EINVAL
	}
	return string(buf[:n]), nil
}

// TODO
func sendfile(outfd int, infd int, offset *int64, count int) (written int, err error) {
	return -1, ENOSYS
}

func setattrlistTimes(path string, times []Timespec, flags int) error {
	// used on Darwin for UtimesNano
	return ENOSYS
}

//sys	ioctl(fd int, req uint, arg uintptr) (err error)

//sys   sysctl(mib []_C_int, old *byte, oldlen *uintptr, new *byte, newlen uintptr) (err error) = SYS___SYSCTL

func IoctlGetPtmget(fd int, req uint) (*Ptmget, error) {
	var value Ptmget
	err := ioctl(fd, req, uintptr(unsafe.Pointer(&value)))
	runtime.KeepAlive(value)
	return &value, err
}

func Uname(uname *Utsname) error {
	mib := []_C_int{CTL_KERN, KERN_OSTYPE}
	n := unsafe.Sizeof(uname.Sysname)
	if err := sysctl(mib, &uname.Sysname[0], &n, nil, 0); err != nil {
		return err
	}

	mib = []_C_int{CTL_KERN, KERN_HOSTNAME}
	n = unsafe.Sizeof(uname.Nodename)
	if err := sysctl(mib, &uname.Nodename[0], &n, nil, 0); err != nil {
		return err
	}

	mib = []_C_int{CTL_KERN, KERN_OSRELEASE}
	n = unsafe.Sizeof(uname.Release)
	if err := sysctl(mib, &uname.Release[0], &n, nil, 0); err != nil {
		return err
	}

	mib = []_C_int{CTL_KERN, KERN_VERSION}
	n = unsafe.Sizeof(uname.Version)
	if err := sysctl(mib, &uname.Version[0], &n, nil, 0); err != nil {
		return err
	}

	// The version might have newlines or tabs in it, convert them to
	// spaces.
	for i, b := range uname.Version {
		if b == '\n' || b == '\t' {
			if i == len(uname.Version)-1 {
				uname.Version[i] = 0
			} else {
				uname.Version[i] = ' '
			}
		}
	}

	mib = []_C_int{CTL_HW, HW_MACHINE}
	n = unsafe.Sizeof(uname.Machine)
	if err := sysctl(mib, &uname.Machine[0], &n, nil, 0); err != nil {
		return err
	}

	return nil
}

func Sendfile(outfd int, infd int, offset *int64, count int) (written int, err error) {
	if raceenabled {
		raceReleaseMerge(unsafe.Pointer(&ioSync))
	}
	return sendfile(outfd, infd, offset, count)
}

func Fstatvfs(fd int, buf *Statvfs_t) (err error) {
	return Fstatvfs1(fd, buf, ST_WAIT)
}

func Statvfs(path string, buf *Statvfs_t) (err error) {
	return Statvfs1(path, buf, ST_WAIT)
}

/*
 * Exposed directly
 */
//sys	Access(path string, mode uint32) (err error)
//sys	Adjtime(delta *Timeval, olddelta *Timeval) (err error)
//sys	Chdir(path string) (err error)
//sys	Chflags(path string, flags int) (err error)
//sys	Chmod(path string, mode uint32) (err error)
//sys	Chown(path string, uid int, gid int) (err error)
//sys	Chroot(path string) (err error)
//sys	Close(fd int) (err error)
//sys	Dup(fd int) (nfd int, err error)
//sys	Dup2(from int, to int) (err error)
//sys	Dup3(from int, to int, flags int) (err error)
//sys	Exit(code int)
//sys	ExtattrGetFd(fd int, attrnamespace int, attrname string, data uintptr, nbytes int) (ret int, err error)
//sys	ExtattrSetFd(fd int, attrnamespace int, attrname string, data uintptr, nbytes int) (ret int, err error)
//sys	ExtattrDeleteFd(fd int, attrnamespace int, attrname string) (err error)
//sys	ExtattrListFd(fd int, attrnamespace int, data uintptr, nbytes int) (ret int, err error)
//sys	ExtattrGetFile(file string, attrnamespace int, attrname string, data uintptr, nbytes int) (ret int, err error)
//sys	ExtattrSetFile(file string, attrnamespace int, attrname string, data uintptr, nbytes int) (ret int, err error)
//sys	ExtattrDeleteFile(file string, attrnamespace int, attrname string) (err error)
//sys	ExtattrListFile(file string, attrnamespace int, data uintptr, nbytes int) (ret int, err error)
//sys	ExtattrGetLink(link string, attrnamespace int, attrname string, data uintptr, nbytes int) (ret int, err error)
//sys	ExtattrSetLink(link string, attrnamespace int, attrname string, data uintptr, nbytes int) (ret int, err error)
//sys	ExtattrDeleteLink(link string, attrnamespace int, attrname string) (err error)
//sys	ExtattrListLink(link string, attrnamespace int, data uintptr, nbytes int) (ret int, err error)
//sys	Faccessat(dirfd int, path string, mode uint32, flags int) (err error)
//sys	Fadvise(fd int, offset int64, length int64, advice int) (err error) = SYS_POSIX_FADVISE
//sys	Fchdir(fd int) (err error)
//sys	Fchflags(fd int, flags int) (err error)
//sys	Fchmod(fd int, mode uint32) (err error)
//sys	Fchmodat(dirfd int, path string, mode uint32, flags int) (err error)
//sys	Fchown(fd int, uid int, gid int) (err error)
//sys	Fchownat(dirfd int, path string, uid int, gid int, flags int) (err error)
//sys	Flock(fd int, how int) (err error)
//sys	Fpathconf(fd int, name int) (val int, err error)
//sys	Fstat(fd int, stat *Stat_t) (err error)
//sys	Fstatat(fd int, path string, stat *Stat_t, flags int) (err error)
//sys	Fstatvfs1(fd int, buf *Statvfs_t, flags int) (err error) = SYS_FSTATVFS1
//sys	Fsync(fd int) (err error)
//sys	Ftruncate(fd int, length int64) (err error)
//sysnb	Getegid() (egid int)
//sysnb	Geteuid() (uid int)
//sysnb	Getgid() (gid int)
//sysnb	Getpgid(pid int) (pgid int, err error)
//sysnb	Getpgrp() (pgrp int)
//sysnb	Getpid() (pid int)
//sysnb	Getppid() (ppid int)
//sys	Getpriority(which int, who int) (prio int, err error)
//sysnb	Getrlimit(which int, lim *Rlimit) (err error)
//sysnb	Getrusage(who int, rusage *Rusage) (err error)
//sysnb	Getsid(pid int) (sid int, err error)
//sysnb	Gettimeofday(tv *Timeval) (err error)
//sysnb	Getuid() (uid int)
//sys	Issetugid() (tainted bool)
//sys	Kill(pid int, signum syscall.Signal) (err error)
//sys	Kqueue() (fd int, err error)
//sys	Lchown(path string, uid int, gid int) (err error)
//sys	Link(path string, link string) (err error)
//sys	Linkat(pathfd int, path string, linkfd int, link string, flags int) (err error)
//sys	Listen(s int, backlog int) (err error)
//sys	Lstat(path string, stat *Stat_t) (err error)
//sys	Mkdir(path string, mode uint32) (err error)
//sys	Mkdirat(dirfd int, path string, mode uint32) (err error)
//sys	Mkfifo(path string, mode uint32) (err error)
//sys	Mkfifoat(dirfd int, path string, mode uint32) (err error)
//sys	Mknod(path string, mode uint32, dev int) (err error)
<<<<<<< HEAD
=======
//sys	Mknodat(dirfd int, path string, mode uint32, dev int) (err error)
>>>>>>> 7e597d92
//sys	Nanosleep(time *Timespec, leftover *Timespec) (err error)
//sys	Open(path string, mode int, perm uint32) (fd int, err error)
//sys	Openat(dirfd int, path string, mode int, perm uint32) (fd int, err error)
//sys	Pathconf(path string, name int) (val int, err error)
//sys	Pread(fd int, p []byte, offset int64) (n int, err error)
//sys	Pwrite(fd int, p []byte, offset int64) (n int, err error)
//sys	read(fd int, p []byte) (n int, err error)
//sys	Readlink(path string, buf []byte) (n int, err error)
//sys	Readlinkat(dirfd int, path string, buf []byte) (n int, err error)
//sys	Rename(from string, to string) (err error)
//sys	Renameat(fromfd int, from string, tofd int, to string) (err error)
//sys	Revoke(path string) (err error)
//sys	Rmdir(path string) (err error)
//sys	Seek(fd int, offset int64, whence int) (newoffset int64, err error) = SYS_LSEEK
//sys	Select(nfd int, r *FdSet, w *FdSet, e *FdSet, timeout *Timeval) (n int, err error)
//sysnb	Setegid(egid int) (err error)
//sysnb	Seteuid(euid int) (err error)
//sysnb	Setgid(gid int) (err error)
//sysnb	Setpgid(pid int, pgid int) (err error)
//sys	Setpriority(which int, who int, prio int) (err error)
//sysnb	Setregid(rgid int, egid int) (err error)
//sysnb	Setreuid(ruid int, euid int) (err error)
//sysnb	Setrlimit(which int, lim *Rlimit) (err error)
//sysnb	Setsid() (pid int, err error)
//sysnb	Settimeofday(tp *Timeval) (err error)
//sysnb	Setuid(uid int) (err error)
//sys	Stat(path string, stat *Stat_t) (err error)
//sys	Statvfs1(path string, buf *Statvfs_t, flags int) (err error) = SYS_STATVFS1
//sys	Symlink(path string, link string) (err error)
//sys	Symlinkat(oldpath string, newdirfd int, newpath string) (err error)
//sys	Sync() (err error)
//sys	Truncate(path string, length int64) (err error)
//sys	Umask(newmask int) (oldmask int)
//sys	Unlink(path string) (err error)
//sys	Unlinkat(dirfd int, path string, flags int) (err error)
//sys	Unmount(path string, flags int) (err error)
//sys	write(fd int, p []byte) (n int, err error)
//sys	mmap(addr uintptr, length uintptr, prot int, flag int, fd int, pos int64) (ret uintptr, err error)
//sys	munmap(addr uintptr, length uintptr) (err error)
//sys	readlen(fd int, buf *byte, nbuf int) (n int, err error) = SYS_READ
//sys	writelen(fd int, buf *byte, nbuf int) (n int, err error) = SYS_WRITE
//sys	utimensat(dirfd int, path string, times *[2]Timespec, flags int) (err error)

/*
 * Unimplemented
 */
// ____semctl13
// __clone
// __fhopen40
// __fhstat40
// __fhstatvfs140
// __fstat30
// __getcwd
// __getfh30
// __getlogin
// __lstat30
// __mount50
// __msgctl13
// __msync13
// __ntp_gettime30
// __posix_chown
// __posix_fchown
// __posix_lchown
// __posix_rename
// __setlogin
// __shmctl13
// __sigaction_sigtramp
// __sigaltstack14
// __sigpending14
// __sigprocmask14
// __sigsuspend14
// __sigtimedwait
// __stat30
// __syscall
// __vfork14
// _ksem_close
// _ksem_destroy
// _ksem_getvalue
// _ksem_init
// _ksem_open
// _ksem_post
// _ksem_trywait
// _ksem_unlink
// _ksem_wait
// _lwp_continue
// _lwp_create
// _lwp_ctl
// _lwp_detach
// _lwp_exit
// _lwp_getname
// _lwp_getprivate
// _lwp_kill
// _lwp_park
// _lwp_self
// _lwp_setname
// _lwp_setprivate
// _lwp_suspend
// _lwp_unpark
// _lwp_unpark_all
// _lwp_wait
// _lwp_wakeup
// _pset_bind
// _sched_getaffinity
// _sched_getparam
// _sched_setaffinity
// _sched_setparam
// acct
// aio_cancel
// aio_error
// aio_fsync
// aio_read
// aio_return
// aio_suspend
// aio_write
// break
// clock_getres
// clock_gettime
// clock_settime
// compat_09_ogetdomainname
// compat_09_osetdomainname
// compat_09_ouname
// compat_10_omsgsys
// compat_10_osemsys
// compat_10_oshmsys
// compat_12_fstat12
// compat_12_getdirentries
// compat_12_lstat12
// compat_12_msync
// compat_12_oreboot
// compat_12_oswapon
// compat_12_stat12
// compat_13_sigaction13
// compat_13_sigaltstack13
// compat_13_sigpending13
// compat_13_sigprocmask13
// compat_13_sigreturn13
// compat_13_sigsuspend13
// compat_14___semctl
// compat_14_msgctl
// compat_14_shmctl
// compat_16___sigaction14
// compat_16___sigreturn14
// compat_20_fhstatfs
// compat_20_fstatfs
// compat_20_getfsstat
// compat_20_statfs
// compat_30___fhstat30
// compat_30___fstat13
// compat_30___lstat13
// compat_30___stat13
// compat_30_fhopen
// compat_30_fhstat
// compat_30_fhstatvfs1
// compat_30_getdents
// compat_30_getfh
// compat_30_ntp_gettime
// compat_30_socket
// compat_40_mount
// compat_43_fstat43
// compat_43_lstat43
// compat_43_oaccept
// compat_43_ocreat
// compat_43_oftruncate
// compat_43_ogetdirentries
// compat_43_ogetdtablesize
// compat_43_ogethostid
// compat_43_ogethostname
// compat_43_ogetkerninfo
// compat_43_ogetpagesize
// compat_43_ogetpeername
// compat_43_ogetrlimit
// compat_43_ogetsockname
// compat_43_okillpg
// compat_43_olseek
// compat_43_ommap
// compat_43_oquota
// compat_43_orecv
// compat_43_orecvfrom
// compat_43_orecvmsg
// compat_43_osend
// compat_43_osendmsg
// compat_43_osethostid
// compat_43_osethostname
// compat_43_osetrlimit
// compat_43_osigblock
// compat_43_osigsetmask
// compat_43_osigstack
// compat_43_osigvec
// compat_43_otruncate
// compat_43_owait
// compat_43_stat43
// execve
// extattr_delete_fd
// extattr_delete_file
// extattr_delete_link
// extattr_get_fd
// extattr_get_file
// extattr_get_link
// extattr_list_fd
// extattr_list_file
// extattr_list_link
// extattr_set_fd
// extattr_set_file
// extattr_set_link
// extattrctl
// fchroot
// fdatasync
// fgetxattr
// fktrace
// flistxattr
// fork
// fremovexattr
// fsetxattr
// fstatvfs1
// fsync_range
// getcontext
// getitimer
// getvfsstat
// getxattr
// ktrace
// lchflags
// lchmod
// lfs_bmapv
// lfs_markv
// lfs_segclean
// lfs_segwait
// lgetxattr
// lio_listio
// listxattr
// llistxattr
// lremovexattr
// lseek
// lsetxattr
// lutimes
// madvise
// mincore
// minherit
// modctl
// mq_close
// mq_getattr
// mq_notify
// mq_open
// mq_receive
// mq_send
// mq_setattr
// mq_timedreceive
// mq_timedsend
// mq_unlink
// mremap
// msgget
// msgrcv
// msgsnd
// nfssvc
// ntp_adjtime
// pmc_control
// pmc_get_info
// pollts
// preadv
// profil
// pselect
// pset_assign
// pset_create
// pset_destroy
// ptrace
// pwritev
// quotactl
// rasctl
// readv
// reboot
// removexattr
// sa_enable
// sa_preempt
// sa_register
// sa_setconcurrency
// sa_stacks
// sa_yield
// sbrk
// sched_yield
// semconfig
// semget
// semop
// setcontext
// setitimer
// setxattr
// shmat
// shmdt
// shmget
// sstk
// statvfs1
// swapctl
// sysarch
// syscall
// timer_create
// timer_delete
// timer_getoverrun
// timer_gettime
// timer_settime
// undelete
// utrace
// uuidgen
// vadvise
// vfork
// writev<|MERGE_RESOLUTION|>--- conflicted
+++ resolved
@@ -308,10 +308,7 @@
 //sys	Mkfifo(path string, mode uint32) (err error)
 //sys	Mkfifoat(dirfd int, path string, mode uint32) (err error)
 //sys	Mknod(path string, mode uint32, dev int) (err error)
-<<<<<<< HEAD
-=======
 //sys	Mknodat(dirfd int, path string, mode uint32, dev int) (err error)
->>>>>>> 7e597d92
 //sys	Nanosleep(time *Timespec, leftover *Timespec) (err error)
 //sys	Open(path string, mode int, perm uint32) (fd int, err error)
 //sys	Openat(dirfd int, path string, mode int, perm uint32) (fd int, err error)

/*
Copyright 2014 The Kubernetes Authors.

Licensed under the Apache License, Version 2.0 (the "License");
you may not use this file except in compliance with the License.
You may obtain a copy of the License at

    http://www.apache.org/licenses/LICENSE-2.0

Unless required by applicable law or agreed to in writing, software
distributed under the License is distributed on an "AS IS" BASIS,
WITHOUT WARRANTIES OR CONDITIONS OF ANY KIND, either express or implied.
See the License for the specific language governing permissions and
limitations under the License.
*/

package server

import (
	"fmt"
	"net/http"
	gpath "path"
	"strings"
	"sync"
	"time"

	systemd "github.com/coreos/go-systemd/daemon"
<<<<<<< HEAD
	"github.com/emicklei/go-restful-swagger12"
	"github.com/golang/glog"

	"k8s.io/apimachinery/pkg/apimachinery"
	"k8s.io/apimachinery/pkg/apimachinery/registered"
=======
	"github.com/go-openapi/spec"

	"k8s.io/apimachinery/pkg/api/meta"
>>>>>>> 7e597d92
	metav1 "k8s.io/apimachinery/pkg/apis/meta/v1"
	"k8s.io/apimachinery/pkg/runtime"
	"k8s.io/apimachinery/pkg/runtime/schema"
	"k8s.io/apimachinery/pkg/runtime/serializer"
	"k8s.io/apimachinery/pkg/util/clock"
	"k8s.io/apimachinery/pkg/util/sets"
	utilwaitgroup "k8s.io/apimachinery/pkg/util/waitgroup"
	"k8s.io/apiserver/pkg/admission"
	"k8s.io/apiserver/pkg/audit"
	"k8s.io/apiserver/pkg/authorization/authorizer"
	genericapi "k8s.io/apiserver/pkg/endpoints"
	"k8s.io/apiserver/pkg/endpoints/discovery"
	"k8s.io/apiserver/pkg/registry/rest"
	"k8s.io/apiserver/pkg/server/healthz"
	"k8s.io/apiserver/pkg/server/routes"
	utilopenapi "k8s.io/apiserver/pkg/util/openapi"
	restclient "k8s.io/client-go/rest"
<<<<<<< HEAD
	openapicommon "k8s.io/kube-openapi/pkg/common"
=======
	"k8s.io/klog"
	openapibuilder "k8s.io/kube-openapi/pkg/builder"
	openapicommon "k8s.io/kube-openapi/pkg/common"
	"k8s.io/kube-openapi/pkg/handler"
	openapiutil "k8s.io/kube-openapi/pkg/util"
	openapiproto "k8s.io/kube-openapi/pkg/util/proto"
>>>>>>> 7e597d92
)

// Info about an API group.
type APIGroupInfo struct {
	PrioritizedVersions []schema.GroupVersion
	// Info about the resources in this group. It's a map from version to resource to the storage.
	VersionedResourcesStorageMap map[string]map[string]rest.Storage
	// OptionsExternalVersion controls the APIVersion used for common objects in the
	// schema like api.Status, api.DeleteOptions, and metav1.ListOptions. Other implementors may
	// define a version "v1beta1" but want to use the Kubernetes "v1" internal objects.
	// If nil, defaults to groupMeta.GroupVersion.
	// TODO: Remove this when https://github.com/kubernetes/kubernetes/issues/19018 is fixed.
	OptionsExternalVersion *schema.GroupVersion
	// MetaGroupVersion defaults to "meta.k8s.io/v1" and is the scheme group version used to decode
	// common API implementations like ListOptions. Future changes will allow this to vary by group
	// version (for when the inevitable meta/v2 group emerges).
	MetaGroupVersion *schema.GroupVersion

	// Scheme includes all of the types used by this group and how to convert between them (or
	// to convert objects from outside of this group that are accepted in this API).
	// TODO: replace with interfaces
	Scheme *runtime.Scheme
	// NegotiatedSerializer controls how this group encodes and decodes data
	NegotiatedSerializer runtime.NegotiatedSerializer
	// ParameterCodec performs conversions for query parameters passed to API calls
	ParameterCodec runtime.ParameterCodec
<<<<<<< HEAD
=======

	// StaticOpenAPISpec is the spec derived from the definitions of all resources installed together.
	// It is set during InstallAPIGroups, InstallAPIGroup, and InstallLegacyAPIGroup.
	StaticOpenAPISpec *spec.Swagger
>>>>>>> 7e597d92
}

// GenericAPIServer contains state for a Kubernetes cluster api server.
type GenericAPIServer struct {
	// discoveryAddresses is used to build cluster IPs for discovery.
	discoveryAddresses discovery.Addresses

	// LoopbackClientConfig is a config for a privileged loopback connection to the API server
	LoopbackClientConfig *restclient.Config

	// minRequestTimeout is how short the request timeout can be.  This is used to build the RESTHandler
	minRequestTimeout time.Duration

	// ShutdownTimeout is the timeout used for server shutdown. This specifies the timeout before server
	// gracefully shutdown returns.
	ShutdownTimeout time.Duration

	// legacyAPIGroupPrefixes is used to set up URL parsing for authorization and for validating requests
	// to InstallLegacyAPIGroup
	legacyAPIGroupPrefixes sets.String

	// admissionControl is used to build the RESTStorage that backs an API Group.
	admissionControl admission.Interface

	// SecureServingInfo holds configuration of the TLS server.
	SecureServingInfo *SecureServingInfo

	// ExternalAddress is the address (hostname or IP and port) that should be used in
	// external (public internet) URLs for this GenericAPIServer.
	ExternalAddress string

	// Serializer controls how common API objects not in a group/version prefix are serialized for this server.
	// Individual APIGroups may define their own serializers.
	Serializer runtime.NegotiatedSerializer

	// "Outputs"
	// Handler holds the handlers being used by this API server
	Handler *APIServerHandler

	// listedPathProvider is a lister which provides the set of paths to show at /
	listedPathProvider routes.ListedPathProvider

	// DiscoveryGroupManager serves /apis
	DiscoveryGroupManager discovery.GroupManager

	// Enable swagger and/or OpenAPI if these configs are non-nil.
	openAPIConfig *openapicommon.Config

<<<<<<< HEAD
=======
	// OpenAPIVersionedService controls the /openapi/v2 endpoint, and can be used to update the served spec.
	// It is set during PrepareRun.
	OpenAPIVersionedService *handler.OpenAPIService

	// StaticOpenAPISpec is the spec derived from the restful container endpoints.
	// It is set during PrepareRun.
	StaticOpenAPISpec *spec.Swagger

>>>>>>> 7e597d92
	// PostStartHooks are each called after the server has started listening, in a separate go func for each
	// with no guarantee of ordering between them.  The map key is a name used for error reporting.
	// It may kill the process with a panic if it wishes to by returning an error.
	postStartHookLock      sync.Mutex
	postStartHooks         map[string]postStartHookEntry
	postStartHooksCalled   bool
	disabledPostStartHooks sets.String

	preShutdownHookLock    sync.Mutex
	preShutdownHooks       map[string]preShutdownHookEntry
	preShutdownHooksCalled bool

	// healthz checks
	healthzLock            sync.Mutex
	healthzChecks          []healthz.HealthChecker
	healthzChecksInstalled bool
	// livez checks
	livezLock            sync.Mutex
	livezChecks          []healthz.HealthChecker
	livezChecksInstalled bool
	// readyz checks
	readyzLock            sync.Mutex
	readyzChecks          []healthz.HealthChecker
	readyzChecksInstalled bool
	livezGracePeriod      time.Duration
	livezClock            clock.Clock
	// the readiness stop channel is used to signal that the apiserver has initiated a shutdown sequence, this
	// will cause readyz to return unhealthy.
	readinessStopCh chan struct{}

	// auditing. The backend is started after the server starts listening.
	AuditBackend audit.Backend

<<<<<<< HEAD
=======
	// Authorizer determines whether a user is allowed to make a certain request. The Handler does a preliminary
	// authorization check using the request URI but it may be necessary to make additional checks, such as in
	// the create-on-update case
	Authorizer authorizer.Authorizer

	// EquivalentResourceRegistry provides information about resources equivalent to a given resource,
	// and the kind associated with a given resource. As resources are installed, they are registered here.
	EquivalentResourceRegistry runtime.EquivalentResourceRegistry

>>>>>>> 7e597d92
	// enableAPIResponseCompression indicates whether API Responses should support compression
	// if the client requests it via Accept-Encoding
	enableAPIResponseCompression bool

<<<<<<< HEAD
	// delegationTarget is the next delegate in the chain or nil
=======
	// delegationTarget is the next delegate in the chain. This is never nil.
>>>>>>> 7e597d92
	delegationTarget DelegationTarget

	// HandlerChainWaitGroup allows you to wait for all chain handlers finish after the server shutdown.
	HandlerChainWaitGroup *utilwaitgroup.SafeWaitGroup
<<<<<<< HEAD
=======

	// ShutdownDelayDuration allows to block shutdown for some time, e.g. until endpoints pointing to this API server
	// have converged on all node. During this time, the API server keeps serving, /healthz will return 200,
	// but /readyz will return failure.
	ShutdownDelayDuration time.Duration

	// The limit on the request body size that would be accepted and decoded in a write request.
	// 0 means no limit.
	maxRequestBodyBytes int64
>>>>>>> 7e597d92
}

// DelegationTarget is an interface which allows for composition of API servers with top level handling that works
// as expected.
type DelegationTarget interface {
	// UnprotectedHandler returns a handler that is NOT protected by a normal chain
	UnprotectedHandler() http.Handler

	// PostStartHooks returns the post-start hooks that need to be combined
	PostStartHooks() map[string]postStartHookEntry

	// PreShutdownHooks returns the pre-stop hooks that need to be combined
	PreShutdownHooks() map[string]preShutdownHookEntry

	// HealthzChecks returns the healthz checks that need to be combined
	HealthzChecks() []healthz.HealthChecker

	// ListedPaths returns the paths for supporting an index
	ListedPaths() []string

	// NextDelegate returns the next delegationTarget in the chain of delegations
	NextDelegate() DelegationTarget
<<<<<<< HEAD
=======

	// PrepareRun does post API installation setup steps. It calls recursively the same function of the delegates.
	PrepareRun() preparedGenericAPIServer
>>>>>>> 7e597d92
}

func (s *GenericAPIServer) UnprotectedHandler() http.Handler {
	// when we delegate, we need the server we're delegating to choose whether or not to use gorestful
	return s.Handler.Director
}
func (s *GenericAPIServer) PostStartHooks() map[string]postStartHookEntry {
	return s.postStartHooks
}
func (s *GenericAPIServer) PreShutdownHooks() map[string]preShutdownHookEntry {
	return s.preShutdownHooks
}
<<<<<<< HEAD
func (s *GenericAPIServer) HealthzChecks() []healthz.HealthzChecker {
=======
func (s *GenericAPIServer) HealthzChecks() []healthz.HealthChecker {
>>>>>>> 7e597d92
	return s.healthzChecks
}
func (s *GenericAPIServer) ListedPaths() []string {
	return s.listedPathProvider.ListedPaths()
}
<<<<<<< HEAD

func (s *GenericAPIServer) NextDelegate() DelegationTarget {
	return s.delegationTarget
}
=======
>>>>>>> 7e597d92

func (s *GenericAPIServer) NextDelegate() DelegationTarget {
	return s.delegationTarget
}

type emptyDelegate struct {
}

func NewEmptyDelegate() DelegationTarget {
	return emptyDelegate{}
}

func (s emptyDelegate) UnprotectedHandler() http.Handler {
	return nil
}
func (s emptyDelegate) PostStartHooks() map[string]postStartHookEntry {
	return map[string]postStartHookEntry{}
}
func (s emptyDelegate) PreShutdownHooks() map[string]preShutdownHookEntry {
	return map[string]preShutdownHookEntry{}
}
<<<<<<< HEAD
func (s emptyDelegate) HealthzChecks() []healthz.HealthzChecker {
	return []healthz.HealthzChecker{}
=======
func (s emptyDelegate) HealthzChecks() []healthz.HealthChecker {
	return []healthz.HealthChecker{}
>>>>>>> 7e597d92
}
func (s emptyDelegate) ListedPaths() []string {
	return []string{}
}
<<<<<<< HEAD
func (s emptyDelegate) RequestContextMapper() apirequest.RequestContextMapper {
	return s.requestContextMapper
}
func (s emptyDelegate) NextDelegate() DelegationTarget {
	return nil
}

// RequestContextMapper is exposed so that third party resource storage can be build in a different location.
// TODO refactor third party resource storage
func (s *GenericAPIServer) RequestContextMapper() apirequest.RequestContextMapper {
	return s.requestContextMapper
}

// MinRequestTimeout is exposed so that third party resource storage can be build in a different location.
// TODO refactor third party resource storage
func (s *GenericAPIServer) MinRequestTimeout() time.Duration {
	return s.minRequestTimeout
=======
func (s emptyDelegate) NextDelegate() DelegationTarget {
	return nil
}
func (s emptyDelegate) PrepareRun() preparedGenericAPIServer {
	return preparedGenericAPIServer{nil}
>>>>>>> 7e597d92
}

// preparedGenericAPIServer is a private wrapper that enforces a call of PrepareRun() before Run can be invoked.
type preparedGenericAPIServer struct {
	*GenericAPIServer
}

// PrepareRun does post API installation setup steps. It calls recursively the same function of the delegates.
func (s *GenericAPIServer) PrepareRun() preparedGenericAPIServer {
	s.delegationTarget.PrepareRun()

	if s.openAPIConfig != nil {
		s.OpenAPIVersionedService, s.StaticOpenAPISpec = routes.OpenAPI{
			Config: s.openAPIConfig,
		}.Install(s.Handler.GoRestfulContainer, s.Handler.NonGoRestfulMux)
	}
<<<<<<< HEAD
	if s.openAPIConfig != nil {
		routes.OpenAPI{
			Config: s.openAPIConfig,
		}.Install(s.Handler.GoRestfulContainer, s.Handler.NonGoRestfulMux)
	}
=======
>>>>>>> 7e597d92

	s.installHealthz()
	s.installLivez()
	err := s.addReadyzShutdownCheck(s.readinessStopCh)
	if err != nil {
		klog.Errorf("Failed to install readyz shutdown check %s", err)
	}
	s.installReadyz()

<<<<<<< HEAD
=======
	// Register audit backend preShutdownHook.
	if s.AuditBackend != nil {
		err := s.AddPreShutdownHook("audit-backend", func() error {
			s.AuditBackend.Shutdown()
			return nil
		})
		if err != nil {
			klog.Errorf("Failed to add pre-shutdown hook for audit-backend %s", err)
		}
	}

>>>>>>> 7e597d92
	return preparedGenericAPIServer{s}
}

// Run spawns the secure http server. It only returns if stopCh is closed
// or the secure port cannot be listened on initially.
func (s preparedGenericAPIServer) Run(stopCh <-chan struct{}) error {
<<<<<<< HEAD
	// Register audit backend preShutdownHook.
	if s.AuditBackend != nil {
		s.AddPreShutdownHook("audit-backend", func() error {
			s.AuditBackend.Shutdown()
			return nil
		})
	}

	err := s.NonBlockingRun(stopCh)
=======
	delayedStopCh := make(chan struct{})

	go func() {
		defer close(delayedStopCh)
		<-stopCh

		time.Sleep(s.ShutdownDelayDuration)
	}()

	// close socket after delayed stopCh
	err := s.NonBlockingRun(delayedStopCh)
>>>>>>> 7e597d92
	if err != nil {
		return err
	}

	<-stopCh

<<<<<<< HEAD
=======
	// run shutdown hooks directly. This includes deregistering from the kubernetes endpoint in case of kube-apiserver.
>>>>>>> 7e597d92
	err = s.RunPreShutdownHooks()
	if err != nil {
		return err
	}

<<<<<<< HEAD
=======
	// wait for the delayed stopCh before closing the handler chain (it rejects everything after Wait has been called).
	<-delayedStopCh

>>>>>>> 7e597d92
	// Wait for all requests to finish, which are bounded by the RequestTimeout variable.
	s.HandlerChainWaitGroup.Wait()

	return nil
}

// NonBlockingRun spawns the secure http server. An error is
// returned if the secure port cannot be listened on.
func (s preparedGenericAPIServer) NonBlockingRun(stopCh <-chan struct{}) error {
	// Use an stop channel to allow graceful shutdown without dropping audit events
	// after http server shutdown.
	auditStopCh := make(chan struct{})

	// Start the audit backend before any request comes in. This means we must call Backend.Run
	// before http server start serving. Otherwise the Backend.ProcessEvents call might block.
	if s.AuditBackend != nil {
		if err := s.AuditBackend.Run(auditStopCh); err != nil {
			return fmt.Errorf("failed to run the audit backend: %v", err)
		}
	}

	// Use an internal stop channel to allow cleanup of the listeners on error.
	internalStopCh := make(chan struct{})
	var stoppedCh <-chan struct{}
	if s.SecureServingInfo != nil && s.Handler != nil {
		var err error
		stoppedCh, err = s.SecureServingInfo.Serve(s.Handler, s.ShutdownTimeout, internalStopCh)
		if err != nil {
			close(internalStopCh)
			close(auditStopCh)
			return err
		}
	}

	// Now that listener have bound successfully, it is the
	// responsibility of the caller to close the provided channel to
	// ensure cleanup.
	go func() {
		<-stopCh
		close(s.readinessStopCh)
		close(internalStopCh)
<<<<<<< HEAD
=======
		if stoppedCh != nil {
			<-stoppedCh
		}
>>>>>>> 7e597d92
		s.HandlerChainWaitGroup.Wait()
		close(auditStopCh)
	}()

	s.RunPostStartHooks(stopCh)

	if _, err := systemd.SdNotify(true, "READY=1\n"); err != nil {
		klog.Errorf("Unable to send systemd daemon successful start message: %v\n", err)
	}

	return nil
}

// installAPIResources is a private method for installing the REST storage backing each api groupversionresource
func (s *GenericAPIServer) installAPIResources(apiPrefix string, apiGroupInfo *APIGroupInfo, openAPIModels openapiproto.Models) error {
	for _, groupVersion := range apiGroupInfo.PrioritizedVersions {
		if len(apiGroupInfo.VersionedResourcesStorageMap[groupVersion.Version]) == 0 {
			klog.Warningf("Skipping API %v because it has no resources.", groupVersion)
			continue
		}

		apiGroupVersion := s.getAPIGroupVersion(apiGroupInfo, groupVersion, apiPrefix)
		if apiGroupInfo.OptionsExternalVersion != nil {
			apiGroupVersion.OptionsExternalVersion = apiGroupInfo.OptionsExternalVersion
		}
		apiGroupVersion.OpenAPIModels = openAPIModels
		apiGroupVersion.MaxRequestBodyBytes = s.maxRequestBodyBytes

		if err := apiGroupVersion.InstallREST(s.Handler.GoRestfulContainer); err != nil {
			return fmt.Errorf("unable to setup API %v: %v", apiGroupInfo, err)
		}
	}

	return nil
}

func (s *GenericAPIServer) InstallLegacyAPIGroup(apiPrefix string, apiGroupInfo *APIGroupInfo) error {
	if !s.legacyAPIGroupPrefixes.Has(apiPrefix) {
		return fmt.Errorf("%q is not in the allowed legacy API prefixes: %v", apiPrefix, s.legacyAPIGroupPrefixes.List())
	}

	openAPIModels, err := s.getOpenAPIModels(apiPrefix, apiGroupInfo)
	if err != nil {
		return fmt.Errorf("unable to get openapi models: %v", err)
	}

	if err := s.installAPIResources(apiPrefix, apiGroupInfo, openAPIModels); err != nil {
		return err
	}

	// Install the version handler.
	// Add a handler at /<apiPrefix> to enumerate the supported api versions.
	s.Handler.GoRestfulContainer.Add(discovery.NewLegacyRootAPIHandler(s.discoveryAddresses, s.Serializer, apiPrefix).WebService())

	return nil
}

// Exposes given api groups in the API.
func (s *GenericAPIServer) InstallAPIGroups(apiGroupInfos ...*APIGroupInfo) error {
	for _, apiGroupInfo := range apiGroupInfos {
		// Do not register empty group or empty version.  Doing so claims /apis/ for the wrong entity to be returned.
		// Catching these here places the error  much closer to its origin
		if len(apiGroupInfo.PrioritizedVersions[0].Group) == 0 {
			return fmt.Errorf("cannot register handler with an empty group for %#v", *apiGroupInfo)
		}
		if len(apiGroupInfo.PrioritizedVersions[0].Version) == 0 {
			return fmt.Errorf("cannot register handler with an empty version for %#v", *apiGroupInfo)
		}
	}

	openAPIModels, err := s.getOpenAPIModels(APIGroupPrefix, apiGroupInfos...)
	if err != nil {
		return fmt.Errorf("unable to get openapi models: %v", err)
	}

	for _, apiGroupInfo := range apiGroupInfos {
		if err := s.installAPIResources(APIGroupPrefix, apiGroupInfo, openAPIModels); err != nil {
			return fmt.Errorf("unable to install api resources: %v", err)
		}

		// setup discovery
		// Install the version handler.
		// Add a handler at /apis/<groupName> to enumerate all versions supported by this group.
		apiVersionsForDiscovery := []metav1.GroupVersionForDiscovery{}
		for _, groupVersion := range apiGroupInfo.PrioritizedVersions {
			// Check the config to make sure that we elide versions that don't have any resources
			if len(apiGroupInfo.VersionedResourcesStorageMap[groupVersion.Version]) == 0 {
				continue
			}
			apiVersionsForDiscovery = append(apiVersionsForDiscovery, metav1.GroupVersionForDiscovery{
				GroupVersion: groupVersion.String(),
				Version:      groupVersion.Version,
			})
		}
		preferredVersionForDiscovery := metav1.GroupVersionForDiscovery{
			GroupVersion: apiGroupInfo.PrioritizedVersions[0].String(),
			Version:      apiGroupInfo.PrioritizedVersions[0].Version,
		}
		apiGroup := metav1.APIGroup{
			Name:             apiGroupInfo.PrioritizedVersions[0].Group,
			Versions:         apiVersionsForDiscovery,
			PreferredVersion: preferredVersionForDiscovery,
		}

		s.DiscoveryGroupManager.AddGroup(apiGroup)
		s.Handler.GoRestfulContainer.Add(discovery.NewAPIGroupHandler(s.Serializer, apiGroup).WebService())
	}
	return nil
}

// Exposes the given api group in the API.
func (s *GenericAPIServer) InstallAPIGroup(apiGroupInfo *APIGroupInfo) error {
	return s.InstallAPIGroups(apiGroupInfo)
}

func (s *GenericAPIServer) getAPIGroupVersion(apiGroupInfo *APIGroupInfo, groupVersion schema.GroupVersion, apiPrefix string) *genericapi.APIGroupVersion {
	storage := make(map[string]rest.Storage)
	for k, v := range apiGroupInfo.VersionedResourcesStorageMap[groupVersion.Version] {
		storage[strings.ToLower(k)] = v
	}
	version := s.newAPIGroupVersion(apiGroupInfo, groupVersion)
	version.Root = apiPrefix
	version.Storage = storage
	return version
}

func (s *GenericAPIServer) newAPIGroupVersion(apiGroupInfo *APIGroupInfo, groupVersion schema.GroupVersion) *genericapi.APIGroupVersion {
	return &genericapi.APIGroupVersion{
		GroupVersion:     groupVersion,
		MetaGroupVersion: apiGroupInfo.MetaGroupVersion,

		ParameterCodec:  apiGroupInfo.ParameterCodec,
		Serializer:      apiGroupInfo.NegotiatedSerializer,
		Creater:         apiGroupInfo.Scheme,
		Convertor:       apiGroupInfo.Scheme,
		UnsafeConvertor: runtime.UnsafeObjectConvertor(apiGroupInfo.Scheme),
		Defaulter:       apiGroupInfo.Scheme,
		Typer:           apiGroupInfo.Scheme,
<<<<<<< HEAD
		Linker:          apiGroupInfo.GroupMeta.SelfLinker,
		Mapper:          apiGroupInfo.GroupMeta.RESTMapper,

		Admit:                        s.admissionControl,
		Context:                      s.RequestContextMapper(),
		MinRequestTimeout:            s.minRequestTimeout,
		EnableAPIResponseCompression: s.enableAPIResponseCompression,
=======
		Linker:          runtime.SelfLinker(meta.NewAccessor()),

		EquivalentResourceRegistry: s.EquivalentResourceRegistry,

		Admit:             s.admissionControl,
		MinRequestTimeout: s.minRequestTimeout,
		Authorizer:        s.Authorizer,
>>>>>>> 7e597d92
	}
}

// NewDefaultAPIGroupInfo returns an APIGroupInfo stubbed with "normal" values
// exposed for easier composition from other packages
func NewDefaultAPIGroupInfo(group string, scheme *runtime.Scheme, parameterCodec runtime.ParameterCodec, codecs serializer.CodecFactory) APIGroupInfo {
	return APIGroupInfo{
		PrioritizedVersions:          scheme.PrioritizedVersionsForGroup(group),
		VersionedResourcesStorageMap: map[string]map[string]rest.Storage{},
		// TODO unhardcode this.  It was hardcoded before, but we need to re-evaluate
		OptionsExternalVersion: &schema.GroupVersion{Version: "v1"},
		Scheme:                 scheme,
		ParameterCodec:         parameterCodec,
		NegotiatedSerializer:   codecs,
	}
}

// getOpenAPIModels is a private method for getting the OpenAPI models
func (s *GenericAPIServer) getOpenAPIModels(apiPrefix string, apiGroupInfos ...*APIGroupInfo) (openapiproto.Models, error) {
	if s.openAPIConfig == nil {
		return nil, nil
	}
	pathsToIgnore := openapiutil.NewTrie(s.openAPIConfig.IgnorePrefixes)
	resourceNames := make([]string, 0)
	for _, apiGroupInfo := range apiGroupInfos {
		groupResources, err := getResourceNamesForGroup(apiPrefix, apiGroupInfo, pathsToIgnore)
		if err != nil {
			return nil, err
		}
		resourceNames = append(resourceNames, groupResources...)
	}

	// Build the openapi definitions for those resources and convert it to proto models
	openAPISpec, err := openapibuilder.BuildOpenAPIDefinitionsForResources(s.openAPIConfig, resourceNames...)
	if err != nil {
		return nil, err
	}
	for _, apiGroupInfo := range apiGroupInfos {
		apiGroupInfo.StaticOpenAPISpec = openAPISpec
	}
	return utilopenapi.ToProtoModels(openAPISpec)
}

// getResourceNamesForGroup is a private method for getting the canonical names for each resource to build in an api group
func getResourceNamesForGroup(apiPrefix string, apiGroupInfo *APIGroupInfo, pathsToIgnore openapiutil.Trie) ([]string, error) {
	// Get the canonical names of every resource we need to build in this api group
	resourceNames := make([]string, 0)
	for _, groupVersion := range apiGroupInfo.PrioritizedVersions {
		for resource, storage := range apiGroupInfo.VersionedResourcesStorageMap[groupVersion.Version] {
			path := gpath.Join(apiPrefix, groupVersion.Group, groupVersion.Version, resource)
			if !pathsToIgnore.HasPrefix(path) {
				kind, err := genericapi.GetResourceKind(groupVersion, storage, apiGroupInfo.Scheme)
				if err != nil {
					return nil, err
				}
				sampleObject, err := apiGroupInfo.Scheme.New(kind)
				if err != nil {
					return nil, err
				}
				name := openapiutil.GetCanonicalTypeName(sampleObject)
				resourceNames = append(resourceNames, name)
			}
		}
	}

	return resourceNames, nil
}<|MERGE_RESOLUTION|>--- conflicted
+++ resolved
@@ -25,17 +25,9 @@
 	"time"
 
 	systemd "github.com/coreos/go-systemd/daemon"
-<<<<<<< HEAD
-	"github.com/emicklei/go-restful-swagger12"
-	"github.com/golang/glog"
-
-	"k8s.io/apimachinery/pkg/apimachinery"
-	"k8s.io/apimachinery/pkg/apimachinery/registered"
-=======
 	"github.com/go-openapi/spec"
 
 	"k8s.io/apimachinery/pkg/api/meta"
->>>>>>> 7e597d92
 	metav1 "k8s.io/apimachinery/pkg/apis/meta/v1"
 	"k8s.io/apimachinery/pkg/runtime"
 	"k8s.io/apimachinery/pkg/runtime/schema"
@@ -53,16 +45,12 @@
 	"k8s.io/apiserver/pkg/server/routes"
 	utilopenapi "k8s.io/apiserver/pkg/util/openapi"
 	restclient "k8s.io/client-go/rest"
-<<<<<<< HEAD
-	openapicommon "k8s.io/kube-openapi/pkg/common"
-=======
 	"k8s.io/klog"
 	openapibuilder "k8s.io/kube-openapi/pkg/builder"
 	openapicommon "k8s.io/kube-openapi/pkg/common"
 	"k8s.io/kube-openapi/pkg/handler"
 	openapiutil "k8s.io/kube-openapi/pkg/util"
 	openapiproto "k8s.io/kube-openapi/pkg/util/proto"
->>>>>>> 7e597d92
 )
 
 // Info about an API group.
@@ -89,13 +77,10 @@
 	NegotiatedSerializer runtime.NegotiatedSerializer
 	// ParameterCodec performs conversions for query parameters passed to API calls
 	ParameterCodec runtime.ParameterCodec
-<<<<<<< HEAD
-=======
 
 	// StaticOpenAPISpec is the spec derived from the definitions of all resources installed together.
 	// It is set during InstallAPIGroups, InstallAPIGroup, and InstallLegacyAPIGroup.
 	StaticOpenAPISpec *spec.Swagger
->>>>>>> 7e597d92
 }
 
 // GenericAPIServer contains state for a Kubernetes cluster api server.
@@ -144,8 +129,6 @@
 	// Enable swagger and/or OpenAPI if these configs are non-nil.
 	openAPIConfig *openapicommon.Config
 
-<<<<<<< HEAD
-=======
 	// OpenAPIVersionedService controls the /openapi/v2 endpoint, and can be used to update the served spec.
 	// It is set during PrepareRun.
 	OpenAPIVersionedService *handler.OpenAPIService
@@ -154,7 +137,6 @@
 	// It is set during PrepareRun.
 	StaticOpenAPISpec *spec.Swagger
 
->>>>>>> 7e597d92
 	// PostStartHooks are each called after the server has started listening, in a separate go func for each
 	// with no guarantee of ordering between them.  The map key is a name used for error reporting.
 	// It may kill the process with a panic if it wishes to by returning an error.
@@ -188,8 +170,6 @@
 	// auditing. The backend is started after the server starts listening.
 	AuditBackend audit.Backend
 
-<<<<<<< HEAD
-=======
 	// Authorizer determines whether a user is allowed to make a certain request. The Handler does a preliminary
 	// authorization check using the request URI but it may be necessary to make additional checks, such as in
 	// the create-on-update case
@@ -199,22 +179,15 @@
 	// and the kind associated with a given resource. As resources are installed, they are registered here.
 	EquivalentResourceRegistry runtime.EquivalentResourceRegistry
 
->>>>>>> 7e597d92
 	// enableAPIResponseCompression indicates whether API Responses should support compression
 	// if the client requests it via Accept-Encoding
 	enableAPIResponseCompression bool
 
-<<<<<<< HEAD
-	// delegationTarget is the next delegate in the chain or nil
-=======
 	// delegationTarget is the next delegate in the chain. This is never nil.
->>>>>>> 7e597d92
 	delegationTarget DelegationTarget
 
 	// HandlerChainWaitGroup allows you to wait for all chain handlers finish after the server shutdown.
 	HandlerChainWaitGroup *utilwaitgroup.SafeWaitGroup
-<<<<<<< HEAD
-=======
 
 	// ShutdownDelayDuration allows to block shutdown for some time, e.g. until endpoints pointing to this API server
 	// have converged on all node. During this time, the API server keeps serving, /healthz will return 200,
@@ -224,7 +197,6 @@
 	// The limit on the request body size that would be accepted and decoded in a write request.
 	// 0 means no limit.
 	maxRequestBodyBytes int64
->>>>>>> 7e597d92
 }
 
 // DelegationTarget is an interface which allows for composition of API servers with top level handling that works
@@ -247,12 +219,9 @@
 
 	// NextDelegate returns the next delegationTarget in the chain of delegations
 	NextDelegate() DelegationTarget
-<<<<<<< HEAD
-=======
 
 	// PrepareRun does post API installation setup steps. It calls recursively the same function of the delegates.
 	PrepareRun() preparedGenericAPIServer
->>>>>>> 7e597d92
 }
 
 func (s *GenericAPIServer) UnprotectedHandler() http.Handler {
@@ -265,27 +234,16 @@
 func (s *GenericAPIServer) PreShutdownHooks() map[string]preShutdownHookEntry {
 	return s.preShutdownHooks
 }
-<<<<<<< HEAD
-func (s *GenericAPIServer) HealthzChecks() []healthz.HealthzChecker {
-=======
 func (s *GenericAPIServer) HealthzChecks() []healthz.HealthChecker {
->>>>>>> 7e597d92
 	return s.healthzChecks
 }
 func (s *GenericAPIServer) ListedPaths() []string {
 	return s.listedPathProvider.ListedPaths()
 }
-<<<<<<< HEAD
 
 func (s *GenericAPIServer) NextDelegate() DelegationTarget {
 	return s.delegationTarget
 }
-=======
->>>>>>> 7e597d92
-
-func (s *GenericAPIServer) NextDelegate() DelegationTarget {
-	return s.delegationTarget
-}
 
 type emptyDelegate struct {
 }
@@ -303,42 +261,17 @@
 func (s emptyDelegate) PreShutdownHooks() map[string]preShutdownHookEntry {
 	return map[string]preShutdownHookEntry{}
 }
-<<<<<<< HEAD
-func (s emptyDelegate) HealthzChecks() []healthz.HealthzChecker {
-	return []healthz.HealthzChecker{}
-=======
 func (s emptyDelegate) HealthzChecks() []healthz.HealthChecker {
 	return []healthz.HealthChecker{}
->>>>>>> 7e597d92
 }
 func (s emptyDelegate) ListedPaths() []string {
 	return []string{}
 }
-<<<<<<< HEAD
-func (s emptyDelegate) RequestContextMapper() apirequest.RequestContextMapper {
-	return s.requestContextMapper
-}
-func (s emptyDelegate) NextDelegate() DelegationTarget {
-	return nil
-}
-
-// RequestContextMapper is exposed so that third party resource storage can be build in a different location.
-// TODO refactor third party resource storage
-func (s *GenericAPIServer) RequestContextMapper() apirequest.RequestContextMapper {
-	return s.requestContextMapper
-}
-
-// MinRequestTimeout is exposed so that third party resource storage can be build in a different location.
-// TODO refactor third party resource storage
-func (s *GenericAPIServer) MinRequestTimeout() time.Duration {
-	return s.minRequestTimeout
-=======
 func (s emptyDelegate) NextDelegate() DelegationTarget {
 	return nil
 }
 func (s emptyDelegate) PrepareRun() preparedGenericAPIServer {
 	return preparedGenericAPIServer{nil}
->>>>>>> 7e597d92
 }
 
 // preparedGenericAPIServer is a private wrapper that enforces a call of PrepareRun() before Run can be invoked.
@@ -355,14 +288,6 @@
 			Config: s.openAPIConfig,
 		}.Install(s.Handler.GoRestfulContainer, s.Handler.NonGoRestfulMux)
 	}
-<<<<<<< HEAD
-	if s.openAPIConfig != nil {
-		routes.OpenAPI{
-			Config: s.openAPIConfig,
-		}.Install(s.Handler.GoRestfulContainer, s.Handler.NonGoRestfulMux)
-	}
-=======
->>>>>>> 7e597d92
 
 	s.installHealthz()
 	s.installLivez()
@@ -372,8 +297,6 @@
 	}
 	s.installReadyz()
 
-<<<<<<< HEAD
-=======
 	// Register audit backend preShutdownHook.
 	if s.AuditBackend != nil {
 		err := s.AddPreShutdownHook("audit-backend", func() error {
@@ -385,24 +308,12 @@
 		}
 	}
 
->>>>>>> 7e597d92
 	return preparedGenericAPIServer{s}
 }
 
 // Run spawns the secure http server. It only returns if stopCh is closed
 // or the secure port cannot be listened on initially.
 func (s preparedGenericAPIServer) Run(stopCh <-chan struct{}) error {
-<<<<<<< HEAD
-	// Register audit backend preShutdownHook.
-	if s.AuditBackend != nil {
-		s.AddPreShutdownHook("audit-backend", func() error {
-			s.AuditBackend.Shutdown()
-			return nil
-		})
-	}
-
-	err := s.NonBlockingRun(stopCh)
-=======
 	delayedStopCh := make(chan struct{})
 
 	go func() {
@@ -414,28 +325,21 @@
 
 	// close socket after delayed stopCh
 	err := s.NonBlockingRun(delayedStopCh)
->>>>>>> 7e597d92
 	if err != nil {
 		return err
 	}
 
 	<-stopCh
 
-<<<<<<< HEAD
-=======
 	// run shutdown hooks directly. This includes deregistering from the kubernetes endpoint in case of kube-apiserver.
->>>>>>> 7e597d92
 	err = s.RunPreShutdownHooks()
 	if err != nil {
 		return err
 	}
 
-<<<<<<< HEAD
-=======
 	// wait for the delayed stopCh before closing the handler chain (it rejects everything after Wait has been called).
 	<-delayedStopCh
 
->>>>>>> 7e597d92
 	// Wait for all requests to finish, which are bounded by the RequestTimeout variable.
 	s.HandlerChainWaitGroup.Wait()
 
@@ -477,12 +381,9 @@
 		<-stopCh
 		close(s.readinessStopCh)
 		close(internalStopCh)
-<<<<<<< HEAD
-=======
 		if stoppedCh != nil {
 			<-stoppedCh
 		}
->>>>>>> 7e597d92
 		s.HandlerChainWaitGroup.Wait()
 		close(auditStopCh)
 	}()
@@ -621,15 +522,6 @@
 		UnsafeConvertor: runtime.UnsafeObjectConvertor(apiGroupInfo.Scheme),
 		Defaulter:       apiGroupInfo.Scheme,
 		Typer:           apiGroupInfo.Scheme,
-<<<<<<< HEAD
-		Linker:          apiGroupInfo.GroupMeta.SelfLinker,
-		Mapper:          apiGroupInfo.GroupMeta.RESTMapper,
-
-		Admit:                        s.admissionControl,
-		Context:                      s.RequestContextMapper(),
-		MinRequestTimeout:            s.minRequestTimeout,
-		EnableAPIResponseCompression: s.enableAPIResponseCompression,
-=======
 		Linker:          runtime.SelfLinker(meta.NewAccessor()),
 
 		EquivalentResourceRegistry: s.EquivalentResourceRegistry,
@@ -637,7 +529,6 @@
 		Admit:             s.admissionControl,
 		MinRequestTimeout: s.minRequestTimeout,
 		Authorizer:        s.Authorizer,
->>>>>>> 7e597d92
 	}
 }
 

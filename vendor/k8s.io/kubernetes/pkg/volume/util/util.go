/*
Copyright 2015 The Kubernetes Authors.

Licensed under the Apache License, Version 2.0 (the "License");
you may not use this file except in compliance with the License.
You may obtain a copy of the License at

    http://www.apache.org/licenses/LICENSE-2.0

Unless required by applicable law or agreed to in writing, software
distributed under the License is distributed on an "AS IS" BASIS,
WITHOUT WARRANTIES OR CONDITIONS OF ANY KIND, either express or implied.
See the License for the specific language governing permissions and
limitations under the License.
*/

package util

import (
	"fmt"
	"io/ioutil"
	"os"
<<<<<<< HEAD
	"path"
	"path/filepath"
	"strings"

	"github.com/golang/glog"
	"k8s.io/api/core/v1"
	storage "k8s.io/api/storage/v1"
	metav1 "k8s.io/apimachinery/pkg/apis/meta/v1"
	"k8s.io/apimachinery/pkg/labels"
	"k8s.io/apimachinery/pkg/runtime"
	"k8s.io/apimachinery/pkg/types"
	"k8s.io/apimachinery/pkg/util/sets"
	clientset "k8s.io/client-go/kubernetes"
	"k8s.io/kubernetes/pkg/api/legacyscheme"
	v1helper "k8s.io/kubernetes/pkg/apis/core/v1/helper"
	kubeletapis "k8s.io/kubernetes/pkg/kubelet/apis"
=======
	"path/filepath"
	"reflect"
	"runtime"
	"strings"

	v1 "k8s.io/api/core/v1"
	storage "k8s.io/api/storage/v1"
	"k8s.io/apimachinery/pkg/api/resource"
	metav1 "k8s.io/apimachinery/pkg/apis/meta/v1"
	"k8s.io/apimachinery/pkg/labels"
	apiruntime "k8s.io/apimachinery/pkg/runtime"
	utypes "k8s.io/apimachinery/pkg/types"
	"k8s.io/apimachinery/pkg/util/sets"
	utilfeature "k8s.io/apiserver/pkg/util/feature"
	clientset "k8s.io/client-go/kubernetes"
	"k8s.io/klog"
	"k8s.io/kubernetes/pkg/api/legacyscheme"
	podutil "k8s.io/kubernetes/pkg/api/v1/pod"
	v1helper "k8s.io/kubernetes/pkg/apis/core/v1/helper"
	"k8s.io/kubernetes/pkg/features"
>>>>>>> 7e597d92
	"k8s.io/kubernetes/pkg/util/mount"
	"k8s.io/kubernetes/pkg/volume"
	"k8s.io/kubernetes/pkg/volume/util/types"
	"k8s.io/kubernetes/pkg/volume/util/volumepathhandler"
	utilstrings "k8s.io/utils/strings"
)

const (
	readyFileName = "ready"
<<<<<<< HEAD
	losetupPath   = "losetup"

	ErrDeviceNotFound     = "device not found"
	ErrDeviceNotSupported = "device not supported"
	ErrNotAvailable       = "not available"
=======

	// ControllerManagedAttachAnnotation is the key of the annotation on Node
	// objects that indicates attach/detach operations for the node should be
	// managed by the attach/detach controller
	ControllerManagedAttachAnnotation string = "volumes.kubernetes.io/controller-managed-attach-detach"

	// KeepTerminatedPodVolumesAnnotation is the key of the annotation on Node
	// that decides if pod volumes are unmounted when pod is terminated
	KeepTerminatedPodVolumesAnnotation string = "volumes.kubernetes.io/keep-terminated-pod-volumes"

	// MountsInGlobalPDPath is name of the directory appended to a volume plugin
	// name to create the place for volume mounts in the global PD path.
	MountsInGlobalPDPath = "mounts"

	// VolumeGidAnnotationKey is the of the annotation on the PersistentVolume
	// object that specifies a supplemental GID.
	VolumeGidAnnotationKey = "pv.beta.kubernetes.io/gid"

	// VolumeDynamicallyCreatedByKey is the key of the annotation on PersistentVolume
	// object created dynamically
	VolumeDynamicallyCreatedByKey = "kubernetes.io/createdby"
>>>>>>> 7e597d92
)

// IsReady checks for the existence of a regular file
// called 'ready' in the given directory and returns
// true if that file exists.
func IsReady(dir string) bool {
	readyFile := filepath.Join(dir, readyFileName)
	s, err := os.Stat(readyFile)
	if err != nil {
		return false
	}

	if !s.Mode().IsRegular() {
		klog.Errorf("ready-file is not a file: %s", readyFile)
		return false
	}

	return true
}

// SetReady creates a file called 'ready' in the given
// directory.  It logs an error if the file cannot be
// created.
func SetReady(dir string) {
	if err := os.MkdirAll(dir, 0750); err != nil && !os.IsExist(err) {
		klog.Errorf("Can't mkdir %s: %v", dir, err)
		return
	}

	readyFile := filepath.Join(dir, readyFileName)
	file, err := os.Create(readyFile)
	if err != nil {
		klog.Errorf("Can't touch %s: %v", readyFile, err)
		return
	}
	file.Close()
}

<<<<<<< HEAD
// UnmountPath is a common unmount routine that unmounts the given path and
// deletes the remaining directory if successful.
func UnmountPath(mountPath string, mounter mount.Interface) error {
	return UnmountMountPoint(mountPath, mounter, false /* extensiveMountPointCheck */)
}

// UnmountMountPoint is a common unmount routine that unmounts the given path and
// deletes the remaining directory if successful.
// if extensiveMountPointCheck is true
// IsNotMountPoint will be called instead of IsLikelyNotMountPoint.
// IsNotMountPoint is more expensive but properly handles bind mounts.
func UnmountMountPoint(mountPath string, mounter mount.Interface, extensiveMountPointCheck bool) error {
	if pathExists, pathErr := PathExists(mountPath); pathErr != nil {
		return fmt.Errorf("Error checking if path exists: %v", pathErr)
	} else if !pathExists {
		glog.Warningf("Warning: Unmount skipped because path does not exist: %v", mountPath)
		return nil
	}

	var notMnt bool
	var err error

	if extensiveMountPointCheck {
		notMnt, err = mount.IsNotMountPoint(mounter, mountPath)
	} else {
		notMnt, err = mounter.IsLikelyNotMountPoint(mountPath)
	}

	if err != nil {
		return err
	}

	if notMnt {
		glog.Warningf("Warning: %q is not a mountpoint, deleting", mountPath)
		return os.Remove(mountPath)
	}

	// Unmount the mount path
	glog.V(4).Infof("%q is a mountpoint, unmounting", mountPath)
	if err := mounter.Unmount(mountPath); err != nil {
		return err
	}
	notMnt, mntErr := mounter.IsLikelyNotMountPoint(mountPath)
	if mntErr != nil {
		return err
	}
	if notMnt {
		glog.V(4).Infof("%q is unmounted, deleting the directory", mountPath)
		return os.Remove(mountPath)
	}
	return fmt.Errorf("Failed to unmount path %v", mountPath)
}

// PathExists returns true if the specified path exists.
func PathExists(path string) (bool, error) {
	_, err := os.Stat(path)
	if err == nil {
		return true, nil
	} else if os.IsNotExist(err) {
		return false, nil
	} else {
		return false, err
	}
}

=======
>>>>>>> 7e597d92
// GetSecretForPod locates secret by name in the pod's namespace and returns secret map
func GetSecretForPod(pod *v1.Pod, secretName string, kubeClient clientset.Interface) (map[string]string, error) {
	secret := make(map[string]string)
	if kubeClient == nil {
		return secret, fmt.Errorf("Cannot get kube client")
	}
	secrets, err := kubeClient.CoreV1().Secrets(pod.Namespace).Get(secretName, metav1.GetOptions{})
	if err != nil {
		return secret, err
	}
	for name, data := range secrets.Data {
		secret[name] = string(data)
	}
	return secret, nil
}

// GetSecretForPV locates secret by name and namespace, verifies the secret type, and returns secret map
func GetSecretForPV(secretNamespace, secretName, volumePluginName string, kubeClient clientset.Interface) (map[string]string, error) {
	secret := make(map[string]string)
	if kubeClient == nil {
		return secret, fmt.Errorf("Cannot get kube client")
	}
	secrets, err := kubeClient.CoreV1().Secrets(secretNamespace).Get(secretName, metav1.GetOptions{})
	if err != nil {
		return secret, err
	}
	if secrets.Type != v1.SecretType(volumePluginName) {
		return secret, fmt.Errorf("Cannot get secret of type %s", volumePluginName)
	}
	for name, data := range secrets.Data {
		secret[name] = string(data)
	}
	return secret, nil
}

// GetClassForVolume locates storage class by persistent volume
func GetClassForVolume(kubeClient clientset.Interface, pv *v1.PersistentVolume) (*storage.StorageClass, error) {
	if kubeClient == nil {
		return nil, fmt.Errorf("Cannot get kube client")
	}
	className := v1helper.GetPersistentVolumeClass(pv)
	if className == "" {
		return nil, fmt.Errorf("Volume has no storage class")
	}

	class, err := kubeClient.StorageV1().StorageClasses().Get(className, metav1.GetOptions{})
	if err != nil {
		return nil, err
	}
	return class, nil
}

// CheckNodeAffinity looks at the PV node affinity, and checks if the node has the same corresponding labels
// This ensures that we don't mount a volume that doesn't belong to this node
func CheckNodeAffinity(pv *v1.PersistentVolume, nodeLabels map[string]string) error {
	return checkVolumeNodeAffinity(pv, nodeLabels)
}

func checkVolumeNodeAffinity(pv *v1.PersistentVolume, nodeLabels map[string]string) error {
	if pv.Spec.NodeAffinity == nil {
		return nil
	}

	if pv.Spec.NodeAffinity.Required != nil {
		terms := pv.Spec.NodeAffinity.Required.NodeSelectorTerms
		klog.V(10).Infof("Match for Required node selector terms %+v", terms)
		if !v1helper.MatchNodeSelectorTerms(terms, labels.Set(nodeLabels), nil) {
			return fmt.Errorf("No matching NodeSelectorTerms")
		}
	}

	return nil
}

// LoadPodFromFile will read, decode, and return a Pod from a file.
func LoadPodFromFile(filePath string) (*v1.Pod, error) {
	if filePath == "" {
		return nil, fmt.Errorf("file path not specified")
	}
	podDef, err := ioutil.ReadFile(filePath)
	if err != nil {
		return nil, fmt.Errorf("failed to read file path %s: %+v", filePath, err)
	}
	if len(podDef) == 0 {
		return nil, fmt.Errorf("file was empty: %s", filePath)
	}
	pod := &v1.Pod{}

	codec := legacyscheme.Codecs.UniversalDecoder()
	if err := apiruntime.DecodeInto(codec, podDef, pod); err != nil {
		return nil, fmt.Errorf("failed decoding file: %v", err)
	}
	return pod, nil
}

// CalculateTimeoutForVolume calculates time for a Recycler pod to complete a
// recycle operation. The calculation and return value is either the
// minimumTimeout or the timeoutIncrement per Gi of storage size, whichever is
// greater.
func CalculateTimeoutForVolume(minimumTimeout, timeoutIncrement int, pv *v1.PersistentVolume) int64 {
	giQty := resource.MustParse("1Gi")
	pvQty := pv.Spec.Capacity[v1.ResourceStorage]
	giSize := giQty.Value()
	pvSize := pvQty.Value()
	timeout := (pvSize / giSize) * int64(timeoutIncrement)
	if timeout < int64(minimumTimeout) {
		return int64(minimumTimeout)
	}
	return timeout
}

// GenerateVolumeName returns a PV name with clusterName prefix. The function
// should be used to generate a name of GCE PD or Cinder volume. It basically
// adds "<clusterName>-dynamic-" before the PV name, making sure the resulting
// string fits given length and cuts "dynamic" if not.
func GenerateVolumeName(clusterName, pvName string, maxLength int) string {
	prefix := clusterName + "-dynamic"
	pvLen := len(pvName)

	// cut the "<clusterName>-dynamic" to fit full pvName into maxLength
	// +1 for the '-' dash
	if pvLen+1+len(prefix) > maxLength {
		prefix = prefix[:maxLength-pvLen-1]
	}
	return prefix + "-" + pvName
}

// GetPath checks if the path from the mounter is empty.
func GetPath(mounter volume.Mounter) (string, error) {
	path := mounter.GetPath()
	if path == "" {
		return "", fmt.Errorf("Path is empty %s", reflect.TypeOf(mounter).String())
	}
	return path, nil
}

// UnmountViaEmptyDir delegates the tear down operation for secret, configmap, git_repo and downwardapi
// to empty_dir
func UnmountViaEmptyDir(dir string, host volume.VolumeHost, volName string, volSpec volume.Spec, podUID utypes.UID) error {
	klog.V(3).Infof("Tearing down volume %v for pod %v at %v", volName, podUID, dir)

	// Wrap EmptyDir, let it do the teardown.
	wrapped, err := host.NewWrapperUnmounter(volName, volSpec, podUID)
	if err != nil {
		return err
	}
	return wrapped.TearDownAt(dir)
}

// MountOptionFromSpec extracts and joins mount options from volume spec with supplied options
func MountOptionFromSpec(spec *volume.Spec, options ...string) []string {
	pv := spec.PersistentVolume

	if pv != nil {
		// Use beta annotation first
		if mo, ok := pv.Annotations[v1.MountOptionAnnotation]; ok {
			moList := strings.Split(mo, ",")
			return JoinMountOptions(moList, options)
		}

		if len(pv.Spec.MountOptions) > 0 {
			return JoinMountOptions(pv.Spec.MountOptions, options)
		}
	}

	return options
}

// JoinMountOptions joins mount options eliminating duplicates
func JoinMountOptions(userOptions []string, systemOptions []string) []string {
	allMountOptions := sets.NewString()

	for _, mountOption := range userOptions {
		if len(mountOption) > 0 {
			allMountOptions.Insert(mountOption)
		}
	}

	for _, mountOption := range systemOptions {
		allMountOptions.Insert(mountOption)
	}
	return allMountOptions.List()
}

// AccessModesContains returns whether the requested mode is contained by modes
func AccessModesContains(modes []v1.PersistentVolumeAccessMode, mode v1.PersistentVolumeAccessMode) bool {
	for _, m := range modes {
		if m == mode {
			return true
		}
	}
	return false
}

// AccessModesContainedInAll returns whether all of the requested modes are contained by modes
func AccessModesContainedInAll(indexedModes []v1.PersistentVolumeAccessMode, requestedModes []v1.PersistentVolumeAccessMode) bool {
	for _, mode := range requestedModes {
		if !AccessModesContains(indexedModes, mode) {
			return false
		}
	}
	return true
}

// GetWindowsPath get a windows path
func GetWindowsPath(path string) string {
	windowsPath := strings.Replace(path, "/", "\\", -1)
	if strings.HasPrefix(windowsPath, "\\") {
		windowsPath = "c:" + windowsPath
	}
	return windowsPath
}

// GetUniquePodName returns a unique identifier to reference a pod by
func GetUniquePodName(pod *v1.Pod) types.UniquePodName {
	return types.UniquePodName(pod.UID)
}

// GetUniqueVolumeName returns a unique name representing the volume/plugin.
// Caller should ensure that volumeName is a name/ID uniquely identifying the
// actual backing device, directory, path, etc. for a particular volume.
// The returned name can be used to uniquely reference the volume, for example,
// to prevent operations (attach/detach or mount/unmount) from being triggered
// on the same volume.
func GetUniqueVolumeName(pluginName, volumeName string) v1.UniqueVolumeName {
	return v1.UniqueVolumeName(fmt.Sprintf("%s/%s", pluginName, volumeName))
}

// GetUniqueVolumeNameFromSpecWithPod returns a unique volume name with pod
// name included. This is useful to generate different names for different pods
// on same volume.
func GetUniqueVolumeNameFromSpecWithPod(
	podName types.UniquePodName, volumePlugin volume.VolumePlugin, volumeSpec *volume.Spec) v1.UniqueVolumeName {
	return v1.UniqueVolumeName(
		fmt.Sprintf("%s/%v-%s", volumePlugin.GetPluginName(), podName, volumeSpec.Name()))
}

// GetUniqueVolumeNameFromSpec uses the given VolumePlugin to generate a unique
// name representing the volume defined in the specified volume spec.
// This returned name can be used to uniquely reference the actual backing
// device, directory, path, etc. referenced by the given volumeSpec.
// If the given plugin does not support the volume spec, this returns an error.
func GetUniqueVolumeNameFromSpec(
	volumePlugin volume.VolumePlugin,
	volumeSpec *volume.Spec) (v1.UniqueVolumeName, error) {
	if volumePlugin == nil {
		return "", fmt.Errorf(
			"volumePlugin should not be nil. volumeSpec.Name=%q",
			volumeSpec.Name())
	}

	volumeName, err := volumePlugin.GetVolumeName(volumeSpec)
	if err != nil || volumeName == "" {
		return "", fmt.Errorf(
			"failed to GetVolumeName from volumePlugin for volumeSpec %q err=%v",
			volumeSpec.Name(),
			err)
	}

	return GetUniqueVolumeName(
			volumePlugin.GetPluginName(),
			volumeName),
		nil
}

// IsPodTerminated checks if pod is terminated
func IsPodTerminated(pod *v1.Pod, podStatus v1.PodStatus) bool {
	return podStatus.Phase == v1.PodFailed || podStatus.Phase == v1.PodSucceeded || (pod.DeletionTimestamp != nil && notRunning(podStatus.ContainerStatuses))
}

// notRunning returns true if every status is terminated or waiting, or the status list
// is empty.
func notRunning(statuses []v1.ContainerStatus) bool {
	for _, status := range statuses {
		if status.State.Terminated == nil && status.State.Waiting == nil {
			return false
		}
	}
	return true
}

// SplitUniqueName splits the unique name to plugin name and volume name strings. It expects the uniqueName to follow
// the format plugin_name/volume_name and the plugin name must be namespaced as described by the plugin interface,
// i.e. namespace/plugin containing exactly one '/'. This means the unique name will always be in the form of
// plugin_namespace/plugin/volume_name, see k8s.io/kubernetes/pkg/volume/plugins.go VolumePlugin interface
// description and pkg/volume/util/volumehelper/volumehelper.go GetUniqueVolumeNameFromSpec that constructs
// the unique volume names.
func SplitUniqueName(uniqueName v1.UniqueVolumeName) (string, string, error) {
	components := strings.SplitN(string(uniqueName), "/", 3)
	if len(components) != 3 {
		return "", "", fmt.Errorf("cannot split volume unique name %s to plugin/volume components", uniqueName)
	}
	pluginName := fmt.Sprintf("%s/%s", components[0], components[1])
	return pluginName, components[2], nil
}

// NewSafeFormatAndMountFromHost creates a new SafeFormatAndMount with Mounter
// and Exec taken from given VolumeHost.
func NewSafeFormatAndMountFromHost(pluginName string, host volume.VolumeHost) *mount.SafeFormatAndMount {
	mounter := host.GetMounter(pluginName)
	exec := host.GetExec(pluginName)
	return &mount.SafeFormatAndMount{Interface: mounter, Exec: exec}
}

// GetVolumeMode retrieves VolumeMode from pv.
// If the volume doesn't have PersistentVolume, it's an inline volume,
// should return volumeMode as filesystem to keep existing behavior.
func GetVolumeMode(volumeSpec *volume.Spec) (v1.PersistentVolumeMode, error) {
	if volumeSpec == nil || volumeSpec.PersistentVolume == nil {
		return v1.PersistentVolumeFilesystem, nil
	}
	if volumeSpec.PersistentVolume.Spec.VolumeMode != nil {
		return *volumeSpec.PersistentVolume.Spec.VolumeMode, nil
	}
	return "", fmt.Errorf("cannot get volumeMode for volume: %v", volumeSpec.Name())
}

// GetPersistentVolumeClaimVolumeMode retrieves VolumeMode from pvc.
func GetPersistentVolumeClaimVolumeMode(claim *v1.PersistentVolumeClaim) (v1.PersistentVolumeMode, error) {
	if claim.Spec.VolumeMode != nil {
		return *claim.Spec.VolumeMode, nil
	}
	return "", fmt.Errorf("cannot get volumeMode from pvc: %v", claim.Name)
}

// GetPersistentVolumeClaimQualifiedName returns a qualified name for pvc.
func GetPersistentVolumeClaimQualifiedName(claim *v1.PersistentVolumeClaim) string {
	return utilstrings.JoinQualifiedName(claim.GetNamespace(), claim.GetName())
}

// CheckVolumeModeFilesystem checks VolumeMode.
// If the mode is Filesystem, return true otherwise return false.
func CheckVolumeModeFilesystem(volumeSpec *volume.Spec) (bool, error) {
	if utilfeature.DefaultFeatureGate.Enabled(features.BlockVolume) {
		volumeMode, err := GetVolumeMode(volumeSpec)
		if err != nil {
			return true, err
		}
		if volumeMode == v1.PersistentVolumeBlock {
			return false, nil
		}
	}
	return true, nil
}

// CheckPersistentVolumeClaimModeBlock checks VolumeMode.
// If the mode is Block, return true otherwise return false.
func CheckPersistentVolumeClaimModeBlock(pvc *v1.PersistentVolumeClaim) bool {
	return utilfeature.DefaultFeatureGate.Enabled(features.BlockVolume) && pvc.Spec.VolumeMode != nil && *pvc.Spec.VolumeMode == v1.PersistentVolumeBlock
}

// IsWindowsUNCPath checks if path is prefixed with \\
// This can be used to skip any processing of paths
// that point to SMB shares, local named pipes and local UNC path
func IsWindowsUNCPath(goos, path string) bool {
	if goos != "windows" {
		return false
	}
	// Check for UNC prefix \\
	if strings.HasPrefix(path, `\\`) {
		return true
	}
	return false
}

// IsWindowsLocalPath checks if path is a local path
// prefixed with "/" or "\" like "/foo/bar" or "\foo\bar"
func IsWindowsLocalPath(goos, path string) bool {
	if goos != "windows" {
		return false
	}
	if IsWindowsUNCPath(goos, path) {
		return false
	}
	if strings.Contains(path, ":") {
		return false
	}
	if !(strings.HasPrefix(path, `/`) || strings.HasPrefix(path, `\`)) {
		return false
	}
	return true
}

// MakeAbsolutePath convert path to absolute path according to GOOS
func MakeAbsolutePath(goos, path string) string {
	if goos != "windows" {
		return filepath.Clean("/" + path)
	}
	// These are all for windows
	// If there is a colon, give up.
	if strings.Contains(path, ":") {
		return path
	}
	// If there is a slash, but no drive, add 'c:'
	if strings.HasPrefix(path, "/") || strings.HasPrefix(path, "\\") {
		return "c:" + path
	}
	// Otherwise, add 'c:\'
	return "c:\\" + path
}

// MapBlockVolume is a utility function to provide a common way of mounting
// block device path for a specified volume and pod.  This function should be
// called by volume plugins that implements volume.BlockVolumeMapper.Map() method.
func MapBlockVolume(
	devicePath,
	globalMapPath,
	podVolumeMapPath,
	volumeMapName string,
	podUID utypes.UID,
) error {
	blkUtil := volumepathhandler.NewBlockVolumePathHandler()

	// map devicePath to global node path
	mapErr := blkUtil.MapDevice(devicePath, globalMapPath, string(podUID))
	if mapErr != nil {
		return mapErr
	}

	// map devicePath to pod volume path
	mapErr = blkUtil.MapDevice(devicePath, podVolumeMapPath, volumeMapName)
	if mapErr != nil {
		return mapErr
	}

	return nil
}

// GetPluginMountDir returns the global mount directory name appended
// to the given plugin name's plugin directory
func GetPluginMountDir(host volume.VolumeHost, name string) string {
	mntDir := filepath.Join(host.GetPluginDir(name), MountsInGlobalPDPath)
	return mntDir
}

// IsLocalEphemeralVolume determines whether the argument is a local ephemeral
// volume vs. some other type
func IsLocalEphemeralVolume(volume v1.Volume) bool {
	return volume.GitRepo != nil ||
		(volume.EmptyDir != nil && volume.EmptyDir.Medium != v1.StorageMediumMemory) ||
		volume.ConfigMap != nil || volume.DownwardAPI != nil
}

// GetPodVolumeNames returns names of volumes that are used in a pod,
// either as filesystem mount or raw block device.
func GetPodVolumeNames(pod *v1.Pod) (mounts sets.String, devices sets.String) {
	mounts = sets.NewString()
	devices = sets.NewString()

	podutil.VisitContainers(&pod.Spec, func(container *v1.Container) bool {
		if container.VolumeMounts != nil {
			for _, mount := range container.VolumeMounts {
				mounts.Insert(mount.Name)
			}
		}
		// TODO: remove feature gate check after no longer needed
		if utilfeature.DefaultFeatureGate.Enabled(features.BlockVolume) &&
			container.VolumeDevices != nil {
			for _, device := range container.VolumeDevices {
				devices.Insert(device.Name)
			}
		}
		return true
	})
	return
}

// HasMountRefs checks if the given mountPath has mountRefs.
// TODO: this is a workaround for the unmount device issue caused by gci mounter.
// In GCI cluster, if gci mounter is used for mounting, the container started by mounter
// script will cause additional mounts created in the container. Since these mounts are
// irrelevant to the original mounts, they should be not considered when checking the
// mount references. Current solution is to filter out those mount paths that contain
// the string of original mount path.
// Plan to work on better approach to solve this issue.
func HasMountRefs(mountPath string, mountRefs []string) bool {
	for _, ref := range mountRefs {
		if !strings.Contains(ref, mountPath) {
			return true
		}
	}
	return false
}

//WriteVolumeCache flush disk data given the spcified mount path
func WriteVolumeCache(deviceMountPath string, exec mount.Exec) error {
	// If runtime os is windows, execute Write-VolumeCache powershell command on the disk
	if runtime.GOOS == "windows" {
		cmd := fmt.Sprintf("Get-Volume -FilePath %s | Write-Volumecache", deviceMountPath)
		output, err := exec.Run("powershell", "/c", cmd)
		klog.Infof("command (%q) execeuted: %v, output: %q", cmd, err, string(output))
		if err != nil {
			return fmt.Errorf("command (%q) failed: %v, output: %q", cmd, err, string(output))
		}
	}
	// For linux runtime, it skips because unmount will automatically flush disk data
	return nil
}

// LoadPodFromFile will read, decode, and return a Pod from a file.
func LoadPodFromFile(filePath string) (*v1.Pod, error) {
	if filePath == "" {
		return nil, fmt.Errorf("file path not specified")
	}
	podDef, err := ioutil.ReadFile(filePath)
	if err != nil {
		return nil, fmt.Errorf("failed to read file path %s: %+v", filePath, err)
	}
	if len(podDef) == 0 {
		return nil, fmt.Errorf("file was empty: %s", filePath)
	}
	pod := &v1.Pod{}

	codec := legacyscheme.Codecs.UniversalDecoder()
	if err := runtime.DecodeInto(codec, podDef, pod); err != nil {
		return nil, fmt.Errorf("failed decoding file: %v", err)
	}
	return pod, nil
}

func ZonesSetToLabelValue(strSet sets.String) string {
	return strings.Join(strSet.UnsortedList(), kubeletapis.LabelMultiZoneDelimiter)
}

// ZonesToSet converts a string containing a comma separated list of zones to set
func ZonesToSet(zonesString string) (sets.String, error) {
	return stringToSet(zonesString, ",")
}

// LabelZonesToSet converts a PV label value from string containing a delimited list of zones to set
func LabelZonesToSet(labelZonesValue string) (sets.String, error) {
	return stringToSet(labelZonesValue, kubeletapis.LabelMultiZoneDelimiter)
}

// StringToSet converts a string containing list separated by specified delimiter to to a set
func stringToSet(str, delimiter string) (sets.String, error) {
	zonesSlice := strings.Split(str, delimiter)
	zonesSet := make(sets.String)
	for _, zone := range zonesSlice {
		trimmedZone := strings.TrimSpace(zone)
		if trimmedZone == "" {
			return make(sets.String), fmt.Errorf(
				"%q separated list (%q) must not contain an empty string",
				delimiter,
				str)
		}
		zonesSet.Insert(trimmedZone)
	}
	return zonesSet, nil
}

// BlockVolumePathHandler defines a set of operations for handling block volume-related operations
type BlockVolumePathHandler interface {
	// MapDevice creates a symbolic link to block device under specified map path
	MapDevice(devicePath string, mapPath string, linkName string) error
	// UnmapDevice removes a symbolic link to block device under specified map path
	UnmapDevice(mapPath string, linkName string) error
	// RemovePath removes a file or directory on specified map path
	RemoveMapPath(mapPath string) error
	// IsSymlinkExist retruns true if specified symbolic link exists
	IsSymlinkExist(mapPath string) (bool, error)
	// GetDeviceSymlinkRefs searches symbolic links under global map path
	GetDeviceSymlinkRefs(devPath string, mapPath string) ([]string, error)
	// FindGlobalMapPathUUIDFromPod finds {pod uuid} symbolic link under globalMapPath
	// corresponding to map path symlink, and then return global map path with pod uuid.
	FindGlobalMapPathUUIDFromPod(pluginDir, mapPath string, podUID types.UID) (string, error)
	// AttachFileDevice takes a path to a regular file and makes it available as an
	// attached block device.
	AttachFileDevice(path string) (string, error)
	// GetLoopDevice returns the full path to the loop device associated with the given path.
	GetLoopDevice(path string) (string, error)
	// RemoveLoopDevice removes specified loopback device
	RemoveLoopDevice(device string) error
}

// NewBlockVolumePathHandler returns a new instance of BlockVolumeHandler.
func NewBlockVolumePathHandler() BlockVolumePathHandler {
	var volumePathHandler VolumePathHandler
	return volumePathHandler
}

// VolumePathHandler is path related operation handlers for block volume
type VolumePathHandler struct {
}

// MapDevice creates a symbolic link to block device under specified map path
func (v VolumePathHandler) MapDevice(devicePath string, mapPath string, linkName string) error {
	// Example of global map path:
	//   globalMapPath/linkName: plugins/kubernetes.io/{PluginName}/{DefaultKubeletVolumeDevicesDirName}/{volumePluginDependentPath}/{podUid}
	//   linkName: {podUid}
	//
	// Example of pod device map path:
	//   podDeviceMapPath/linkName: pods/{podUid}/{DefaultKubeletVolumeDevicesDirName}/{escapeQualifiedPluginName}/{volumeName}
	//   linkName: {volumeName}
	if len(devicePath) == 0 {
		return fmt.Errorf("Failed to map device to map path. devicePath is empty")
	}
	if len(mapPath) == 0 {
		return fmt.Errorf("Failed to map device to map path. mapPath is empty")
	}
	if !filepath.IsAbs(mapPath) {
		return fmt.Errorf("The map path should be absolute: map path: %s", mapPath)
	}
	glog.V(5).Infof("MapDevice: devicePath %s", devicePath)
	glog.V(5).Infof("MapDevice: mapPath %s", mapPath)
	glog.V(5).Infof("MapDevice: linkName %s", linkName)

	// Check and create mapPath
	_, err := os.Stat(mapPath)
	if err != nil && !os.IsNotExist(err) {
		glog.Errorf("cannot validate map path: %s", mapPath)
		return err
	}
	if err = os.MkdirAll(mapPath, 0750); err != nil {
		return fmt.Errorf("Failed to mkdir %s, error %v", mapPath, err)
	}
	// Remove old symbolic link(or file) then create new one.
	// This should be done because current symbolic link is
	// stale accross node reboot.
	linkPath := path.Join(mapPath, string(linkName))
	if err = os.Remove(linkPath); err != nil && !os.IsNotExist(err) {
		return err
	}
	err = os.Symlink(devicePath, linkPath)
	return err
}

// UnmapDevice removes a symbolic link associated to block device under specified map path
func (v VolumePathHandler) UnmapDevice(mapPath string, linkName string) error {
	if len(mapPath) == 0 {
		return fmt.Errorf("Failed to unmap device from map path. mapPath is empty")
	}
	glog.V(5).Infof("UnmapDevice: mapPath %s", mapPath)
	glog.V(5).Infof("UnmapDevice: linkName %s", linkName)

	// Check symbolic link exists
	linkPath := path.Join(mapPath, string(linkName))
	if islinkExist, checkErr := v.IsSymlinkExist(linkPath); checkErr != nil {
		return checkErr
	} else if !islinkExist {
		glog.Warningf("Warning: Unmap skipped because symlink does not exist on the path: %v", linkPath)
		return nil
	}
	err := os.Remove(linkPath)
	return err
}

// RemoveMapPath removes a file or directory on specified map path
func (v VolumePathHandler) RemoveMapPath(mapPath string) error {
	if len(mapPath) == 0 {
		return fmt.Errorf("Failed to remove map path. mapPath is empty")
	}
	glog.V(5).Infof("RemoveMapPath: mapPath %s", mapPath)
	err := os.RemoveAll(mapPath)
	if err != nil && !os.IsNotExist(err) {
		return err
	}
	return nil
}

// IsSymlinkExist returns true if specified file exists and the type is symbolik link.
// If file doesn't exist, or file exists but not symbolick link, return false with no error.
// On other cases, return false with error from Lstat().
func (v VolumePathHandler) IsSymlinkExist(mapPath string) (bool, error) {
	fi, err := os.Lstat(mapPath)
	if err == nil {
		// If file exits and it's symbolick link, return true and no error
		if fi.Mode()&os.ModeSymlink == os.ModeSymlink {
			return true, nil
		}
		// If file exits but it's not symbolick link, return fale and no error
		return false, nil
	}
	// If file doesn't exist, return false and no error
	if os.IsNotExist(err) {
		return false, nil
	}
	// Return error from Lstat()
	return false, err
}

// GetDeviceSymlinkRefs searches symbolic links under global map path
func (v VolumePathHandler) GetDeviceSymlinkRefs(devPath string, mapPath string) ([]string, error) {
	var refs []string
	files, err := ioutil.ReadDir(mapPath)
	if err != nil {
		return nil, fmt.Errorf("Directory cannot read %v", err)
	}
	for _, file := range files {
		if file.Mode()&os.ModeSymlink != os.ModeSymlink {
			continue
		}
		filename := file.Name()
		filepath, err := os.Readlink(path.Join(mapPath, filename))
		if err != nil {
			return nil, fmt.Errorf("Symbolic link cannot be retrieved %v", err)
		}
		glog.V(5).Infof("GetDeviceSymlinkRefs: filepath: %v, devPath: %v", filepath, devPath)
		if filepath == devPath {
			refs = append(refs, path.Join(mapPath, filename))
		}
	}
	glog.V(5).Infof("GetDeviceSymlinkRefs: refs %v", refs)
	return refs, nil
}

// FindGlobalMapPathUUIDFromPod finds {pod uuid} symbolic link under globalMapPath
// corresponding to map path symlink, and then return global map path with pod uuid.
// ex. mapPath symlink: pods/{podUid}}/{DefaultKubeletVolumeDevicesDirName}/{escapeQualifiedPluginName}/{volumeName} -> /dev/sdX
//     globalMapPath/{pod uuid}: plugins/kubernetes.io/{PluginName}/{DefaultKubeletVolumeDevicesDirName}/{volumePluginDependentPath}/{pod uuid} -> /dev/sdX
func (v VolumePathHandler) FindGlobalMapPathUUIDFromPod(pluginDir, mapPath string, podUID types.UID) (string, error) {
	var globalMapPathUUID string
	// Find symbolic link named pod uuid under plugin dir
	err := filepath.Walk(pluginDir, func(path string, fi os.FileInfo, err error) error {
		if err != nil {
			return err
		}
		if (fi.Mode()&os.ModeSymlink == os.ModeSymlink) && (fi.Name() == string(podUID)) {
			glog.V(5).Infof("FindGlobalMapPathFromPod: path %s, mapPath %s", path, mapPath)
			if res, err := compareSymlinks(path, mapPath); err == nil && res {
				globalMapPathUUID = path
			}
		}
		return nil
	})
	if err != nil {
		return "", err
	}
	glog.V(5).Infof("FindGlobalMapPathFromPod: globalMapPathUUID %s", globalMapPathUUID)
	// Return path contains global map path + {pod uuid}
	return globalMapPathUUID, nil
}

func compareSymlinks(global, pod string) (bool, error) {
	devGlobal, err := os.Readlink(global)
	if err != nil {
		return false, err
	}
	devPod, err := os.Readlink(pod)
	if err != nil {
		return false, err
	}
	glog.V(5).Infof("CompareSymlinks: devGloBal %s, devPod %s", devGlobal, devPod)
	if devGlobal == devPod {
		return true, nil
	}
	return false, nil
}<|MERGE_RESOLUTION|>--- conflicted
+++ resolved
@@ -20,24 +20,6 @@
 	"fmt"
 	"io/ioutil"
 	"os"
-<<<<<<< HEAD
-	"path"
-	"path/filepath"
-	"strings"
-
-	"github.com/golang/glog"
-	"k8s.io/api/core/v1"
-	storage "k8s.io/api/storage/v1"
-	metav1 "k8s.io/apimachinery/pkg/apis/meta/v1"
-	"k8s.io/apimachinery/pkg/labels"
-	"k8s.io/apimachinery/pkg/runtime"
-	"k8s.io/apimachinery/pkg/types"
-	"k8s.io/apimachinery/pkg/util/sets"
-	clientset "k8s.io/client-go/kubernetes"
-	"k8s.io/kubernetes/pkg/api/legacyscheme"
-	v1helper "k8s.io/kubernetes/pkg/apis/core/v1/helper"
-	kubeletapis "k8s.io/kubernetes/pkg/kubelet/apis"
-=======
 	"path/filepath"
 	"reflect"
 	"runtime"
@@ -58,7 +40,6 @@
 	podutil "k8s.io/kubernetes/pkg/api/v1/pod"
 	v1helper "k8s.io/kubernetes/pkg/apis/core/v1/helper"
 	"k8s.io/kubernetes/pkg/features"
->>>>>>> 7e597d92
 	"k8s.io/kubernetes/pkg/util/mount"
 	"k8s.io/kubernetes/pkg/volume"
 	"k8s.io/kubernetes/pkg/volume/util/types"
@@ -68,13 +49,6 @@
 
 const (
 	readyFileName = "ready"
-<<<<<<< HEAD
-	losetupPath   = "losetup"
-
-	ErrDeviceNotFound     = "device not found"
-	ErrDeviceNotSupported = "device not supported"
-	ErrNotAvailable       = "not available"
-=======
 
 	// ControllerManagedAttachAnnotation is the key of the annotation on Node
 	// objects that indicates attach/detach operations for the node should be
@@ -96,7 +70,6 @@
 	// VolumeDynamicallyCreatedByKey is the key of the annotation on PersistentVolume
 	// object created dynamically
 	VolumeDynamicallyCreatedByKey = "kubernetes.io/createdby"
->>>>>>> 7e597d92
 )
 
 // IsReady checks for the existence of a regular file
@@ -135,74 +108,6 @@
 	file.Close()
 }
 
-<<<<<<< HEAD
-// UnmountPath is a common unmount routine that unmounts the given path and
-// deletes the remaining directory if successful.
-func UnmountPath(mountPath string, mounter mount.Interface) error {
-	return UnmountMountPoint(mountPath, mounter, false /* extensiveMountPointCheck */)
-}
-
-// UnmountMountPoint is a common unmount routine that unmounts the given path and
-// deletes the remaining directory if successful.
-// if extensiveMountPointCheck is true
-// IsNotMountPoint will be called instead of IsLikelyNotMountPoint.
-// IsNotMountPoint is more expensive but properly handles bind mounts.
-func UnmountMountPoint(mountPath string, mounter mount.Interface, extensiveMountPointCheck bool) error {
-	if pathExists, pathErr := PathExists(mountPath); pathErr != nil {
-		return fmt.Errorf("Error checking if path exists: %v", pathErr)
-	} else if !pathExists {
-		glog.Warningf("Warning: Unmount skipped because path does not exist: %v", mountPath)
-		return nil
-	}
-
-	var notMnt bool
-	var err error
-
-	if extensiveMountPointCheck {
-		notMnt, err = mount.IsNotMountPoint(mounter, mountPath)
-	} else {
-		notMnt, err = mounter.IsLikelyNotMountPoint(mountPath)
-	}
-
-	if err != nil {
-		return err
-	}
-
-	if notMnt {
-		glog.Warningf("Warning: %q is not a mountpoint, deleting", mountPath)
-		return os.Remove(mountPath)
-	}
-
-	// Unmount the mount path
-	glog.V(4).Infof("%q is a mountpoint, unmounting", mountPath)
-	if err := mounter.Unmount(mountPath); err != nil {
-		return err
-	}
-	notMnt, mntErr := mounter.IsLikelyNotMountPoint(mountPath)
-	if mntErr != nil {
-		return err
-	}
-	if notMnt {
-		glog.V(4).Infof("%q is unmounted, deleting the directory", mountPath)
-		return os.Remove(mountPath)
-	}
-	return fmt.Errorf("Failed to unmount path %v", mountPath)
-}
-
-// PathExists returns true if the specified path exists.
-func PathExists(path string) (bool, error) {
-	_, err := os.Stat(path)
-	if err == nil {
-		return true, nil
-	} else if os.IsNotExist(err) {
-		return false, nil
-	} else {
-		return false, err
-	}
-}
-
-=======
->>>>>>> 7e597d92
 // GetSecretForPod locates secret by name in the pod's namespace and returns secret map
 func GetSecretForPod(pod *v1.Pod, secretName string, kubeClient clientset.Interface) (map[string]string, error) {
 	secret := make(map[string]string)
@@ -700,254 +605,4 @@
 	}
 	// For linux runtime, it skips because unmount will automatically flush disk data
 	return nil
-}
-
-// LoadPodFromFile will read, decode, and return a Pod from a file.
-func LoadPodFromFile(filePath string) (*v1.Pod, error) {
-	if filePath == "" {
-		return nil, fmt.Errorf("file path not specified")
-	}
-	podDef, err := ioutil.ReadFile(filePath)
-	if err != nil {
-		return nil, fmt.Errorf("failed to read file path %s: %+v", filePath, err)
-	}
-	if len(podDef) == 0 {
-		return nil, fmt.Errorf("file was empty: %s", filePath)
-	}
-	pod := &v1.Pod{}
-
-	codec := legacyscheme.Codecs.UniversalDecoder()
-	if err := runtime.DecodeInto(codec, podDef, pod); err != nil {
-		return nil, fmt.Errorf("failed decoding file: %v", err)
-	}
-	return pod, nil
-}
-
-func ZonesSetToLabelValue(strSet sets.String) string {
-	return strings.Join(strSet.UnsortedList(), kubeletapis.LabelMultiZoneDelimiter)
-}
-
-// ZonesToSet converts a string containing a comma separated list of zones to set
-func ZonesToSet(zonesString string) (sets.String, error) {
-	return stringToSet(zonesString, ",")
-}
-
-// LabelZonesToSet converts a PV label value from string containing a delimited list of zones to set
-func LabelZonesToSet(labelZonesValue string) (sets.String, error) {
-	return stringToSet(labelZonesValue, kubeletapis.LabelMultiZoneDelimiter)
-}
-
-// StringToSet converts a string containing list separated by specified delimiter to to a set
-func stringToSet(str, delimiter string) (sets.String, error) {
-	zonesSlice := strings.Split(str, delimiter)
-	zonesSet := make(sets.String)
-	for _, zone := range zonesSlice {
-		trimmedZone := strings.TrimSpace(zone)
-		if trimmedZone == "" {
-			return make(sets.String), fmt.Errorf(
-				"%q separated list (%q) must not contain an empty string",
-				delimiter,
-				str)
-		}
-		zonesSet.Insert(trimmedZone)
-	}
-	return zonesSet, nil
-}
-
-// BlockVolumePathHandler defines a set of operations for handling block volume-related operations
-type BlockVolumePathHandler interface {
-	// MapDevice creates a symbolic link to block device under specified map path
-	MapDevice(devicePath string, mapPath string, linkName string) error
-	// UnmapDevice removes a symbolic link to block device under specified map path
-	UnmapDevice(mapPath string, linkName string) error
-	// RemovePath removes a file or directory on specified map path
-	RemoveMapPath(mapPath string) error
-	// IsSymlinkExist retruns true if specified symbolic link exists
-	IsSymlinkExist(mapPath string) (bool, error)
-	// GetDeviceSymlinkRefs searches symbolic links under global map path
-	GetDeviceSymlinkRefs(devPath string, mapPath string) ([]string, error)
-	// FindGlobalMapPathUUIDFromPod finds {pod uuid} symbolic link under globalMapPath
-	// corresponding to map path symlink, and then return global map path with pod uuid.
-	FindGlobalMapPathUUIDFromPod(pluginDir, mapPath string, podUID types.UID) (string, error)
-	// AttachFileDevice takes a path to a regular file and makes it available as an
-	// attached block device.
-	AttachFileDevice(path string) (string, error)
-	// GetLoopDevice returns the full path to the loop device associated with the given path.
-	GetLoopDevice(path string) (string, error)
-	// RemoveLoopDevice removes specified loopback device
-	RemoveLoopDevice(device string) error
-}
-
-// NewBlockVolumePathHandler returns a new instance of BlockVolumeHandler.
-func NewBlockVolumePathHandler() BlockVolumePathHandler {
-	var volumePathHandler VolumePathHandler
-	return volumePathHandler
-}
-
-// VolumePathHandler is path related operation handlers for block volume
-type VolumePathHandler struct {
-}
-
-// MapDevice creates a symbolic link to block device under specified map path
-func (v VolumePathHandler) MapDevice(devicePath string, mapPath string, linkName string) error {
-	// Example of global map path:
-	//   globalMapPath/linkName: plugins/kubernetes.io/{PluginName}/{DefaultKubeletVolumeDevicesDirName}/{volumePluginDependentPath}/{podUid}
-	//   linkName: {podUid}
-	//
-	// Example of pod device map path:
-	//   podDeviceMapPath/linkName: pods/{podUid}/{DefaultKubeletVolumeDevicesDirName}/{escapeQualifiedPluginName}/{volumeName}
-	//   linkName: {volumeName}
-	if len(devicePath) == 0 {
-		return fmt.Errorf("Failed to map device to map path. devicePath is empty")
-	}
-	if len(mapPath) == 0 {
-		return fmt.Errorf("Failed to map device to map path. mapPath is empty")
-	}
-	if !filepath.IsAbs(mapPath) {
-		return fmt.Errorf("The map path should be absolute: map path: %s", mapPath)
-	}
-	glog.V(5).Infof("MapDevice: devicePath %s", devicePath)
-	glog.V(5).Infof("MapDevice: mapPath %s", mapPath)
-	glog.V(5).Infof("MapDevice: linkName %s", linkName)
-
-	// Check and create mapPath
-	_, err := os.Stat(mapPath)
-	if err != nil && !os.IsNotExist(err) {
-		glog.Errorf("cannot validate map path: %s", mapPath)
-		return err
-	}
-	if err = os.MkdirAll(mapPath, 0750); err != nil {
-		return fmt.Errorf("Failed to mkdir %s, error %v", mapPath, err)
-	}
-	// Remove old symbolic link(or file) then create new one.
-	// This should be done because current symbolic link is
-	// stale accross node reboot.
-	linkPath := path.Join(mapPath, string(linkName))
-	if err = os.Remove(linkPath); err != nil && !os.IsNotExist(err) {
-		return err
-	}
-	err = os.Symlink(devicePath, linkPath)
-	return err
-}
-
-// UnmapDevice removes a symbolic link associated to block device under specified map path
-func (v VolumePathHandler) UnmapDevice(mapPath string, linkName string) error {
-	if len(mapPath) == 0 {
-		return fmt.Errorf("Failed to unmap device from map path. mapPath is empty")
-	}
-	glog.V(5).Infof("UnmapDevice: mapPath %s", mapPath)
-	glog.V(5).Infof("UnmapDevice: linkName %s", linkName)
-
-	// Check symbolic link exists
-	linkPath := path.Join(mapPath, string(linkName))
-	if islinkExist, checkErr := v.IsSymlinkExist(linkPath); checkErr != nil {
-		return checkErr
-	} else if !islinkExist {
-		glog.Warningf("Warning: Unmap skipped because symlink does not exist on the path: %v", linkPath)
-		return nil
-	}
-	err := os.Remove(linkPath)
-	return err
-}
-
-// RemoveMapPath removes a file or directory on specified map path
-func (v VolumePathHandler) RemoveMapPath(mapPath string) error {
-	if len(mapPath) == 0 {
-		return fmt.Errorf("Failed to remove map path. mapPath is empty")
-	}
-	glog.V(5).Infof("RemoveMapPath: mapPath %s", mapPath)
-	err := os.RemoveAll(mapPath)
-	if err != nil && !os.IsNotExist(err) {
-		return err
-	}
-	return nil
-}
-
-// IsSymlinkExist returns true if specified file exists and the type is symbolik link.
-// If file doesn't exist, or file exists but not symbolick link, return false with no error.
-// On other cases, return false with error from Lstat().
-func (v VolumePathHandler) IsSymlinkExist(mapPath string) (bool, error) {
-	fi, err := os.Lstat(mapPath)
-	if err == nil {
-		// If file exits and it's symbolick link, return true and no error
-		if fi.Mode()&os.ModeSymlink == os.ModeSymlink {
-			return true, nil
-		}
-		// If file exits but it's not symbolick link, return fale and no error
-		return false, nil
-	}
-	// If file doesn't exist, return false and no error
-	if os.IsNotExist(err) {
-		return false, nil
-	}
-	// Return error from Lstat()
-	return false, err
-}
-
-// GetDeviceSymlinkRefs searches symbolic links under global map path
-func (v VolumePathHandler) GetDeviceSymlinkRefs(devPath string, mapPath string) ([]string, error) {
-	var refs []string
-	files, err := ioutil.ReadDir(mapPath)
-	if err != nil {
-		return nil, fmt.Errorf("Directory cannot read %v", err)
-	}
-	for _, file := range files {
-		if file.Mode()&os.ModeSymlink != os.ModeSymlink {
-			continue
-		}
-		filename := file.Name()
-		filepath, err := os.Readlink(path.Join(mapPath, filename))
-		if err != nil {
-			return nil, fmt.Errorf("Symbolic link cannot be retrieved %v", err)
-		}
-		glog.V(5).Infof("GetDeviceSymlinkRefs: filepath: %v, devPath: %v", filepath, devPath)
-		if filepath == devPath {
-			refs = append(refs, path.Join(mapPath, filename))
-		}
-	}
-	glog.V(5).Infof("GetDeviceSymlinkRefs: refs %v", refs)
-	return refs, nil
-}
-
-// FindGlobalMapPathUUIDFromPod finds {pod uuid} symbolic link under globalMapPath
-// corresponding to map path symlink, and then return global map path with pod uuid.
-// ex. mapPath symlink: pods/{podUid}}/{DefaultKubeletVolumeDevicesDirName}/{escapeQualifiedPluginName}/{volumeName} -> /dev/sdX
-//     globalMapPath/{pod uuid}: plugins/kubernetes.io/{PluginName}/{DefaultKubeletVolumeDevicesDirName}/{volumePluginDependentPath}/{pod uuid} -> /dev/sdX
-func (v VolumePathHandler) FindGlobalMapPathUUIDFromPod(pluginDir, mapPath string, podUID types.UID) (string, error) {
-	var globalMapPathUUID string
-	// Find symbolic link named pod uuid under plugin dir
-	err := filepath.Walk(pluginDir, func(path string, fi os.FileInfo, err error) error {
-		if err != nil {
-			return err
-		}
-		if (fi.Mode()&os.ModeSymlink == os.ModeSymlink) && (fi.Name() == string(podUID)) {
-			glog.V(5).Infof("FindGlobalMapPathFromPod: path %s, mapPath %s", path, mapPath)
-			if res, err := compareSymlinks(path, mapPath); err == nil && res {
-				globalMapPathUUID = path
-			}
-		}
-		return nil
-	})
-	if err != nil {
-		return "", err
-	}
-	glog.V(5).Infof("FindGlobalMapPathFromPod: globalMapPathUUID %s", globalMapPathUUID)
-	// Return path contains global map path + {pod uuid}
-	return globalMapPathUUID, nil
-}
-
-func compareSymlinks(global, pod string) (bool, error) {
-	devGlobal, err := os.Readlink(global)
-	if err != nil {
-		return false, err
-	}
-	devPod, err := os.Readlink(pod)
-	if err != nil {
-		return false, err
-	}
-	glog.V(5).Infof("CompareSymlinks: devGloBal %s, devPod %s", devGlobal, devPod)
-	if devGlobal == devPod {
-		return true, nil
-	}
-	return false, nil
 }
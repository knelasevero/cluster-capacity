package(default_visibility = ["//visibility:public"])

load(
    "@io_bazel_rules_go//go:def.bzl",
    "go_library",
)

go_library(
    name = "go_default_library",
    srcs = [
        "doc.go",
        "register.go",
        "types.go",
        "zz_generated.deepcopy.go",
    ],
    importpath = "k8s.io/kubernetes/pkg/apis/storage",
    deps = [
        "//pkg/apis/core:go_default_library",
<<<<<<< HEAD
        "//vendor/k8s.io/apimachinery/pkg/apis/meta/v1:go_default_library",
        "//vendor/k8s.io/apimachinery/pkg/runtime:go_default_library",
        "//vendor/k8s.io/apimachinery/pkg/runtime/schema:go_default_library",
=======
        "//staging/src/k8s.io/apimachinery/pkg/apis/meta/v1:go_default_library",
        "//staging/src/k8s.io/apimachinery/pkg/runtime:go_default_library",
        "//staging/src/k8s.io/apimachinery/pkg/runtime/schema:go_default_library",
>>>>>>> 7e597d92
    ],
)

filegroup(
    name = "package-srcs",
    srcs = glob(["**"]),
    tags = ["automanaged"],
    visibility = ["//visibility:private"],
)

filegroup(
    name = "all-srcs",
    srcs = [
        ":package-srcs",
        "//pkg/apis/storage/fuzzer:all-srcs",
        "//pkg/apis/storage/install:all-srcs",
        "//pkg/apis/storage/util:all-srcs",
        "//pkg/apis/storage/v1:all-srcs",
        "//pkg/apis/storage/v1alpha1:all-srcs",
        "//pkg/apis/storage/v1beta1:all-srcs",
        "//pkg/apis/storage/validation:all-srcs",
    ],
    tags = ["automanaged"],
)<|MERGE_RESOLUTION|>--- conflicted
+++ resolved
@@ -16,15 +16,9 @@
     importpath = "k8s.io/kubernetes/pkg/apis/storage",
     deps = [
         "//pkg/apis/core:go_default_library",
-<<<<<<< HEAD
-        "//vendor/k8s.io/apimachinery/pkg/apis/meta/v1:go_default_library",
-        "//vendor/k8s.io/apimachinery/pkg/runtime:go_default_library",
-        "//vendor/k8s.io/apimachinery/pkg/runtime/schema:go_default_library",
-=======
         "//staging/src/k8s.io/apimachinery/pkg/apis/meta/v1:go_default_library",
         "//staging/src/k8s.io/apimachinery/pkg/runtime:go_default_library",
         "//staging/src/k8s.io/apimachinery/pkg/runtime/schema:go_default_library",
->>>>>>> 7e597d92
     ],
 )
 

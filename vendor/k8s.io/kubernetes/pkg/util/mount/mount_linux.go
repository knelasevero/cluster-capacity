// +build linux

/*
Copyright 2014 The Kubernetes Authors.

Licensed under the Apache License, Version 2.0 (the "License");
you may not use this file except in compliance with the License.
You may obtain a copy of the License at

    http://www.apache.org/licenses/LICENSE-2.0

Unless required by applicable law or agreed to in writing, software
distributed under the License is distributed on an "AS IS" BASIS,
WITHOUT WARRANTIES OR CONDITIONS OF ANY KIND, either express or implied.
See the License for the specific language governing permissions and
limitations under the License.
*/

package mount

import (
<<<<<<< HEAD
	"fmt"
	"os"
	"os/exec"
	"path"
=======
	"errors"
	"fmt"
	"os"
	"os/exec"
>>>>>>> 7e597d92
	"path/filepath"
	"strconv"
	"strings"
	"syscall"

<<<<<<< HEAD
	"github.com/golang/glog"
	"golang.org/x/sys/unix"
	"k8s.io/apimachinery/pkg/util/sets"
	utilio "k8s.io/kubernetes/pkg/util/io"
	utilexec "k8s.io/utils/exec"
=======
	"k8s.io/klog"
	utilexec "k8s.io/utils/exec"
	utilio "k8s.io/utils/io"
>>>>>>> 7e597d92
)

const (
	// Number of fields per line in /proc/mounts as per the fstab man page.
	expectedNumFieldsPerLine = 6
	// Location of the mount file to use
	procMountsPath = "/proc/mounts"
	// Location of the mountinfo file
	procMountInfoPath = "/proc/self/mountinfo"
	// 'fsck' found errors and corrected them
	fsckErrorsCorrected = 1
	// 'fsck' found errors but exited without correcting them
	fsckErrorsUncorrected = 4
)

// Mounter provides the default implementation of mount.Interface
// for the linux platform.  This implementation assumes that the
// kubelet is running in the host's root mount namespace.
type Mounter struct {
	mounterPath string
	withSystemd bool
}

// New returns a mount.Interface for the current system.
// It provides options to override the default mounter behavior.
// mounterPath allows using an alternative to `/bin/mount` for mounting.
func New(mounterPath string) Interface {
	return &Mounter{
		mounterPath: mounterPath,
		withSystemd: detectSystemd(),
	}
}

// Mount mounts source to target as fstype with given options. 'source' and 'fstype' must
<<<<<<< HEAD
// be an emtpy string in case it's not required, e.g. for remount, or for auto filesystem
=======
// be an empty string in case it's not required, e.g. for remount, or for auto filesystem
>>>>>>> 7e597d92
// type, where kernel handles fstype for you. The mount 'options' is a list of options,
// currently come from mount(8), e.g. "ro", "remount", "bind", etc. If no more option is
// required, call Mount with an empty string list or nil.
func (mounter *Mounter) Mount(source string, target string, fstype string, options []string) error {
	// Path to mounter binary if containerized mounter is needed. Otherwise, it is set to empty.
	// All Linux distros are expected to be shipped with a mount utility that a support bind mounts.
	mounterPath := ""
	bind, bindOpts, bindRemountOpts := MakeBindOpts(options)
	if bind {
<<<<<<< HEAD
		err := mounter.doMount(mounterPath, defaultMountCommand, source, target, fstype, []string{"bind"})
=======
		err := mounter.doMount(mounterPath, defaultMountCommand, source, target, fstype, bindOpts)
>>>>>>> 7e597d92
		if err != nil {
			return err
		}
		return mounter.doMount(mounterPath, defaultMountCommand, source, target, fstype, bindRemountOpts)
	}
	// The list of filesystems that require containerized mounter on GCI image cluster
	fsTypesNeedMounter := map[string]struct{}{
		"nfs":       {},
		"glusterfs": {},
		"ceph":      {},
		"cifs":      {},
	}
<<<<<<< HEAD
=======
	if _, ok := fsTypesNeedMounter[fstype]; ok {
		mounterPath = mounter.mounterPath
	}
>>>>>>> 7e597d92
	return mounter.doMount(mounterPath, defaultMountCommand, source, target, fstype, options)
}

// doMount runs the mount command. mounterPath is the path to mounter binary if containerized mounter is used.
<<<<<<< HEAD
func (m *Mounter) doMount(mounterPath string, mountCmd string, source string, target string, fstype string, options []string) error {
	mountArgs := makeMountArgs(source, target, fstype, options)
=======
func (mounter *Mounter) doMount(mounterPath string, mountCmd string, source string, target string, fstype string, options []string) error {
	mountArgs := MakeMountArgs(source, target, fstype, options)
>>>>>>> 7e597d92
	if len(mounterPath) > 0 {
		mountArgs = append([]string{mountCmd}, mountArgs...)
		mountCmd = mounterPath
	}

<<<<<<< HEAD
	if m.withSystemd {
=======
	if mounter.withSystemd {
>>>>>>> 7e597d92
		// Try to run mount via systemd-run --scope. This will escape the
		// service where kubelet runs and any fuse daemons will be started in a
		// specific scope. kubelet service than can be restarted without killing
		// these fuse daemons.
		//
		// Complete command line (when mounterPath is not used):
		// systemd-run --description=... --scope -- mount -t <type> <what> <where>
		//
		// Expected flow:
		// * systemd-run creates a transient scope (=~ cgroup) and executes its
		//   argument (/bin/mount) there.
		// * mount does its job, forks a fuse daemon if necessary and finishes.
		//   (systemd-run --scope finishes at this point, returning mount's exit
		//   code and stdout/stderr - thats one of --scope benefits).
		// * systemd keeps the fuse daemon running in the scope (i.e. in its own
		//   cgroup) until the fuse daemon dies (another --scope benefit).
		//   Kubelet service can be restarted and the fuse daemon survives.
		// * When the fuse daemon dies (e.g. during unmount) systemd removes the
		//   scope automatically.
		//
		// systemd-mount is not used because it's too new for older distros
		// (CentOS 7, Debian Jessie).
<<<<<<< HEAD
		mountCmd, mountArgs = addSystemdScope("systemd-run", target, mountCmd, mountArgs)
=======
		mountCmd, mountArgs = AddSystemdScope("systemd-run", target, mountCmd, mountArgs)
>>>>>>> 7e597d92
	} else {
		// No systemd-run on the host (or we failed to check it), assume kubelet
		// does not run as a systemd service.
		// No code here, mountCmd and mountArgs are already populated.
	}

<<<<<<< HEAD
	glog.V(4).Infof("Mounting cmd (%s) with arguments (%s)", mountCmd, mountArgs)
=======
	klog.V(4).Infof("Mounting cmd (%s) with arguments (%s)", mountCmd, mountArgs)
>>>>>>> 7e597d92
	command := exec.Command(mountCmd, mountArgs...)
	output, err := command.CombinedOutput()
	if err != nil {
		args := strings.Join(mountArgs, " ")
<<<<<<< HEAD
		glog.Errorf("Mount failed: %v\nMounting command: %s\nMounting arguments: %s\nOutput: %s\n", err, mountCmd, args, string(output))
		return fmt.Errorf("mount failed: %v\nMounting command: %s\nMounting arguments: %s\nOutput: %s\n",
=======
		klog.Errorf("Mount failed: %v\nMounting command: %s\nMounting arguments: %s\nOutput: %s\n", err, mountCmd, args, string(output))
		return fmt.Errorf("mount failed: %v\nMounting command: %s\nMounting arguments: %s\nOutput: %s",
>>>>>>> 7e597d92
			err, mountCmd, args, string(output))
	}
	return err
}

<<<<<<< HEAD
// GetMountRefs finds all other references to the device referenced
// by mountPath; returns a list of paths.
func GetMountRefs(mounter Interface, mountPath string) ([]string, error) {
	mps, err := mounter.List()
	if err != nil {
		return nil, err
	}
	// Find the device name.
	deviceName := ""
	// If mountPath is symlink, need get its target path.
	slTarget, err := filepath.EvalSymlinks(mountPath)
	if err != nil {
		slTarget = mountPath
	}
	for i := range mps {
		if mps[i].Path == slTarget {
			deviceName = mps[i].Device
			break
		}
	}

	// Find all references to the device.
	var refs []string
	if deviceName == "" {
		glog.Warningf("could not determine device for path: %q", mountPath)
	} else {
		for i := range mps {
			if mps[i].Device == deviceName && mps[i].Path != slTarget {
				refs = append(refs, mps[i].Path)
			}
		}
	}
	return refs, nil
}

=======
>>>>>>> 7e597d92
// detectSystemd returns true if OS runs with systemd as init. When not sure
// (permission errors, ...), it returns false.
// There may be different ways how to detect systemd, this one makes sure that
// systemd-runs (needed by Mount()) works.
func detectSystemd() bool {
	if _, err := exec.LookPath("systemd-run"); err != nil {
<<<<<<< HEAD
		glog.V(2).Infof("Detected OS without systemd")
=======
		klog.V(2).Infof("Detected OS without systemd")
>>>>>>> 7e597d92
		return false
	}
	// Try to run systemd-run --scope /bin/true, that should be enough
	// to make sure that systemd is really running and not just installed,
	// which happens when running in a container with a systemd-based image
	// but with different pid 1.
	cmd := exec.Command("systemd-run", "--description=Kubernetes systemd probe", "--scope", "true")
	output, err := cmd.CombinedOutput()
	if err != nil {
<<<<<<< HEAD
		glog.V(2).Infof("Cannot run systemd-run, assuming non-systemd OS")
		glog.V(4).Infof("systemd-run failed with: %v", err)
		glog.V(4).Infof("systemd-run output: %s", string(output))
		return false
	}
	glog.V(2).Infof("Detected OS with systemd")
	return true
}

// makeMountArgs makes the arguments to the mount(8) command.
func makeMountArgs(source, target, fstype string, options []string) []string {
=======
		klog.V(2).Infof("Cannot run systemd-run, assuming non-systemd OS")
		klog.V(4).Infof("systemd-run failed with: %v", err)
		klog.V(4).Infof("systemd-run output: %s", string(output))
		return false
	}
	klog.V(2).Infof("Detected OS with systemd")
	return true
}

// MakeMountArgs makes the arguments to the mount(8) command.
// Implementation is shared with NsEnterMounter
func MakeMountArgs(source, target, fstype string, options []string) []string {
>>>>>>> 7e597d92
	// Build mount command as follows:
	//   mount [-t $fstype] [-o $options] [$source] $target
	mountArgs := []string{}
	if len(fstype) > 0 {
		mountArgs = append(mountArgs, "-t", fstype)
	}
	if len(options) > 0 {
		mountArgs = append(mountArgs, "-o", strings.Join(options, ","))
	}
	if len(source) > 0 {
		mountArgs = append(mountArgs, source)
	}
	mountArgs = append(mountArgs, target)

	return mountArgs
}

<<<<<<< HEAD
// addSystemdScope adds "system-run --scope" to given command line
func addSystemdScope(systemdRunPath, mountName, command string, args []string) (string, []string) {
=======
// AddSystemdScope adds "system-run --scope" to given command line
// implementation is shared with NsEnterMounter
func AddSystemdScope(systemdRunPath, mountName, command string, args []string) (string, []string) {
>>>>>>> 7e597d92
	descriptionArg := fmt.Sprintf("--description=Kubernetes transient mount for %s", mountName)
	systemdRunArgs := []string{descriptionArg, "--scope", "--", command}
	return systemdRunPath, append(systemdRunArgs, args...)
}

// Unmount unmounts the target.
func (mounter *Mounter) Unmount(target string) error {
	klog.V(4).Infof("Unmounting %s", target)
	command := exec.Command("umount", target)
	output, err := command.CombinedOutput()
	if err != nil {
		return fmt.Errorf("unmount failed: %v\nUnmounting arguments: %s\nOutput: %s", err, target, string(output))
	}
	return nil
}

// List returns a list of all mounted filesystems.
func (*Mounter) List() ([]MountPoint, error) {
	return ListProcMounts(procMountsPath)
}

func (mounter *Mounter) IsMountPointMatch(mp MountPoint, dir string) bool {
	deletedDir := fmt.Sprintf("%s\\040(deleted)", dir)
	return ((mp.Path == dir) || (mp.Path == deletedDir))
}

func (mounter *Mounter) IsNotMountPoint(dir string) (bool, error) {
	return IsNotMountPoint(mounter, dir)
}

// IsLikelyNotMountPoint determines if a directory is not a mountpoint.
// It is fast but not necessarily ALWAYS correct. If the path is in fact
// a bind mount from one part of a mount to another it will not be detected.
// It also can not distinguish between mountpoints and symbolic links.
// mkdir /tmp/a /tmp/b; mount --bind /tmp/a /tmp/b; IsLikelyNotMountPoint("/tmp/b")
// will return true. When in fact /tmp/b is a mount point. If this situation
// is of interest to you, don't use this function...
func (mounter *Mounter) IsLikelyNotMountPoint(file string) (bool, error) {
	stat, err := os.Stat(file)
	if err != nil {
		return true, err
	}
	rootStat, err := os.Stat(filepath.Dir(strings.TrimSuffix(file, "/")))
	if err != nil {
		return true, err
	}
	// If the directory has a different device as parent, then it is a mountpoint.
	if stat.Sys().(*syscall.Stat_t).Dev != rootStat.Sys().(*syscall.Stat_t).Dev {
		return false, nil
	}

	return true, nil
}

<<<<<<< HEAD
// DeviceOpened checks if block device in use by calling Open with O_EXCL flag.
// If pathname is not a device, log and return false with nil error.
// If open returns errno EBUSY, return true with nil error.
// If open returns nil, return false with nil error.
// Otherwise, return false with error
func (mounter *Mounter) DeviceOpened(pathname string) (bool, error) {
	return exclusiveOpenFailsOnDevice(pathname)
}

// PathIsDevice uses FileInfo returned from os.Stat to check if path refers
// to a device.
func (mounter *Mounter) PathIsDevice(pathname string) (bool, error) {
	pathType, err := mounter.GetFileType(pathname)
	isDevice := pathType == FileTypeCharDev || pathType == FileTypeBlockDev
	return isDevice, err
}

func exclusiveOpenFailsOnDevice(pathname string) (bool, error) {
	var isDevice bool
	finfo, err := os.Stat(pathname)
	if os.IsNotExist(err) {
		isDevice = false
	}
	// err in call to os.Stat
	if err != nil {
		return false, fmt.Errorf(
			"PathIsDevice failed for path %q: %v",
			pathname,
			err)
	}
	// path refers to a device
	if finfo.Mode()&os.ModeDevice != 0 {
		isDevice = true
	}

	if !isDevice {
		glog.Errorf("Path %q is not refering to a device.", pathname)
		return false, nil
	}
	fd, errno := unix.Open(pathname, unix.O_RDONLY|unix.O_EXCL, 0)
	// If the device is in use, open will return an invalid fd.
	// When this happens, it is expected that Close will fail and throw an error.
	defer unix.Close(fd)
	if errno == nil {
		// device not in use
		return false, nil
	} else if errno == unix.EBUSY {
		// device is in use
		return true, nil
	}
	// error during call to Open
	return false, errno
}

//GetDeviceNameFromMount: given a mount point, find the device name from its global mount point
func (mounter *Mounter) GetDeviceNameFromMount(mountPath, pluginDir string) (string, error) {
	return getDeviceNameFromMount(mounter, mountPath, pluginDir)
}

// getDeviceNameFromMount find the device name from /proc/mounts in which
// the mount path reference should match the given plugin directory. In case no mount path reference
// matches, returns the volume name taken from its given mountPath
func getDeviceNameFromMount(mounter Interface, mountPath, pluginDir string) (string, error) {
	refs, err := GetMountRefs(mounter, mountPath)
=======
// GetMountRefs finds all mount references to pathname, returns a
// list of paths. Path could be a mountpoint path, device or a normal
// directory (for bind mount).
func (mounter *Mounter) GetMountRefs(pathname string) ([]string, error) {
	pathExists, pathErr := PathExists(pathname)
	if !pathExists {
		return []string{}, nil
	} else if IsCorruptedMnt(pathErr) {
		klog.Warningf("GetMountRefs found corrupted mount at %s, treating as unmounted path", pathname)
		return []string{}, nil
	} else if pathErr != nil {
		return nil, fmt.Errorf("error checking path %s: %v", pathname, pathErr)
	}
	realpath, err := filepath.EvalSymlinks(pathname)
>>>>>>> 7e597d92
	if err != nil {
		glog.V(4).Infof("GetMountRefs failed for mount path %q: %v", mountPath, err)
		return "", err
	}
<<<<<<< HEAD
	if len(refs) == 0 {
		glog.V(4).Infof("Directory %s is not mounted", mountPath)
		return "", fmt.Errorf("directory %s is not mounted", mountPath)
	}
	basemountPath := path.Join(pluginDir, MountsInGlobalPDPath)
	for _, ref := range refs {
		if strings.HasPrefix(ref, basemountPath) {
			volumeID, err := filepath.Rel(basemountPath, ref)
			if err != nil {
				glog.Errorf("Failed to get volume id from mount %s - %v", mountPath, err)
				return "", err
			}
			return volumeID, nil
		}
	}

	return path.Base(mountPath), nil
}

func listProcMounts(mountFilePath string) ([]MountPoint, error) {
	content, err := utilio.ConsistentRead(mountFilePath, maxListTries)
	if err != nil {
		return nil, err
	}
	return parseProcMounts(content)
}

func parseProcMounts(content []byte) ([]MountPoint, error) {
	out := []MountPoint{}
	lines := strings.Split(string(content), "\n")
	for _, line := range lines {
		if line == "" {
			// the last split() item is empty string following the last \n
			continue
		}
		fields := strings.Fields(line)
		if len(fields) != expectedNumFieldsPerLine {
			return nil, fmt.Errorf("wrong number of fields (expected %d, got %d): %s", expectedNumFieldsPerLine, len(fields), line)
		}

		mp := MountPoint{
			Device: fields[0],
			Path:   fields[1],
			Type:   fields[2],
			Opts:   strings.Split(fields[3], ","),
		}

		freq, err := strconv.Atoi(fields[4])
		if err != nil {
			return nil, err
		}
		mp.Freq = freq

		pass, err := strconv.Atoi(fields[5])
		if err != nil {
			return nil, err
		}
		mp.Pass = pass

		out = append(out, mp)
	}
	return out, nil
}

func (mounter *Mounter) MakeRShared(path string) error {
	return doMakeRShared(path, procMountInfoPath)
}

func (mounter *Mounter) GetFileType(pathname string) (FileType, error) {
	var pathType FileType
	finfo, err := os.Stat(pathname)
	if os.IsNotExist(err) {
		return pathType, fmt.Errorf("path %q does not exist", pathname)
	}
	// err in call to os.Stat
	if err != nil {
		return pathType, err
	}

	mode := finfo.Sys().(*syscall.Stat_t).Mode
	switch mode & syscall.S_IFMT {
	case syscall.S_IFSOCK:
		return FileTypeSocket, nil
	case syscall.S_IFBLK:
		return FileTypeBlockDev, nil
	case syscall.S_IFCHR:
		return FileTypeBlockDev, nil
	case syscall.S_IFDIR:
		return FileTypeDirectory, nil
	case syscall.S_IFREG:
		return FileTypeFile, nil
	}

	return pathType, fmt.Errorf("only recognise file, directory, socket, block device and character device")
}

func (mounter *Mounter) MakeDir(pathname string) error {
	err := os.MkdirAll(pathname, os.FileMode(0755))
	if err != nil {
		if !os.IsExist(err) {
			return err
		}
	}
	return nil
}

func (mounter *Mounter) MakeFile(pathname string) error {
	f, err := os.OpenFile(pathname, os.O_CREATE, os.FileMode(0644))
	defer f.Close()
	if err != nil {
		if !os.IsExist(err) {
			return err
		}
	}
	return nil
}

func (mounter *Mounter) ExistsPath(pathname string) bool {
	_, err := os.Stat(pathname)
	if err != nil {
		return false
	}
	return true
}
=======
	return SearchMountPoints(realpath, procMountInfoPath)
}

// formatAndMount uses unix utils to format and mount the given disk
func (mounter *SafeFormatAndMount) formatAndMount(source string, target string, fstype string, options []string) error {
	readOnly := false
	for _, option := range options {
		if option == "ro" {
			readOnly = true
			break
		}
	}
>>>>>>> 7e597d92

	options = append(options, "defaults")

<<<<<<< HEAD
	// Run fsck on the disk to fix repairable issues
	glog.V(4).Infof("Checking for issues with fsck on disk: %s", source)
	args := []string{"-a", source}
	out, err := mounter.Exec.Run("fsck", args...)
	if err != nil {
		ee, isExitError := err.(utilexec.ExitError)
		switch {
		case err == utilexec.ErrExecutableNotFound:
			glog.Warningf("'fsck' not found on system; continuing mount without running 'fsck'.")
		case isExitError && ee.ExitStatus() == fsckErrorsCorrected:
			glog.Infof("Device %s has errors which were corrected by fsck.", source)
		case isExitError && ee.ExitStatus() == fsckErrorsUncorrected:
			return fmt.Errorf("'fsck' found errors on device %s but could not correct them: %s.", source, string(out))
		case isExitError && ee.ExitStatus() > fsckErrorsUncorrected:
			glog.Infof("`fsck` error %s", string(out))
=======
	if !readOnly {
		// Run fsck on the disk to fix repairable issues, only do this for volumes requested as rw.
		klog.V(4).Infof("Checking for issues with fsck on disk: %s", source)
		args := []string{"-a", source}
		out, err := mounter.Exec.Run("fsck", args...)
		if err != nil {
			ee, isExitError := err.(utilexec.ExitError)
			switch {
			case err == utilexec.ErrExecutableNotFound:
				klog.Warningf("'fsck' not found on system; continuing mount without running 'fsck'.")
			case isExitError && ee.ExitStatus() == fsckErrorsCorrected:
				klog.Infof("Device %s has errors which were corrected by fsck.", source)
			case isExitError && ee.ExitStatus() == fsckErrorsUncorrected:
				return fmt.Errorf("'fsck' found errors on device %s but could not correct them: %s", source, string(out))
			case isExitError && ee.ExitStatus() > fsckErrorsUncorrected:
				klog.Infof("`fsck` error %s", string(out))
			}
>>>>>>> 7e597d92
		}
	}

	// Try to mount the disk
	klog.V(4).Infof("Attempting to mount disk: %s %s %s", fstype, source, target)
	mountErr := mounter.Interface.Mount(source, target, fstype, options)
	if mountErr != nil {
		// Mount failed. This indicates either that the disk is unformatted or
		// it contains an unexpected filesystem.
		existingFormat, err := mounter.GetDiskFormat(source)
		if err != nil {
			return err
		}
		if existingFormat == "" {
			if readOnly {
				// Don't attempt to format if mounting as readonly, return an error to reflect this.
				return errors.New("failed to mount unformatted volume as read only")
			}

			// Disk is unformatted so format it.
			args := []string{source}
			// Use 'ext4' as the default
			if len(fstype) == 0 {
				fstype = "ext4"
			}

			if fstype == "ext4" || fstype == "ext3" {
				args = []string{
					"-F",  // Force flag
					"-m0", // Zero blocks reserved for super-user
					source,
				}
			}
<<<<<<< HEAD
			glog.Infof("Disk %q appears to be unformatted, attempting to format as type: %q with options: %v", source, fstype, args)
=======
			klog.Infof("Disk %q appears to be unformatted, attempting to format as type: %q with options: %v", source, fstype, args)
>>>>>>> 7e597d92
			_, err := mounter.Exec.Run("mkfs."+fstype, args...)
			if err == nil {
				// the disk has been formatted successfully try to mount it again.
				klog.Infof("Disk successfully formatted (mkfs): %s - %s %s", fstype, source, target)
				return mounter.Interface.Mount(source, target, fstype, options)
			}
			klog.Errorf("format of disk %q failed: type:(%q) target:(%q) options:(%q)error:(%v)", source, fstype, target, options, err)
			return err
		}
		// Disk is already formatted and failed to mount
		if len(fstype) == 0 || fstype == existingFormat {
			// This is mount error
			return mountErr
		}
		// Block device is formatted with unexpected filesystem, let the user know
		return fmt.Errorf("failed to mount the volume as %q, it already contains %s. Mount error: %v", fstype, existingFormat, mountErr)
	}
	return mountErr
}

<<<<<<< HEAD
// GetDiskFormat uses 'lsblk' to see if the given disk is unformated
func (mounter *SafeFormatAndMount) GetDiskFormat(disk string) (string, error) {
	args := []string{"-n", "-o", "FSTYPE", disk}
	glog.V(4).Infof("Attempting to determine if disk %q is formatted using lsblk with args: (%v)", disk, args)
	dataOut, err := mounter.Exec.Run("lsblk", args...)
=======
// GetDiskFormat uses 'blkid' to see if the given disk is unformatted
func (mounter *SafeFormatAndMount) GetDiskFormat(disk string) (string, error) {
	args := []string{"-p", "-s", "TYPE", "-s", "PTTYPE", "-o", "export", disk}
	klog.V(4).Infof("Attempting to determine if disk %q is formatted using blkid with args: (%v)", disk, args)
	dataOut, err := mounter.Exec.Run("blkid", args...)
>>>>>>> 7e597d92
	output := string(dataOut)
	klog.V(4).Infof("Output: %q, err: %v", output, err)

	if err != nil {
		if exit, ok := err.(utilexec.ExitError); ok {
			if exit.ExitStatus() == 2 {
				// Disk device is unformatted.
				// For `blkid`, if the specified token (TYPE/PTTYPE, etc) was
				// not found, or no (specified) devices could be identified, an
				// exit code of 2 is returned.
				return "", nil
			}
		}
		klog.Errorf("Could not determine if disk %q is formatted (%v)", disk, err)
		return "", err
	}

	var fstype, pttype string

	lines := strings.Split(output, "\n")
	for _, l := range lines {
		if len(l) <= 0 {
			// Ignore empty line.
			continue
		}
		cs := strings.Split(l, "=")
		if len(cs) != 2 {
			return "", fmt.Errorf("blkid returns invalid output: %s", output)
		}
		// TYPE is filesystem type, and PTTYPE is partition table type, according
		// to https://www.kernel.org/pub/linux/utils/util-linux/v2.21/libblkid-docs/.
		if cs[0] == "TYPE" {
			fstype = cs[1]
		} else if cs[0] == "PTTYPE" {
			pttype = cs[1]
		}
	}

	if len(pttype) > 0 {
		klog.V(4).Infof("Disk %s detected partition table type: %s", disk, pttype)
		// Returns a special non-empty string as filesystem type, then kubelet
		// will not format it.
		return "unknown data, probably partitions", nil
	}

	return fstype, nil
}

// ListProcMounts is shared with NsEnterMounter
func ListProcMounts(mountFilePath string) ([]MountPoint, error) {
	content, err := utilio.ConsistentRead(mountFilePath, maxListTries)
	if err != nil {
		return nil, err
	}
	return parseProcMounts(content)
}

func parseProcMounts(content []byte) ([]MountPoint, error) {
	out := []MountPoint{}
	lines := strings.Split(string(content), "\n")
	for _, line := range lines {
		if line == "" {
			// the last split() item is empty string following the last \n
			continue
		}
		fields := strings.Fields(line)
		if len(fields) != expectedNumFieldsPerLine {
			return nil, fmt.Errorf("wrong number of fields (expected %d, got %d): %s", expectedNumFieldsPerLine, len(fields), line)
		}

		mp := MountPoint{
			Device: fields[0],
			Path:   fields[1],
			Type:   fields[2],
			Opts:   strings.Split(fields[3], ","),
		}

		freq, err := strconv.Atoi(fields[4])
		if err != nil {
			return nil, err
		}
		mp.Freq = freq

		pass, err := strconv.Atoi(fields[5])
		if err != nil {
			return nil, err
		}
		mp.Pass = pass

		out = append(out, mp)
	}
	return out, nil
}

// SearchMountPoints finds all mount references to the source, returns a list of
// mountpoints.
// This function assumes source cannot be device.
// Some filesystems may share a source name, e.g. tmpfs. And for bind mounting,
// it's possible to mount a non-root path of a filesystem, so we need to use
// root path and major:minor to represent mount source uniquely.
// This implementation is shared between Linux and NsEnterMounter
func SearchMountPoints(hostSource, mountInfoPath string) ([]string, error) {
	mis, err := ParseMountInfo(mountInfoPath)
	if err != nil {
		return nil, err
	}

	mountID := 0
	rootPath := ""
	majorMinor := ""

	// Finding the underlying root path and major:minor if possible.
	// We need search in backward order because it's possible for later mounts
	// to overlap earlier mounts.
	for i := len(mis) - 1; i >= 0; i-- {
		if hostSource == mis[i].MountPoint || PathWithinBase(hostSource, mis[i].MountPoint) {
			// If it's a mount point or path under a mount point.
			mountID = mis[i].ID
			rootPath = filepath.Join(mis[i].Root, strings.TrimPrefix(hostSource, mis[i].MountPoint))
			majorMinor = mis[i].MajorMinor
			break
		}
	}

	if rootPath == "" || majorMinor == "" {
		return nil, fmt.Errorf("failed to get root path and major:minor for %s", hostSource)
	}

	var refs []string
	for i := range mis {
		if mis[i].ID == mountID {
			// Ignore mount entry for mount source itself.
			continue
		}
		if mis[i].Root == rootPath && mis[i].MajorMinor == majorMinor {
			refs = append(refs, mis[i].MountPoint)
		}
	}

<<<<<<< HEAD
	// The device has dependent devices, most probably partitions (LVM, LUKS
	// and MD RAID are reported as FSTYPE and caught above).
	return "unknown data, probably partitions", nil
}

// isShared returns true, if given path is on a mount point that has shared
// mount propagation.
func isShared(path string, filename string) (bool, error) {
	infos, err := parseMountInfo(filename)
	if err != nil {
		return false, err
	}

	// process /proc/xxx/mountinfo in backward order and find the first mount
	// point that is prefix of 'path' - that's the mount where path resides
	var info *mountInfo
	for i := len(infos) - 1; i >= 0; i-- {
		if strings.HasPrefix(path, infos[i].mountPoint) {
			info = &infos[i]
			break
		}
	}
	if info == nil {
		return false, fmt.Errorf("cannot find mount point for %q", path)
	}

	// parse optional parameters
	for _, opt := range info.optional {
		if strings.HasPrefix(opt, "shared:") {
			return true, nil
		}
	}
	return false, nil
}

type mountInfo struct {
	mountPoint string
	// list of "optional parameters", mount propagation is one of them
	optional []string
}

// parseMountInfo parses /proc/xxx/mountinfo.
func parseMountInfo(filename string) ([]mountInfo, error) {
	content, err := utilio.ConsistentRead(filename, maxListTries)
	if err != nil {
		return []mountInfo{}, err
	}
	contentStr := string(content)
	infos := []mountInfo{}

	for _, line := range strings.Split(contentStr, "\n") {
		if line == "" {
			// the last split() item is empty string following the last \n
			continue
		}
		fields := strings.Fields(line)
		if len(fields) < 7 {
			return nil, fmt.Errorf("wrong number of fields in (expected %d, got %d): %s", 8, len(fields), line)
		}
		info := mountInfo{
			mountPoint: fields[4],
			optional:   []string{},
		}
		for i := 6; i < len(fields) && fields[i] != "-"; i++ {
			info.optional = append(info.optional, fields[i])
		}
		infos = append(infos, info)
	}
	return infos, nil
}

// doMakeRShared is common implementation of MakeRShared on Linux. It checks if
// path is shared and bind-mounts it as rshared if needed. mountCmd and
// mountArgs are expected to contain mount-like command, doMakeRShared will add
// '--bind <path> <path>' and '--make-rshared <path>' to mountArgs.
func doMakeRShared(path string, mountInfoFilename string) error {
	shared, err := isShared(path, mountInfoFilename)
	if err != nil {
		return err
	}
	if shared {
		glog.V(4).Infof("Directory %s is already on a shared mount", path)
		return nil
	}

	glog.V(2).Infof("Bind-mounting %q with shared mount propagation", path)
	// mount --bind /var/lib/kubelet /var/lib/kubelet
	if err := syscall.Mount(path, path, "" /*fstype*/, syscall.MS_BIND, "" /*data*/); err != nil {
		return fmt.Errorf("failed to bind-mount %s: %v", path, err)
	}

	// mount --make-rshared /var/lib/kubelet
	if err := syscall.Mount(path, path, "" /*fstype*/, syscall.MS_SHARED|syscall.MS_REC, "" /*data*/); err != nil {
		return fmt.Errorf("failed to make %s rshared: %v", path, err)
	}

	return nil
=======
	return refs, nil
>>>>>>> 7e597d92
}<|MERGE_RESOLUTION|>--- conflicted
+++ resolved
@@ -19,33 +19,18 @@
 package mount
 
 import (
-<<<<<<< HEAD
-	"fmt"
-	"os"
-	"os/exec"
-	"path"
-=======
 	"errors"
 	"fmt"
 	"os"
 	"os/exec"
->>>>>>> 7e597d92
 	"path/filepath"
 	"strconv"
 	"strings"
 	"syscall"
 
-<<<<<<< HEAD
-	"github.com/golang/glog"
-	"golang.org/x/sys/unix"
-	"k8s.io/apimachinery/pkg/util/sets"
-	utilio "k8s.io/kubernetes/pkg/util/io"
-	utilexec "k8s.io/utils/exec"
-=======
 	"k8s.io/klog"
 	utilexec "k8s.io/utils/exec"
 	utilio "k8s.io/utils/io"
->>>>>>> 7e597d92
 )
 
 const (
@@ -80,11 +65,7 @@
 }
 
 // Mount mounts source to target as fstype with given options. 'source' and 'fstype' must
-<<<<<<< HEAD
-// be an emtpy string in case it's not required, e.g. for remount, or for auto filesystem
-=======
 // be an empty string in case it's not required, e.g. for remount, or for auto filesystem
->>>>>>> 7e597d92
 // type, where kernel handles fstype for you. The mount 'options' is a list of options,
 // currently come from mount(8), e.g. "ro", "remount", "bind", etc. If no more option is
 // required, call Mount with an empty string list or nil.
@@ -94,11 +75,7 @@
 	mounterPath := ""
 	bind, bindOpts, bindRemountOpts := MakeBindOpts(options)
 	if bind {
-<<<<<<< HEAD
-		err := mounter.doMount(mounterPath, defaultMountCommand, source, target, fstype, []string{"bind"})
-=======
 		err := mounter.doMount(mounterPath, defaultMountCommand, source, target, fstype, bindOpts)
->>>>>>> 7e597d92
 		if err != nil {
 			return err
 		}
@@ -111,33 +88,21 @@
 		"ceph":      {},
 		"cifs":      {},
 	}
-<<<<<<< HEAD
-=======
 	if _, ok := fsTypesNeedMounter[fstype]; ok {
 		mounterPath = mounter.mounterPath
 	}
->>>>>>> 7e597d92
 	return mounter.doMount(mounterPath, defaultMountCommand, source, target, fstype, options)
 }
 
 // doMount runs the mount command. mounterPath is the path to mounter binary if containerized mounter is used.
-<<<<<<< HEAD
-func (m *Mounter) doMount(mounterPath string, mountCmd string, source string, target string, fstype string, options []string) error {
-	mountArgs := makeMountArgs(source, target, fstype, options)
-=======
 func (mounter *Mounter) doMount(mounterPath string, mountCmd string, source string, target string, fstype string, options []string) error {
 	mountArgs := MakeMountArgs(source, target, fstype, options)
->>>>>>> 7e597d92
 	if len(mounterPath) > 0 {
 		mountArgs = append([]string{mountCmd}, mountArgs...)
 		mountCmd = mounterPath
 	}
 
-<<<<<<< HEAD
-	if m.withSystemd {
-=======
 	if mounter.withSystemd {
->>>>>>> 7e597d92
 		// Try to run mount via systemd-run --scope. This will escape the
 		// service where kubelet runs and any fuse daemons will be started in a
 		// specific scope. kubelet service than can be restarted without killing
@@ -160,87 +125,32 @@
 		//
 		// systemd-mount is not used because it's too new for older distros
 		// (CentOS 7, Debian Jessie).
-<<<<<<< HEAD
-		mountCmd, mountArgs = addSystemdScope("systemd-run", target, mountCmd, mountArgs)
-=======
 		mountCmd, mountArgs = AddSystemdScope("systemd-run", target, mountCmd, mountArgs)
->>>>>>> 7e597d92
 	} else {
 		// No systemd-run on the host (or we failed to check it), assume kubelet
 		// does not run as a systemd service.
 		// No code here, mountCmd and mountArgs are already populated.
 	}
 
-<<<<<<< HEAD
-	glog.V(4).Infof("Mounting cmd (%s) with arguments (%s)", mountCmd, mountArgs)
-=======
 	klog.V(4).Infof("Mounting cmd (%s) with arguments (%s)", mountCmd, mountArgs)
->>>>>>> 7e597d92
 	command := exec.Command(mountCmd, mountArgs...)
 	output, err := command.CombinedOutput()
 	if err != nil {
 		args := strings.Join(mountArgs, " ")
-<<<<<<< HEAD
-		glog.Errorf("Mount failed: %v\nMounting command: %s\nMounting arguments: %s\nOutput: %s\n", err, mountCmd, args, string(output))
-		return fmt.Errorf("mount failed: %v\nMounting command: %s\nMounting arguments: %s\nOutput: %s\n",
-=======
 		klog.Errorf("Mount failed: %v\nMounting command: %s\nMounting arguments: %s\nOutput: %s\n", err, mountCmd, args, string(output))
 		return fmt.Errorf("mount failed: %v\nMounting command: %s\nMounting arguments: %s\nOutput: %s",
->>>>>>> 7e597d92
 			err, mountCmd, args, string(output))
 	}
 	return err
 }
 
-<<<<<<< HEAD
-// GetMountRefs finds all other references to the device referenced
-// by mountPath; returns a list of paths.
-func GetMountRefs(mounter Interface, mountPath string) ([]string, error) {
-	mps, err := mounter.List()
-	if err != nil {
-		return nil, err
-	}
-	// Find the device name.
-	deviceName := ""
-	// If mountPath is symlink, need get its target path.
-	slTarget, err := filepath.EvalSymlinks(mountPath)
-	if err != nil {
-		slTarget = mountPath
-	}
-	for i := range mps {
-		if mps[i].Path == slTarget {
-			deviceName = mps[i].Device
-			break
-		}
-	}
-
-	// Find all references to the device.
-	var refs []string
-	if deviceName == "" {
-		glog.Warningf("could not determine device for path: %q", mountPath)
-	} else {
-		for i := range mps {
-			if mps[i].Device == deviceName && mps[i].Path != slTarget {
-				refs = append(refs, mps[i].Path)
-			}
-		}
-	}
-	return refs, nil
-}
-
-=======
->>>>>>> 7e597d92
 // detectSystemd returns true if OS runs with systemd as init. When not sure
 // (permission errors, ...), it returns false.
 // There may be different ways how to detect systemd, this one makes sure that
 // systemd-runs (needed by Mount()) works.
 func detectSystemd() bool {
 	if _, err := exec.LookPath("systemd-run"); err != nil {
-<<<<<<< HEAD
-		glog.V(2).Infof("Detected OS without systemd")
-=======
 		klog.V(2).Infof("Detected OS without systemd")
->>>>>>> 7e597d92
 		return false
 	}
 	// Try to run systemd-run --scope /bin/true, that should be enough
@@ -250,19 +160,6 @@
 	cmd := exec.Command("systemd-run", "--description=Kubernetes systemd probe", "--scope", "true")
 	output, err := cmd.CombinedOutput()
 	if err != nil {
-<<<<<<< HEAD
-		glog.V(2).Infof("Cannot run systemd-run, assuming non-systemd OS")
-		glog.V(4).Infof("systemd-run failed with: %v", err)
-		glog.V(4).Infof("systemd-run output: %s", string(output))
-		return false
-	}
-	glog.V(2).Infof("Detected OS with systemd")
-	return true
-}
-
-// makeMountArgs makes the arguments to the mount(8) command.
-func makeMountArgs(source, target, fstype string, options []string) []string {
-=======
 		klog.V(2).Infof("Cannot run systemd-run, assuming non-systemd OS")
 		klog.V(4).Infof("systemd-run failed with: %v", err)
 		klog.V(4).Infof("systemd-run output: %s", string(output))
@@ -275,7 +172,6 @@
 // MakeMountArgs makes the arguments to the mount(8) command.
 // Implementation is shared with NsEnterMounter
 func MakeMountArgs(source, target, fstype string, options []string) []string {
->>>>>>> 7e597d92
 	// Build mount command as follows:
 	//   mount [-t $fstype] [-o $options] [$source] $target
 	mountArgs := []string{}
@@ -293,14 +189,9 @@
 	return mountArgs
 }
 
-<<<<<<< HEAD
-// addSystemdScope adds "system-run --scope" to given command line
-func addSystemdScope(systemdRunPath, mountName, command string, args []string) (string, []string) {
-=======
 // AddSystemdScope adds "system-run --scope" to given command line
 // implementation is shared with NsEnterMounter
 func AddSystemdScope(systemdRunPath, mountName, command string, args []string) (string, []string) {
->>>>>>> 7e597d92
 	descriptionArg := fmt.Sprintf("--description=Kubernetes transient mount for %s", mountName)
 	systemdRunArgs := []string{descriptionArg, "--scope", "--", command}
 	return systemdRunPath, append(systemdRunArgs, args...)
@@ -320,15 +211,6 @@
 // List returns a list of all mounted filesystems.
 func (*Mounter) List() ([]MountPoint, error) {
 	return ListProcMounts(procMountsPath)
-}
-
-func (mounter *Mounter) IsMountPointMatch(mp MountPoint, dir string) bool {
-	deletedDir := fmt.Sprintf("%s\\040(deleted)", dir)
-	return ((mp.Path == dir) || (mp.Path == deletedDir))
-}
-
-func (mounter *Mounter) IsNotMountPoint(dir string) (bool, error) {
-	return IsNotMountPoint(mounter, dir)
 }
 
 // IsLikelyNotMountPoint determines if a directory is not a mountpoint.
@@ -355,72 +237,6 @@
 	return true, nil
 }
 
-<<<<<<< HEAD
-// DeviceOpened checks if block device in use by calling Open with O_EXCL flag.
-// If pathname is not a device, log and return false with nil error.
-// If open returns errno EBUSY, return true with nil error.
-// If open returns nil, return false with nil error.
-// Otherwise, return false with error
-func (mounter *Mounter) DeviceOpened(pathname string) (bool, error) {
-	return exclusiveOpenFailsOnDevice(pathname)
-}
-
-// PathIsDevice uses FileInfo returned from os.Stat to check if path refers
-// to a device.
-func (mounter *Mounter) PathIsDevice(pathname string) (bool, error) {
-	pathType, err := mounter.GetFileType(pathname)
-	isDevice := pathType == FileTypeCharDev || pathType == FileTypeBlockDev
-	return isDevice, err
-}
-
-func exclusiveOpenFailsOnDevice(pathname string) (bool, error) {
-	var isDevice bool
-	finfo, err := os.Stat(pathname)
-	if os.IsNotExist(err) {
-		isDevice = false
-	}
-	// err in call to os.Stat
-	if err != nil {
-		return false, fmt.Errorf(
-			"PathIsDevice failed for path %q: %v",
-			pathname,
-			err)
-	}
-	// path refers to a device
-	if finfo.Mode()&os.ModeDevice != 0 {
-		isDevice = true
-	}
-
-	if !isDevice {
-		glog.Errorf("Path %q is not refering to a device.", pathname)
-		return false, nil
-	}
-	fd, errno := unix.Open(pathname, unix.O_RDONLY|unix.O_EXCL, 0)
-	// If the device is in use, open will return an invalid fd.
-	// When this happens, it is expected that Close will fail and throw an error.
-	defer unix.Close(fd)
-	if errno == nil {
-		// device not in use
-		return false, nil
-	} else if errno == unix.EBUSY {
-		// device is in use
-		return true, nil
-	}
-	// error during call to Open
-	return false, errno
-}
-
-//GetDeviceNameFromMount: given a mount point, find the device name from its global mount point
-func (mounter *Mounter) GetDeviceNameFromMount(mountPath, pluginDir string) (string, error) {
-	return getDeviceNameFromMount(mounter, mountPath, pluginDir)
-}
-
-// getDeviceNameFromMount find the device name from /proc/mounts in which
-// the mount path reference should match the given plugin directory. In case no mount path reference
-// matches, returns the volume name taken from its given mountPath
-func getDeviceNameFromMount(mounter Interface, mountPath, pluginDir string) (string, error) {
-	refs, err := GetMountRefs(mounter, mountPath)
-=======
 // GetMountRefs finds all mount references to pathname, returns a
 // list of paths. Path could be a mountpoint path, device or a normal
 // directory (for bind mount).
@@ -435,137 +251,9 @@
 		return nil, fmt.Errorf("error checking path %s: %v", pathname, pathErr)
 	}
 	realpath, err := filepath.EvalSymlinks(pathname)
->>>>>>> 7e597d92
-	if err != nil {
-		glog.V(4).Infof("GetMountRefs failed for mount path %q: %v", mountPath, err)
-		return "", err
-	}
-<<<<<<< HEAD
-	if len(refs) == 0 {
-		glog.V(4).Infof("Directory %s is not mounted", mountPath)
-		return "", fmt.Errorf("directory %s is not mounted", mountPath)
-	}
-	basemountPath := path.Join(pluginDir, MountsInGlobalPDPath)
-	for _, ref := range refs {
-		if strings.HasPrefix(ref, basemountPath) {
-			volumeID, err := filepath.Rel(basemountPath, ref)
-			if err != nil {
-				glog.Errorf("Failed to get volume id from mount %s - %v", mountPath, err)
-				return "", err
-			}
-			return volumeID, nil
-		}
-	}
-
-	return path.Base(mountPath), nil
-}
-
-func listProcMounts(mountFilePath string) ([]MountPoint, error) {
-	content, err := utilio.ConsistentRead(mountFilePath, maxListTries)
 	if err != nil {
 		return nil, err
 	}
-	return parseProcMounts(content)
-}
-
-func parseProcMounts(content []byte) ([]MountPoint, error) {
-	out := []MountPoint{}
-	lines := strings.Split(string(content), "\n")
-	for _, line := range lines {
-		if line == "" {
-			// the last split() item is empty string following the last \n
-			continue
-		}
-		fields := strings.Fields(line)
-		if len(fields) != expectedNumFieldsPerLine {
-			return nil, fmt.Errorf("wrong number of fields (expected %d, got %d): %s", expectedNumFieldsPerLine, len(fields), line)
-		}
-
-		mp := MountPoint{
-			Device: fields[0],
-			Path:   fields[1],
-			Type:   fields[2],
-			Opts:   strings.Split(fields[3], ","),
-		}
-
-		freq, err := strconv.Atoi(fields[4])
-		if err != nil {
-			return nil, err
-		}
-		mp.Freq = freq
-
-		pass, err := strconv.Atoi(fields[5])
-		if err != nil {
-			return nil, err
-		}
-		mp.Pass = pass
-
-		out = append(out, mp)
-	}
-	return out, nil
-}
-
-func (mounter *Mounter) MakeRShared(path string) error {
-	return doMakeRShared(path, procMountInfoPath)
-}
-
-func (mounter *Mounter) GetFileType(pathname string) (FileType, error) {
-	var pathType FileType
-	finfo, err := os.Stat(pathname)
-	if os.IsNotExist(err) {
-		return pathType, fmt.Errorf("path %q does not exist", pathname)
-	}
-	// err in call to os.Stat
-	if err != nil {
-		return pathType, err
-	}
-
-	mode := finfo.Sys().(*syscall.Stat_t).Mode
-	switch mode & syscall.S_IFMT {
-	case syscall.S_IFSOCK:
-		return FileTypeSocket, nil
-	case syscall.S_IFBLK:
-		return FileTypeBlockDev, nil
-	case syscall.S_IFCHR:
-		return FileTypeBlockDev, nil
-	case syscall.S_IFDIR:
-		return FileTypeDirectory, nil
-	case syscall.S_IFREG:
-		return FileTypeFile, nil
-	}
-
-	return pathType, fmt.Errorf("only recognise file, directory, socket, block device and character device")
-}
-
-func (mounter *Mounter) MakeDir(pathname string) error {
-	err := os.MkdirAll(pathname, os.FileMode(0755))
-	if err != nil {
-		if !os.IsExist(err) {
-			return err
-		}
-	}
-	return nil
-}
-
-func (mounter *Mounter) MakeFile(pathname string) error {
-	f, err := os.OpenFile(pathname, os.O_CREATE, os.FileMode(0644))
-	defer f.Close()
-	if err != nil {
-		if !os.IsExist(err) {
-			return err
-		}
-	}
-	return nil
-}
-
-func (mounter *Mounter) ExistsPath(pathname string) bool {
-	_, err := os.Stat(pathname)
-	if err != nil {
-		return false
-	}
-	return true
-}
-=======
 	return SearchMountPoints(realpath, procMountInfoPath)
 }
 
@@ -578,27 +266,9 @@
 			break
 		}
 	}
->>>>>>> 7e597d92
 
 	options = append(options, "defaults")
 
-<<<<<<< HEAD
-	// Run fsck on the disk to fix repairable issues
-	glog.V(4).Infof("Checking for issues with fsck on disk: %s", source)
-	args := []string{"-a", source}
-	out, err := mounter.Exec.Run("fsck", args...)
-	if err != nil {
-		ee, isExitError := err.(utilexec.ExitError)
-		switch {
-		case err == utilexec.ErrExecutableNotFound:
-			glog.Warningf("'fsck' not found on system; continuing mount without running 'fsck'.")
-		case isExitError && ee.ExitStatus() == fsckErrorsCorrected:
-			glog.Infof("Device %s has errors which were corrected by fsck.", source)
-		case isExitError && ee.ExitStatus() == fsckErrorsUncorrected:
-			return fmt.Errorf("'fsck' found errors on device %s but could not correct them: %s.", source, string(out))
-		case isExitError && ee.ExitStatus() > fsckErrorsUncorrected:
-			glog.Infof("`fsck` error %s", string(out))
-=======
 	if !readOnly {
 		// Run fsck on the disk to fix repairable issues, only do this for volumes requested as rw.
 		klog.V(4).Infof("Checking for issues with fsck on disk: %s", source)
@@ -616,7 +286,6 @@
 			case isExitError && ee.ExitStatus() > fsckErrorsUncorrected:
 				klog.Infof("`fsck` error %s", string(out))
 			}
->>>>>>> 7e597d92
 		}
 	}
 
@@ -650,11 +319,7 @@
 					source,
 				}
 			}
-<<<<<<< HEAD
-			glog.Infof("Disk %q appears to be unformatted, attempting to format as type: %q with options: %v", source, fstype, args)
-=======
 			klog.Infof("Disk %q appears to be unformatted, attempting to format as type: %q with options: %v", source, fstype, args)
->>>>>>> 7e597d92
 			_, err := mounter.Exec.Run("mkfs."+fstype, args...)
 			if err == nil {
 				// the disk has been formatted successfully try to mount it again.
@@ -675,19 +340,11 @@
 	return mountErr
 }
 
-<<<<<<< HEAD
-// GetDiskFormat uses 'lsblk' to see if the given disk is unformated
-func (mounter *SafeFormatAndMount) GetDiskFormat(disk string) (string, error) {
-	args := []string{"-n", "-o", "FSTYPE", disk}
-	glog.V(4).Infof("Attempting to determine if disk %q is formatted using lsblk with args: (%v)", disk, args)
-	dataOut, err := mounter.Exec.Run("lsblk", args...)
-=======
 // GetDiskFormat uses 'blkid' to see if the given disk is unformatted
 func (mounter *SafeFormatAndMount) GetDiskFormat(disk string) (string, error) {
 	args := []string{"-p", "-s", "TYPE", "-s", "PTTYPE", "-o", "export", disk}
 	klog.V(4).Infof("Attempting to determine if disk %q is formatted using blkid with args: (%v)", disk, args)
 	dataOut, err := mounter.Exec.Run("blkid", args...)
->>>>>>> 7e597d92
 	output := string(dataOut)
 	klog.V(4).Infof("Output: %q, err: %v", output, err)
 
@@ -827,105 +484,5 @@
 		}
 	}
 
-<<<<<<< HEAD
-	// The device has dependent devices, most probably partitions (LVM, LUKS
-	// and MD RAID are reported as FSTYPE and caught above).
-	return "unknown data, probably partitions", nil
-}
-
-// isShared returns true, if given path is on a mount point that has shared
-// mount propagation.
-func isShared(path string, filename string) (bool, error) {
-	infos, err := parseMountInfo(filename)
-	if err != nil {
-		return false, err
-	}
-
-	// process /proc/xxx/mountinfo in backward order and find the first mount
-	// point that is prefix of 'path' - that's the mount where path resides
-	var info *mountInfo
-	for i := len(infos) - 1; i >= 0; i-- {
-		if strings.HasPrefix(path, infos[i].mountPoint) {
-			info = &infos[i]
-			break
-		}
-	}
-	if info == nil {
-		return false, fmt.Errorf("cannot find mount point for %q", path)
-	}
-
-	// parse optional parameters
-	for _, opt := range info.optional {
-		if strings.HasPrefix(opt, "shared:") {
-			return true, nil
-		}
-	}
-	return false, nil
-}
-
-type mountInfo struct {
-	mountPoint string
-	// list of "optional parameters", mount propagation is one of them
-	optional []string
-}
-
-// parseMountInfo parses /proc/xxx/mountinfo.
-func parseMountInfo(filename string) ([]mountInfo, error) {
-	content, err := utilio.ConsistentRead(filename, maxListTries)
-	if err != nil {
-		return []mountInfo{}, err
-	}
-	contentStr := string(content)
-	infos := []mountInfo{}
-
-	for _, line := range strings.Split(contentStr, "\n") {
-		if line == "" {
-			// the last split() item is empty string following the last \n
-			continue
-		}
-		fields := strings.Fields(line)
-		if len(fields) < 7 {
-			return nil, fmt.Errorf("wrong number of fields in (expected %d, got %d): %s", 8, len(fields), line)
-		}
-		info := mountInfo{
-			mountPoint: fields[4],
-			optional:   []string{},
-		}
-		for i := 6; i < len(fields) && fields[i] != "-"; i++ {
-			info.optional = append(info.optional, fields[i])
-		}
-		infos = append(infos, info)
-	}
-	return infos, nil
-}
-
-// doMakeRShared is common implementation of MakeRShared on Linux. It checks if
-// path is shared and bind-mounts it as rshared if needed. mountCmd and
-// mountArgs are expected to contain mount-like command, doMakeRShared will add
-// '--bind <path> <path>' and '--make-rshared <path>' to mountArgs.
-func doMakeRShared(path string, mountInfoFilename string) error {
-	shared, err := isShared(path, mountInfoFilename)
-	if err != nil {
-		return err
-	}
-	if shared {
-		glog.V(4).Infof("Directory %s is already on a shared mount", path)
-		return nil
-	}
-
-	glog.V(2).Infof("Bind-mounting %q with shared mount propagation", path)
-	// mount --bind /var/lib/kubelet /var/lib/kubelet
-	if err := syscall.Mount(path, path, "" /*fstype*/, syscall.MS_BIND, "" /*data*/); err != nil {
-		return fmt.Errorf("failed to bind-mount %s: %v", path, err)
-	}
-
-	// mount --make-rshared /var/lib/kubelet
-	if err := syscall.Mount(path, path, "" /*fstype*/, syscall.MS_SHARED|syscall.MS_REC, "" /*data*/); err != nil {
-		return fmt.Errorf("failed to make %s rshared: %v", path, err)
-	}
-
-	return nil
-=======
 	return refs, nil
->>>>>>> 7e597d92
 }
--- conflicted
+++ resolved
@@ -29,12 +29,6 @@
 	"strings"
 	"time"
 
-<<<<<<< HEAD
-	"github.com/golang/glog"
-
-	"k8s.io/api/core/v1"
-=======
->>>>>>> 7e597d92
 	metav1 "k8s.io/apimachinery/pkg/apis/meta/v1"
 	"k8s.io/apimachinery/pkg/runtime"
 	"k8s.io/apimachinery/pkg/runtime/schema"
@@ -77,16 +71,10 @@
 	// TODO: demonstrate an OAuth2 compatible client.
 	BearerToken string
 
-<<<<<<< HEAD
-	// CacheDir is the directory where we'll store HTTP cached responses.
-	// If set to empty string, no caching mechanism will be used.
-	CacheDir string
-=======
 	// Path to a file containing a BearerToken.
 	// If set, the contents are periodically read.
 	// The last successfully read value takes precedence over BearerToken.
 	BearerTokenFile string
->>>>>>> 7e597d92
 
 	// Impersonate is the configuration that RESTClient will use for impersonation.
 	Impersonate ImpersonationConfig
@@ -138,11 +126,7 @@
 	Timeout time.Duration
 
 	// Dial specifies the dial function for creating unencrypted TCP connections.
-<<<<<<< HEAD
-	Dial func(network, addr string) (net.Conn, error)
-=======
 	Dial func(ctx context.Context, network, address string) (net.Conn, error)
->>>>>>> 7e597d92
 
 	// Version forces a specific version to be used (if registered)
 	// Do we need this?
@@ -567,55 +551,6 @@
 			CAData:     config.TLSClientConfig.CAData,
 			NextProtos: config.TLSClientConfig.NextProtos,
 		},
-<<<<<<< HEAD
-		RateLimiter:   config.RateLimiter,
-		UserAgent:     config.UserAgent,
-		Transport:     config.Transport,
-		WrapTransport: config.WrapTransport,
-		QPS:           config.QPS,
-		Burst:         config.Burst,
-		Timeout:       config.Timeout,
-		Dial:          config.Dial,
-	}
-}
-
-// CopyConfig returns a copy of the given config
-func CopyConfig(config *Config) *Config {
-	return &Config{
-		Host:          config.Host,
-		APIPath:       config.APIPath,
-		Prefix:        config.Prefix,
-		ContentConfig: config.ContentConfig,
-		Username:      config.Username,
-		Password:      config.Password,
-		BearerToken:   config.BearerToken,
-		CacheDir:      config.CacheDir,
-		Impersonate: ImpersonationConfig{
-			Groups:   config.Impersonate.Groups,
-			Extra:    config.Impersonate.Extra,
-			UserName: config.Impersonate.UserName,
-		},
-		AuthProvider:        config.AuthProvider,
-		AuthConfigPersister: config.AuthConfigPersister,
-		TLSClientConfig: TLSClientConfig{
-			Insecure:   config.TLSClientConfig.Insecure,
-			ServerName: config.TLSClientConfig.ServerName,
-			CertFile:   config.TLSClientConfig.CertFile,
-			KeyFile:    config.TLSClientConfig.KeyFile,
-			CAFile:     config.TLSClientConfig.CAFile,
-			CertData:   config.TLSClientConfig.CertData,
-			KeyData:    config.TLSClientConfig.KeyData,
-			CAData:     config.TLSClientConfig.CAData,
-		},
-		UserAgent:     config.UserAgent,
-		Transport:     config.Transport,
-		WrapTransport: config.WrapTransport,
-		QPS:           config.QPS,
-		Burst:         config.Burst,
-		RateLimiter:   config.RateLimiter,
-		Timeout:       config.Timeout,
-		Dial:          config.Dial,
-=======
 		UserAgent:          config.UserAgent,
 		DisableCompression: config.DisableCompression,
 		Transport:          config.Transport,
@@ -625,6 +560,5 @@
 		RateLimiter:        config.RateLimiter,
 		Timeout:            config.Timeout,
 		Dial:               config.Dial,
->>>>>>> 7e597d92
 	}
 }
/*
Copyright 2015 The Kubernetes Authors.

Licensed under the Apache License, Version 2.0 (the "License");
you may not use this file except in compliance with the License.
You may obtain a copy of the License at

    http://www.apache.org/licenses/LICENSE-2.0

Unless required by applicable law or agreed to in writing, software
distributed under the License is distributed on an "AS IS" BASIS,
WITHOUT WARRANTIES OR CONDITIONS OF ANY KIND, either express or implied.
See the License for the specific language governing permissions and
limitations under the License.
*/

package v1

import (
	"k8s.io/apimachinery/pkg/api/resource"
	metav1 "k8s.io/apimachinery/pkg/apis/meta/v1"
	"k8s.io/apimachinery/pkg/types"
	"k8s.io/apimachinery/pkg/util/intstr"
)

const (
	// NamespaceDefault means the object is in the default namespace which is applied when not specified by clients
	NamespaceDefault string = "default"
	// NamespaceAll is the default argument to specify on a context when you want to list or filter resources across all namespaces
	NamespaceAll string = ""
	// NamespaceNodeLease is the namespace where we place node lease objects (used for node heartbeats)
	NamespaceNodeLease string = "kube-node-lease"
)

// Volume represents a named volume in a pod that may be accessed by any container in the pod.
type Volume struct {
	// name of the volume.
	// Must be a DNS_LABEL and unique within the pod.
	// More info: https://kubernetes.io/docs/concepts/overview/working-with-objects/names/#names
	Name string `json:"name" protobuf:"bytes,1,opt,name=name"`
	// volumeSource represents the location and type of the mounted volume.
	// If not specified, the Volume is implied to be an EmptyDir.
	// This implied behavior is deprecated and will be removed in a future version.
	VolumeSource `json:",inline" protobuf:"bytes,2,opt,name=volumeSource"`
}

// Represents the source of a volume to mount.
// Only one of its members may be specified.
type VolumeSource struct {
	// hostPath represents a pre-existing file or directory on the host
	// machine that is directly exposed to the container. This is generally
	// used for system agents or other privileged things that are allowed
	// to see the host machine. Most containers will NOT need this.
	// More info: https://kubernetes.io/docs/concepts/storage/volumes#hostpath
	// ---
	// TODO(jonesdl) We need to restrict who can use host directory mounts and who can/can not
	// mount host directories as read/write.
	// +optional
	HostPath *HostPathVolumeSource `json:"hostPath,omitempty" protobuf:"bytes,1,opt,name=hostPath"`
	// emptyDir represents a temporary directory that shares a pod's lifetime.
	// More info: https://kubernetes.io/docs/concepts/storage/volumes#emptydir
	// +optional
	EmptyDir *EmptyDirVolumeSource `json:"emptyDir,omitempty" protobuf:"bytes,2,opt,name=emptyDir"`
	// gcePersistentDisk represents a GCE Disk resource that is attached to a
	// kubelet's host machine and then exposed to the pod.
	// More info: https://kubernetes.io/docs/concepts/storage/volumes#gcepersistentdisk
	// +optional
	GCEPersistentDisk *GCEPersistentDiskVolumeSource `json:"gcePersistentDisk,omitempty" protobuf:"bytes,3,opt,name=gcePersistentDisk"`
	// awsElasticBlockStore represents an AWS Disk resource that is attached to a
	// kubelet's host machine and then exposed to the pod.
	// More info: https://kubernetes.io/docs/concepts/storage/volumes#awselasticblockstore
	// +optional
	AWSElasticBlockStore *AWSElasticBlockStoreVolumeSource `json:"awsElasticBlockStore,omitempty" protobuf:"bytes,4,opt,name=awsElasticBlockStore"`
	// gitRepo represents a git repository at a particular revision.
	// DEPRECATED: GitRepo is deprecated. To provision a container with a git repo, mount an
	// EmptyDir into an InitContainer that clones the repo using git, then mount the EmptyDir
	// into the Pod's container.
	// +optional
	GitRepo *GitRepoVolumeSource `json:"gitRepo,omitempty" protobuf:"bytes,5,opt,name=gitRepo"`
	// secret represents a secret that should populate this volume.
	// More info: https://kubernetes.io/docs/concepts/storage/volumes#secret
	// +optional
	Secret *SecretVolumeSource `json:"secret,omitempty" protobuf:"bytes,6,opt,name=secret"`
	// nfs represents an NFS mount on the host that shares a pod's lifetime
	// More info: https://kubernetes.io/docs/concepts/storage/volumes#nfs
	// +optional
	NFS *NFSVolumeSource `json:"nfs,omitempty" protobuf:"bytes,7,opt,name=nfs"`
	// iscsi represents an ISCSI Disk resource that is attached to a
	// kubelet's host machine and then exposed to the pod.
	// More info: https://examples.k8s.io/volumes/iscsi/README.md
	// +optional
	ISCSI *ISCSIVolumeSource `json:"iscsi,omitempty" protobuf:"bytes,8,opt,name=iscsi"`
	// glusterfs represents a Glusterfs mount on the host that shares a pod's lifetime.
	// More info: https://examples.k8s.io/volumes/glusterfs/README.md
	// +optional
	Glusterfs *GlusterfsVolumeSource `json:"glusterfs,omitempty" protobuf:"bytes,9,opt,name=glusterfs"`
	// persistentVolumeClaimVolumeSource represents a reference to a
	// PersistentVolumeClaim in the same namespace.
	// More info: https://kubernetes.io/docs/concepts/storage/persistent-volumes#persistentvolumeclaims
	// +optional
	PersistentVolumeClaim *PersistentVolumeClaimVolumeSource `json:"persistentVolumeClaim,omitempty" protobuf:"bytes,10,opt,name=persistentVolumeClaim"`
	// rbd represents a Rados Block Device mount on the host that shares a pod's lifetime.
	// More info: https://examples.k8s.io/volumes/rbd/README.md
	// +optional
	RBD *RBDVolumeSource `json:"rbd,omitempty" protobuf:"bytes,11,opt,name=rbd"`
	// flexVolume represents a generic volume resource that is
	// provisioned/attached using an exec based plugin.
	// +optional
	FlexVolume *FlexVolumeSource `json:"flexVolume,omitempty" protobuf:"bytes,12,opt,name=flexVolume"`
	// cinder represents a cinder volume attached and mounted on kubelets host machine.
	// More info: https://examples.k8s.io/mysql-cinder-pd/README.md
	// +optional
	Cinder *CinderVolumeSource `json:"cinder,omitempty" protobuf:"bytes,13,opt,name=cinder"`
	// cephFS represents a Ceph FS mount on the host that shares a pod's lifetime
	// +optional
	CephFS *CephFSVolumeSource `json:"cephfs,omitempty" protobuf:"bytes,14,opt,name=cephfs"`
	// flocker represents a Flocker volume attached to a kubelet's host machine. This depends on the Flocker control service being running
	// +optional
	Flocker *FlockerVolumeSource `json:"flocker,omitempty" protobuf:"bytes,15,opt,name=flocker"`
	// downwardAPI represents downward API about the pod that should populate this volume
	// +optional
	DownwardAPI *DownwardAPIVolumeSource `json:"downwardAPI,omitempty" protobuf:"bytes,16,opt,name=downwardAPI"`
	// fc represents a Fibre Channel resource that is attached to a kubelet's host machine and then exposed to the pod.
	// +optional
	FC *FCVolumeSource `json:"fc,omitempty" protobuf:"bytes,17,opt,name=fc"`
	// azureFile represents an Azure File Service mount on the host and bind mount to the pod.
	// +optional
	AzureFile *AzureFileVolumeSource `json:"azureFile,omitempty" protobuf:"bytes,18,opt,name=azureFile"`
	// configMap represents a configMap that should populate this volume
	// +optional
	ConfigMap *ConfigMapVolumeSource `json:"configMap,omitempty" protobuf:"bytes,19,opt,name=configMap"`
	// vsphereVolume represents a vSphere volume attached and mounted on kubelets host machine
	// +optional
	VsphereVolume *VsphereVirtualDiskVolumeSource `json:"vsphereVolume,omitempty" protobuf:"bytes,20,opt,name=vsphereVolume"`
	// quobyte represents a Quobyte mount on the host that shares a pod's lifetime
	// +optional
	Quobyte *QuobyteVolumeSource `json:"quobyte,omitempty" protobuf:"bytes,21,opt,name=quobyte"`
	// azureDisk represents an Azure Data Disk mount on the host and bind mount to the pod.
	// +optional
	AzureDisk *AzureDiskVolumeSource `json:"azureDisk,omitempty" protobuf:"bytes,22,opt,name=azureDisk"`
	// photonPersistentDisk represents a PhotonController persistent disk attached and mounted on kubelets host machine
	PhotonPersistentDisk *PhotonPersistentDiskVolumeSource `json:"photonPersistentDisk,omitempty" protobuf:"bytes,23,opt,name=photonPersistentDisk"`
	// projected items for all in one resources secrets, configmaps, and downward API
	Projected *ProjectedVolumeSource `json:"projected,omitempty" protobuf:"bytes,26,opt,name=projected"`
	// portworxVolume represents a portworx volume attached and mounted on kubelets host machine
	// +optional
	PortworxVolume *PortworxVolumeSource `json:"portworxVolume,omitempty" protobuf:"bytes,24,opt,name=portworxVolume"`
	// scaleIO represents a ScaleIO persistent volume attached and mounted on Kubernetes nodes.
	// +optional
	ScaleIO *ScaleIOVolumeSource `json:"scaleIO,omitempty" protobuf:"bytes,25,opt,name=scaleIO"`
	// storageOS represents a StorageOS volume attached and mounted on Kubernetes nodes.
	// +optional
	StorageOS *StorageOSVolumeSource `json:"storageos,omitempty" protobuf:"bytes,27,opt,name=storageos"`
	// csi (Container Storage Interface) represents ephemeral storage that is handled by certain external CSI drivers (Beta feature).
	// +optional
	CSI *CSIVolumeSource `json:"csi,omitempty" protobuf:"bytes,28,opt,name=csi"`
	// ephemeral represents a volume that is handled by a cluster storage driver.
	// The volume's lifecycle is tied to the pod that defines it - it will be created before the pod starts,
	// and deleted when the pod is removed.
	//
	// Use this if:
	// a) the volume is only needed while the pod runs,
	// b) features of normal volumes like restoring from snapshot or capacity
	//    tracking are needed,
	// c) the storage driver is specified through a storage class, and
	// d) the storage driver supports dynamic volume provisioning through
	//    a PersistentVolumeClaim (see EphemeralVolumeSource for more
	//    information on the connection between this volume type
	//    and PersistentVolumeClaim).
	//
	// Use PersistentVolumeClaim or one of the vendor-specific
	// APIs for volumes that persist for longer than the lifecycle
	// of an individual pod.
	//
	// Use CSI for light-weight local ephemeral volumes if the CSI driver is meant to
	// be used that way - see the documentation of the driver for
	// more information.
	//
	// A pod can use both types of ephemeral volumes and
	// persistent volumes at the same time.
	//
	// +optional
	Ephemeral *EphemeralVolumeSource `json:"ephemeral,omitempty" protobuf:"bytes,29,opt,name=ephemeral"`
}

// PersistentVolumeClaimVolumeSource references the user's PVC in the same namespace.
// This volume finds the bound PV and mounts that volume for the pod. A
// PersistentVolumeClaimVolumeSource is, essentially, a wrapper around another
// type of volume that is owned by someone else (the system).
type PersistentVolumeClaimVolumeSource struct {
	// claimName is the name of a PersistentVolumeClaim in the same namespace as the pod using this volume.
	// More info: https://kubernetes.io/docs/concepts/storage/persistent-volumes#persistentvolumeclaims
	ClaimName string `json:"claimName" protobuf:"bytes,1,opt,name=claimName"`
	// readOnly Will force the ReadOnly setting in VolumeMounts.
	// Default false.
	// +optional
	ReadOnly bool `json:"readOnly,omitempty" protobuf:"varint,2,opt,name=readOnly"`
}

// PersistentVolumeSource is similar to VolumeSource but meant for the
// administrator who creates PVs. Exactly one of its members must be set.
type PersistentVolumeSource struct {
	// gcePersistentDisk represents a GCE Disk resource that is attached to a
	// kubelet's host machine and then exposed to the pod. Provisioned by an admin.
	// More info: https://kubernetes.io/docs/concepts/storage/volumes#gcepersistentdisk
	// +optional
	GCEPersistentDisk *GCEPersistentDiskVolumeSource `json:"gcePersistentDisk,omitempty" protobuf:"bytes,1,opt,name=gcePersistentDisk"`
	// awsElasticBlockStore represents an AWS Disk resource that is attached to a
	// kubelet's host machine and then exposed to the pod.
	// More info: https://kubernetes.io/docs/concepts/storage/volumes#awselasticblockstore
	// +optional
	AWSElasticBlockStore *AWSElasticBlockStoreVolumeSource `json:"awsElasticBlockStore,omitempty" protobuf:"bytes,2,opt,name=awsElasticBlockStore"`
	// hostPath represents a directory on the host.
	// Provisioned by a developer or tester.
	// This is useful for single-node development and testing only!
	// On-host storage is not supported in any way and WILL NOT WORK in a multi-node cluster.
	// More info: https://kubernetes.io/docs/concepts/storage/volumes#hostpath
	// +optional
	HostPath *HostPathVolumeSource `json:"hostPath,omitempty" protobuf:"bytes,3,opt,name=hostPath"`
	// glusterfs represents a Glusterfs volume that is attached to a host and
	// exposed to the pod. Provisioned by an admin.
	// More info: https://examples.k8s.io/volumes/glusterfs/README.md
	// +optional
	Glusterfs *GlusterfsPersistentVolumeSource `json:"glusterfs,omitempty" protobuf:"bytes,4,opt,name=glusterfs"`
	// nfs represents an NFS mount on the host. Provisioned by an admin.
	// More info: https://kubernetes.io/docs/concepts/storage/volumes#nfs
	// +optional
	NFS *NFSVolumeSource `json:"nfs,omitempty" protobuf:"bytes,5,opt,name=nfs"`
	// rbd represents a Rados Block Device mount on the host that shares a pod's lifetime.
	// More info: https://examples.k8s.io/volumes/rbd/README.md
	// +optional
	RBD *RBDPersistentVolumeSource `json:"rbd,omitempty" protobuf:"bytes,6,opt,name=rbd"`
	// iscsi represents an ISCSI Disk resource that is attached to a
	// kubelet's host machine and then exposed to the pod. Provisioned by an admin.
	// +optional
	ISCSI *ISCSIPersistentVolumeSource `json:"iscsi,omitempty" protobuf:"bytes,7,opt,name=iscsi"`
	// cinder represents a cinder volume attached and mounted on kubelets host machine.
	// More info: https://examples.k8s.io/mysql-cinder-pd/README.md
	// +optional
	Cinder *CinderPersistentVolumeSource `json:"cinder,omitempty" protobuf:"bytes,8,opt,name=cinder"`
	// cephFS represents a Ceph FS mount on the host that shares a pod's lifetime
	// +optional
	CephFS *CephFSPersistentVolumeSource `json:"cephfs,omitempty" protobuf:"bytes,9,opt,name=cephfs"`
	// fc represents a Fibre Channel resource that is attached to a kubelet's host machine and then exposed to the pod.
	// +optional
	FC *FCVolumeSource `json:"fc,omitempty" protobuf:"bytes,10,opt,name=fc"`
	// flocker represents a Flocker volume attached to a kubelet's host machine and exposed to the pod for its usage. This depends on the Flocker control service being running
	// +optional
	Flocker *FlockerVolumeSource `json:"flocker,omitempty" protobuf:"bytes,11,opt,name=flocker"`
	// flexVolume represents a generic volume resource that is
	// provisioned/attached using an exec based plugin.
	// +optional
	FlexVolume *FlexPersistentVolumeSource `json:"flexVolume,omitempty" protobuf:"bytes,12,opt,name=flexVolume"`
	// azureFile represents an Azure File Service mount on the host and bind mount to the pod.
	// +optional
	AzureFile *AzureFilePersistentVolumeSource `json:"azureFile,omitempty" protobuf:"bytes,13,opt,name=azureFile"`
	// vsphereVolume represents a vSphere volume attached and mounted on kubelets host machine
	// +optional
	VsphereVolume *VsphereVirtualDiskVolumeSource `json:"vsphereVolume,omitempty" protobuf:"bytes,14,opt,name=vsphereVolume"`
	// quobyte represents a Quobyte mount on the host that shares a pod's lifetime
	// +optional
	Quobyte *QuobyteVolumeSource `json:"quobyte,omitempty" protobuf:"bytes,15,opt,name=quobyte"`
	// azureDisk represents an Azure Data Disk mount on the host and bind mount to the pod.
	// +optional
	AzureDisk *AzureDiskVolumeSource `json:"azureDisk,omitempty" protobuf:"bytes,16,opt,name=azureDisk"`
	// photonPersistentDisk represents a PhotonController persistent disk attached and mounted on kubelets host machine
	PhotonPersistentDisk *PhotonPersistentDiskVolumeSource `json:"photonPersistentDisk,omitempty" protobuf:"bytes,17,opt,name=photonPersistentDisk"`
	// portworxVolume represents a portworx volume attached and mounted on kubelets host machine
	// +optional
	PortworxVolume *PortworxVolumeSource `json:"portworxVolume,omitempty" protobuf:"bytes,18,opt,name=portworxVolume"`
	// scaleIO represents a ScaleIO persistent volume attached and mounted on Kubernetes nodes.
	// +optional
	ScaleIO *ScaleIOPersistentVolumeSource `json:"scaleIO,omitempty" protobuf:"bytes,19,opt,name=scaleIO"`
	// local represents directly-attached storage with node affinity
	// +optional
	Local *LocalVolumeSource `json:"local,omitempty" protobuf:"bytes,20,opt,name=local"`
	// storageOS represents a StorageOS volume that is attached to the kubelet's host machine and mounted into the pod
	// More info: https://examples.k8s.io/volumes/storageos/README.md
	// +optional
	StorageOS *StorageOSPersistentVolumeSource `json:"storageos,omitempty" protobuf:"bytes,21,opt,name=storageos"`
	// csi represents storage that is handled by an external CSI driver (Beta feature).
	// +optional
	CSI *CSIPersistentVolumeSource `json:"csi,omitempty" protobuf:"bytes,22,opt,name=csi"`
}

const (
	// BetaStorageClassAnnotation represents the beta/previous StorageClass annotation.
	// It's currently still used and will be held for backwards compatibility
	BetaStorageClassAnnotation = "volume.beta.kubernetes.io/storage-class"

	// MountOptionAnnotation defines mount option annotation used in PVs
	MountOptionAnnotation = "volume.beta.kubernetes.io/mount-options"
)

// +genclient
// +genclient:nonNamespaced
// +k8s:deepcopy-gen:interfaces=k8s.io/apimachinery/pkg/runtime.Object

// PersistentVolume (PV) is a storage resource provisioned by an administrator.
// It is analogous to a node.
// More info: https://kubernetes.io/docs/concepts/storage/persistent-volumes
type PersistentVolume struct {
	metav1.TypeMeta `json:",inline"`
	// Standard object's metadata.
	// More info: https://git.k8s.io/community/contributors/devel/sig-architecture/api-conventions.md#metadata
	// +optional
	metav1.ObjectMeta `json:"metadata,omitempty" protobuf:"bytes,1,opt,name=metadata"`

	// spec defines a specification of a persistent volume owned by the cluster.
	// Provisioned by an administrator.
	// More info: https://kubernetes.io/docs/concepts/storage/persistent-volumes#persistent-volumes
	// +optional
	Spec PersistentVolumeSpec `json:"spec,omitempty" protobuf:"bytes,2,opt,name=spec"`

	// status represents the current information/status for the persistent volume.
	// Populated by the system.
	// Read-only.
	// More info: https://kubernetes.io/docs/concepts/storage/persistent-volumes#persistent-volumes
	// +optional
	Status PersistentVolumeStatus `json:"status,omitempty" protobuf:"bytes,3,opt,name=status"`
}

// PersistentVolumeSpec is the specification of a persistent volume.
type PersistentVolumeSpec struct {
	// capacity is the description of the persistent volume's resources and capacity.
	// More info: https://kubernetes.io/docs/concepts/storage/persistent-volumes#capacity
	// +optional
	Capacity ResourceList `json:"capacity,omitempty" protobuf:"bytes,1,rep,name=capacity,casttype=ResourceList,castkey=ResourceName"`
	// persistentVolumeSource is the actual volume backing the persistent volume.
	PersistentVolumeSource `json:",inline" protobuf:"bytes,2,opt,name=persistentVolumeSource"`
	// accessModes contains all ways the volume can be mounted.
	// More info: https://kubernetes.io/docs/concepts/storage/persistent-volumes#access-modes
	// +optional
	AccessModes []PersistentVolumeAccessMode `json:"accessModes,omitempty" protobuf:"bytes,3,rep,name=accessModes,casttype=PersistentVolumeAccessMode"`
	// claimRef is part of a bi-directional binding between PersistentVolume and PersistentVolumeClaim.
	// Expected to be non-nil when bound.
	// claim.VolumeName is the authoritative bind between PV and PVC.
	// More info: https://kubernetes.io/docs/concepts/storage/persistent-volumes#binding
	// +optional
	// +structType=granular
	ClaimRef *ObjectReference `json:"claimRef,omitempty" protobuf:"bytes,4,opt,name=claimRef"`
	// persistentVolumeReclaimPolicy defines what happens to a persistent volume when released from its claim.
	// Valid options are Retain (default for manually created PersistentVolumes), Delete (default
	// for dynamically provisioned PersistentVolumes), and Recycle (deprecated).
	// Recycle must be supported by the volume plugin underlying this PersistentVolume.
	// More info: https://kubernetes.io/docs/concepts/storage/persistent-volumes#reclaiming
	// +optional
	PersistentVolumeReclaimPolicy PersistentVolumeReclaimPolicy `json:"persistentVolumeReclaimPolicy,omitempty" protobuf:"bytes,5,opt,name=persistentVolumeReclaimPolicy,casttype=PersistentVolumeReclaimPolicy"`
	// storageClassName is the name of StorageClass to which this persistent volume belongs. Empty value
	// means that this volume does not belong to any StorageClass.
	// +optional
	StorageClassName string `json:"storageClassName,omitempty" protobuf:"bytes,6,opt,name=storageClassName"`
	// mountOptions is the list of mount options, e.g. ["ro", "soft"]. Not validated - mount will
	// simply fail if one is invalid.
	// More info: https://kubernetes.io/docs/concepts/storage/persistent-volumes/#mount-options
	// +optional
	MountOptions []string `json:"mountOptions,omitempty" protobuf:"bytes,7,opt,name=mountOptions"`
	// volumeMode defines if a volume is intended to be used with a formatted filesystem
	// or to remain in raw block state. Value of Filesystem is implied when not included in spec.
	// +optional
	VolumeMode *PersistentVolumeMode `json:"volumeMode,omitempty" protobuf:"bytes,8,opt,name=volumeMode,casttype=PersistentVolumeMode"`
	// nodeAffinity defines constraints that limit what nodes this volume can be accessed from.
	// This field influences the scheduling of pods that use this volume.
	// +optional
	NodeAffinity *VolumeNodeAffinity `json:"nodeAffinity,omitempty" protobuf:"bytes,9,opt,name=nodeAffinity"`
}

// VolumeNodeAffinity defines constraints that limit what nodes this volume can be accessed from.
type VolumeNodeAffinity struct {
	// required specifies hard node constraints that must be met.
	Required *NodeSelector `json:"required,omitempty" protobuf:"bytes,1,opt,name=required"`
}

// PersistentVolumeReclaimPolicy describes a policy for end-of-life maintenance of persistent volumes.
// +enum
type PersistentVolumeReclaimPolicy string

const (
	// PersistentVolumeReclaimRecycle means the volume will be recycled back into the pool of unbound persistent volumes on release from its claim.
	// The volume plugin must support Recycling.
	PersistentVolumeReclaimRecycle PersistentVolumeReclaimPolicy = "Recycle"
	// PersistentVolumeReclaimDelete means the volume will be deleted from Kubernetes on release from its claim.
	// The volume plugin must support Deletion.
	PersistentVolumeReclaimDelete PersistentVolumeReclaimPolicy = "Delete"
	// PersistentVolumeReclaimRetain means the volume will be left in its current phase (Released) for manual reclamation by the administrator.
	// The default policy is Retain.
	PersistentVolumeReclaimRetain PersistentVolumeReclaimPolicy = "Retain"
)

// PersistentVolumeMode describes how a volume is intended to be consumed, either Block or Filesystem.
// +enum
type PersistentVolumeMode string

const (
	// PersistentVolumeBlock means the volume will not be formatted with a filesystem and will remain a raw block device.
	PersistentVolumeBlock PersistentVolumeMode = "Block"
	// PersistentVolumeFilesystem means the volume will be or is formatted with a filesystem.
	PersistentVolumeFilesystem PersistentVolumeMode = "Filesystem"
)

// PersistentVolumeStatus is the current status of a persistent volume.
type PersistentVolumeStatus struct {
	// phase indicates if a volume is available, bound to a claim, or released by a claim.
	// More info: https://kubernetes.io/docs/concepts/storage/persistent-volumes#phase
	// +optional
	Phase PersistentVolumePhase `json:"phase,omitempty" protobuf:"bytes,1,opt,name=phase,casttype=PersistentVolumePhase"`
	// message is a human-readable message indicating details about why the volume is in this state.
	// +optional
	Message string `json:"message,omitempty" protobuf:"bytes,2,opt,name=message"`
	// reason is a brief CamelCase string that describes any failure and is meant
	// for machine parsing and tidy display in the CLI.
	// +optional
	Reason string `json:"reason,omitempty" protobuf:"bytes,3,opt,name=reason"`
	// lastPhaseTransitionTime is the time the phase transitioned from one to another
	// and automatically resets to current time everytime a volume phase transitions.
	// This is an alpha field and requires enabling PersistentVolumeLastPhaseTransitionTime feature.
	// +featureGate=PersistentVolumeLastPhaseTransitionTime
	// +optional
	LastPhaseTransitionTime *metav1.Time `json:"lastPhaseTransitionTime,omitempty" protobuf:"bytes,4,opt,name=lastPhaseTransitionTime"`
}

// +k8s:deepcopy-gen:interfaces=k8s.io/apimachinery/pkg/runtime.Object

// PersistentVolumeList is a list of PersistentVolume items.
type PersistentVolumeList struct {
	metav1.TypeMeta `json:",inline"`
	// Standard list metadata.
	// More info: https://git.k8s.io/community/contributors/devel/sig-architecture/api-conventions.md#types-kinds
	// +optional
	metav1.ListMeta `json:"metadata,omitempty" protobuf:"bytes,1,opt,name=metadata"`
	// items is a list of persistent volumes.
	// More info: https://kubernetes.io/docs/concepts/storage/persistent-volumes
	Items []PersistentVolume `json:"items" protobuf:"bytes,2,rep,name=items"`
}

// +genclient
// +k8s:deepcopy-gen:interfaces=k8s.io/apimachinery/pkg/runtime.Object

// PersistentVolumeClaim is a user's request for and claim to a persistent volume
type PersistentVolumeClaim struct {
	metav1.TypeMeta `json:",inline"`
	// Standard object's metadata.
	// More info: https://git.k8s.io/community/contributors/devel/sig-architecture/api-conventions.md#metadata
	// +optional
	metav1.ObjectMeta `json:"metadata,omitempty" protobuf:"bytes,1,opt,name=metadata"`

	// spec defines the desired characteristics of a volume requested by a pod author.
	// More info: https://kubernetes.io/docs/concepts/storage/persistent-volumes#persistentvolumeclaims
	// +optional
	Spec PersistentVolumeClaimSpec `json:"spec,omitempty" protobuf:"bytes,2,opt,name=spec"`

	// status represents the current information/status of a persistent volume claim.
	// Read-only.
	// More info: https://kubernetes.io/docs/concepts/storage/persistent-volumes#persistentvolumeclaims
	// +optional
	Status PersistentVolumeClaimStatus `json:"status,omitempty" protobuf:"bytes,3,opt,name=status"`
}

// +k8s:deepcopy-gen:interfaces=k8s.io/apimachinery/pkg/runtime.Object

// PersistentVolumeClaimList is a list of PersistentVolumeClaim items.
type PersistentVolumeClaimList struct {
	metav1.TypeMeta `json:",inline"`
	// Standard list metadata.
	// More info: https://git.k8s.io/community/contributors/devel/sig-architecture/api-conventions.md#types-kinds
	// +optional
	metav1.ListMeta `json:"metadata,omitempty" protobuf:"bytes,1,opt,name=metadata"`
	// items is a list of persistent volume claims.
	// More info: https://kubernetes.io/docs/concepts/storage/persistent-volumes#persistentvolumeclaims
	Items []PersistentVolumeClaim `json:"items" protobuf:"bytes,2,rep,name=items"`
}

// PersistentVolumeClaimSpec describes the common attributes of storage devices
// and allows a Source for provider-specific attributes
type PersistentVolumeClaimSpec struct {
	// accessModes contains the desired access modes the volume should have.
	// More info: https://kubernetes.io/docs/concepts/storage/persistent-volumes#access-modes-1
	// +optional
	AccessModes []PersistentVolumeAccessMode `json:"accessModes,omitempty" protobuf:"bytes,1,rep,name=accessModes,casttype=PersistentVolumeAccessMode"`
	// selector is a label query over volumes to consider for binding.
	// +optional
	Selector *metav1.LabelSelector `json:"selector,omitempty" protobuf:"bytes,4,opt,name=selector"`
	// resources represents the minimum resources the volume should have.
	// If RecoverVolumeExpansionFailure feature is enabled users are allowed to specify resource requirements
	// that are lower than previous value but must still be higher than capacity recorded in the
	// status field of the claim.
	// More info: https://kubernetes.io/docs/concepts/storage/persistent-volumes#resources
	// +optional
	Resources ResourceRequirements `json:"resources,omitempty" protobuf:"bytes,2,opt,name=resources"`
	// volumeName is the binding reference to the PersistentVolume backing this claim.
	// +optional
	VolumeName string `json:"volumeName,omitempty" protobuf:"bytes,3,opt,name=volumeName"`
	// storageClassName is the name of the StorageClass required by the claim.
	// More info: https://kubernetes.io/docs/concepts/storage/persistent-volumes#class-1
	// +optional
	StorageClassName *string `json:"storageClassName,omitempty" protobuf:"bytes,5,opt,name=storageClassName"`
	// volumeMode defines what type of volume is required by the claim.
	// Value of Filesystem is implied when not included in claim spec.
	// +optional
	VolumeMode *PersistentVolumeMode `json:"volumeMode,omitempty" protobuf:"bytes,6,opt,name=volumeMode,casttype=PersistentVolumeMode"`
	// dataSource field can be used to specify either:
	// * An existing VolumeSnapshot object (snapshot.storage.k8s.io/VolumeSnapshot)
	// * An existing PVC (PersistentVolumeClaim)
	// If the provisioner or an external controller can support the specified data source,
	// it will create a new volume based on the contents of the specified data source.
	// When the AnyVolumeDataSource feature gate is enabled, dataSource contents will be copied to dataSourceRef,
	// and dataSourceRef contents will be copied to dataSource when dataSourceRef.namespace is not specified.
	// If the namespace is specified, then dataSourceRef will not be copied to dataSource.
	// +optional
	DataSource *TypedLocalObjectReference `json:"dataSource,omitempty" protobuf:"bytes,7,opt,name=dataSource"`
	// dataSourceRef specifies the object from which to populate the volume with data, if a non-empty
	// volume is desired. This may be any object from a non-empty API group (non
	// core object) or a PersistentVolumeClaim object.
	// When this field is specified, volume binding will only succeed if the type of
	// the specified object matches some installed volume populator or dynamic
	// provisioner.
	// This field will replace the functionality of the dataSource field and as such
	// if both fields are non-empty, they must have the same value. For backwards
	// compatibility, when namespace isn't specified in dataSourceRef,
	// both fields (dataSource and dataSourceRef) will be set to the same
	// value automatically if one of them is empty and the other is non-empty.
	// When namespace is specified in dataSourceRef,
	// dataSource isn't set to the same value and must be empty.
	// There are three important differences between dataSource and dataSourceRef:
	// * While dataSource only allows two specific types of objects, dataSourceRef
	//   allows any non-core object, as well as PersistentVolumeClaim objects.
	// * While dataSource ignores disallowed values (dropping them), dataSourceRef
	//   preserves all values, and generates an error if a disallowed value is
	//   specified.
	// * While dataSource only allows local objects, dataSourceRef allows objects
	//   in any namespaces.
	// (Beta) Using this field requires the AnyVolumeDataSource feature gate to be enabled.
	// (Alpha) Using the namespace field of dataSourceRef requires the CrossNamespaceVolumeDataSource feature gate to be enabled.
	// +optional
	DataSourceRef *TypedObjectReference `json:"dataSourceRef,omitempty" protobuf:"bytes,8,opt,name=dataSourceRef"`
}

type TypedObjectReference struct {
	// APIGroup is the group for the resource being referenced.
	// If APIGroup is not specified, the specified Kind must be in the core API group.
	// For any other third-party types, APIGroup is required.
	// +optional
	APIGroup *string `json:"apiGroup" protobuf:"bytes,1,opt,name=apiGroup"`
	// Kind is the type of resource being referenced
	Kind string `json:"kind" protobuf:"bytes,2,opt,name=kind"`
	// Name is the name of resource being referenced
	Name string `json:"name" protobuf:"bytes,3,opt,name=name"`
	// Namespace is the namespace of resource being referenced
	// Note that when a namespace is specified, a gateway.networking.k8s.io/ReferenceGrant object is required in the referent namespace to allow that namespace's owner to accept the reference. See the ReferenceGrant documentation for details.
	// (Alpha) This field requires the CrossNamespaceVolumeDataSource feature gate to be enabled.
	// +featureGate=CrossNamespaceVolumeDataSource
	// +optional
	Namespace *string `json:"namespace,omitempty" protobuf:"bytes,4,opt,name=namespace"`
}

// PersistentVolumeClaimConditionType is a valid value of PersistentVolumeClaimCondition.Type
type PersistentVolumeClaimConditionType string

const (
	// PersistentVolumeClaimResizing - a user trigger resize of pvc has been started
	PersistentVolumeClaimResizing PersistentVolumeClaimConditionType = "Resizing"
	// PersistentVolumeClaimFileSystemResizePending - controller resize is finished and a file system resize is pending on node
	PersistentVolumeClaimFileSystemResizePending PersistentVolumeClaimConditionType = "FileSystemResizePending"
)

// +enum
// When a controller receives persistentvolume claim update with ClaimResourceStatus for a resource
// that it does not recognizes, then it should ignore that update and let other controllers
// handle it.
type ClaimResourceStatus string

const (
	// State set when resize controller starts resizing the volume in control-plane.
	PersistentVolumeClaimControllerResizeInProgress ClaimResourceStatus = "ControllerResizeInProgress"

	// State set when resize has failed in resize controller with a terminal error.
	// Transient errors such as timeout should not set this status and should leave allocatedResourceStatus
	// unmodified, so as resize controller can resume the volume expansion.
	PersistentVolumeClaimControllerResizeFailed ClaimResourceStatus = "ControllerResizeFailed"

	// State set when resize controller has finished resizing the volume but further resizing of volume
	// is needed on the node.
	PersistentVolumeClaimNodeResizePending ClaimResourceStatus = "NodeResizePending"
	// State set when kubelet starts resizing the volume.
	PersistentVolumeClaimNodeResizeInProgress ClaimResourceStatus = "NodeResizeInProgress"
	// State set when resizing has failed in kubelet with a terminal error. Transient errors don't set NodeResizeFailed
	PersistentVolumeClaimNodeResizeFailed ClaimResourceStatus = "NodeResizeFailed"
)

// PersistentVolumeClaimCondition contains details about state of pvc
type PersistentVolumeClaimCondition struct {
	Type   PersistentVolumeClaimConditionType `json:"type" protobuf:"bytes,1,opt,name=type,casttype=PersistentVolumeClaimConditionType"`
	Status ConditionStatus                    `json:"status" protobuf:"bytes,2,opt,name=status,casttype=ConditionStatus"`
	// lastProbeTime is the time we probed the condition.
	// +optional
	LastProbeTime metav1.Time `json:"lastProbeTime,omitempty" protobuf:"bytes,3,opt,name=lastProbeTime"`
	// lastTransitionTime is the time the condition transitioned from one status to another.
	// +optional
	LastTransitionTime metav1.Time `json:"lastTransitionTime,omitempty" protobuf:"bytes,4,opt,name=lastTransitionTime"`
	// reason is a unique, this should be a short, machine understandable string that gives the reason
	// for condition's last transition. If it reports "ResizeStarted" that means the underlying
	// persistent volume is being resized.
	// +optional
	Reason string `json:"reason,omitempty" protobuf:"bytes,5,opt,name=reason"`
	// message is the human-readable message indicating details about last transition.
	// +optional
	Message string `json:"message,omitempty" protobuf:"bytes,6,opt,name=message"`
}

// PersistentVolumeClaimStatus is the current status of a persistent volume claim.
type PersistentVolumeClaimStatus struct {
	// phase represents the current phase of PersistentVolumeClaim.
	// +optional
	Phase PersistentVolumeClaimPhase `json:"phase,omitempty" protobuf:"bytes,1,opt,name=phase,casttype=PersistentVolumeClaimPhase"`
	// accessModes contains the actual access modes the volume backing the PVC has.
	// More info: https://kubernetes.io/docs/concepts/storage/persistent-volumes#access-modes-1
	// +optional
	AccessModes []PersistentVolumeAccessMode `json:"accessModes,omitempty" protobuf:"bytes,2,rep,name=accessModes,casttype=PersistentVolumeAccessMode"`
	// capacity represents the actual resources of the underlying volume.
	// +optional
	Capacity ResourceList `json:"capacity,omitempty" protobuf:"bytes,3,rep,name=capacity,casttype=ResourceList,castkey=ResourceName"`
	// conditions is the current Condition of persistent volume claim. If underlying persistent volume is being
	// resized then the Condition will be set to 'ResizeStarted'.
	// +optional
	// +patchMergeKey=type
	// +patchStrategy=merge
	Conditions []PersistentVolumeClaimCondition `json:"conditions,omitempty" patchStrategy:"merge" patchMergeKey:"type" protobuf:"bytes,4,rep,name=conditions"`
	// allocatedResources tracks the resources allocated to a PVC including its capacity.
	// Key names follow standard Kubernetes label syntax. Valid values are either:
	// 	* Un-prefixed keys:
	//		- storage - the capacity of the volume.
	//	* Custom resources must use implementation-defined prefixed names such as "example.com/my-custom-resource"
	// Apart from above values - keys that are unprefixed or have kubernetes.io prefix are considered
	// reserved and hence may not be used.
	//
	// Capacity reported here may be larger than the actual capacity when a volume expansion operation
	// is requested.
	// For storage quota, the larger value from allocatedResources and PVC.spec.resources is used.
	// If allocatedResources is not set, PVC.spec.resources alone is used for quota calculation.
	// If a volume expansion capacity request is lowered, allocatedResources is only
	// lowered if there are no expansion operations in progress and if the actual volume capacity
	// is equal or lower than the requested capacity.
	//
	// A controller that receives PVC update with previously unknown resourceName
	// should ignore the update for the purpose it was designed. For example - a controller that
	// only is responsible for resizing capacity of the volume, should ignore PVC updates that change other valid
	// resources associated with PVC.
	//
	// This is an alpha field and requires enabling RecoverVolumeExpansionFailure feature.
	// +featureGate=RecoverVolumeExpansionFailure
	// +optional
	AllocatedResources ResourceList `json:"allocatedResources,omitempty" protobuf:"bytes,5,rep,name=allocatedResources,casttype=ResourceList,castkey=ResourceName"`

	// resizestatus is tombstoned since the field was replaced by allocatedResourceStatus
	// ResizeStatus *PersistentVolumeClaimResizeStatus `json:"resizeStatus,omitempty" protobuf:"bytes,6,opt,name=resizeStatus,casttype=PersistentVolumeClaimResizeStatus"`

	// allocatedResourceStatuses stores status of resource being resized for the given PVC.
	// Key names follow standard Kubernetes label syntax. Valid values are either:
	// 	* Un-prefixed keys:
	//		- storage - the capacity of the volume.
	//	* Custom resources must use implementation-defined prefixed names such as "example.com/my-custom-resource"
	// Apart from above values - keys that are unprefixed or have kubernetes.io prefix are considered
	// reserved and hence may not be used.
	//
	// ClaimResourceStatus can be in any of following states:
	//	- ControllerResizeInProgress:
	//		State set when resize controller starts resizing the volume in control-plane.
	// 	- ControllerResizeFailed:
	//		State set when resize has failed in resize controller with a terminal error.
	//	- NodeResizePending:
	//		State set when resize controller has finished resizing the volume but further resizing of
	//		volume is needed on the node.
	//	- NodeResizeInProgress:
	//		State set when kubelet starts resizing the volume.
	//	- NodeResizeFailed:
	//		State set when resizing has failed in kubelet with a terminal error. Transient errors don't set
	//		NodeResizeFailed.
	// For example: if expanding a PVC for more capacity - this field can be one of the following states:
	// 	- pvc.status.allocatedResourceStatus['storage'] = "ControllerResizeInProgress"
	//      - pvc.status.allocatedResourceStatus['storage'] = "ControllerResizeFailed"
	//      - pvc.status.allocatedResourceStatus['storage'] = "NodeResizePending"
	//      - pvc.status.allocatedResourceStatus['storage'] = "NodeResizeInProgress"
	//      - pvc.status.allocatedResourceStatus['storage'] = "NodeResizeFailed"
	// When this field is not set, it means that no resize operation is in progress for the given PVC.
	//
	// A controller that receives PVC update with previously unknown resourceName or ClaimResourceStatus
	// should ignore the update for the purpose it was designed. For example - a controller that
	// only is responsible for resizing capacity of the volume, should ignore PVC updates that change other valid
	// resources associated with PVC.
	//
	// This is an alpha field and requires enabling RecoverVolumeExpansionFailure feature.
	// +featureGate=RecoverVolumeExpansionFailure
	// +mapType=granular
	// +optional
	AllocatedResourceStatuses map[ResourceName]ClaimResourceStatus `json:"allocatedResourceStatuses,omitempty" protobuf:"bytes,7,rep,name=allocatedResourceStatuses"`
}

// +enum
type PersistentVolumeAccessMode string

const (
	// can be mounted in read/write mode to exactly 1 host
	ReadWriteOnce PersistentVolumeAccessMode = "ReadWriteOnce"
	// can be mounted in read-only mode to many hosts
	ReadOnlyMany PersistentVolumeAccessMode = "ReadOnlyMany"
	// can be mounted in read/write mode to many hosts
	ReadWriteMany PersistentVolumeAccessMode = "ReadWriteMany"
	// can be mounted in read/write mode to exactly 1 pod
	// cannot be used in combination with other access modes
	ReadWriteOncePod PersistentVolumeAccessMode = "ReadWriteOncePod"
)

// +enum
type PersistentVolumePhase string

const (
	// used for PersistentVolumes that are not available
	VolumePending PersistentVolumePhase = "Pending"
	// used for PersistentVolumes that are not yet bound
	// Available volumes are held by the binder and matched to PersistentVolumeClaims
	VolumeAvailable PersistentVolumePhase = "Available"
	// used for PersistentVolumes that are bound
	VolumeBound PersistentVolumePhase = "Bound"
	// used for PersistentVolumes where the bound PersistentVolumeClaim was deleted
	// released volumes must be recycled before becoming available again
	// this phase is used by the persistent volume claim binder to signal to another process to reclaim the resource
	VolumeReleased PersistentVolumePhase = "Released"
	// used for PersistentVolumes that failed to be correctly recycled or deleted after being released from a claim
	VolumeFailed PersistentVolumePhase = "Failed"
)

// +enum
type PersistentVolumeClaimPhase string

const (
	// used for PersistentVolumeClaims that are not yet bound
	ClaimPending PersistentVolumeClaimPhase = "Pending"
	// used for PersistentVolumeClaims that are bound
	ClaimBound PersistentVolumeClaimPhase = "Bound"
	// used for PersistentVolumeClaims that lost their underlying
	// PersistentVolume. The claim was bound to a PersistentVolume and this
	// volume does not exist any longer and all data on it was lost.
	ClaimLost PersistentVolumeClaimPhase = "Lost"
)

// +enum
type HostPathType string

const (
	// For backwards compatible, leave it empty if unset
	HostPathUnset HostPathType = ""
	// If nothing exists at the given path, an empty directory will be created there
	// as needed with file mode 0755, having the same group and ownership with Kubelet.
	HostPathDirectoryOrCreate HostPathType = "DirectoryOrCreate"
	// A directory must exist at the given path
	HostPathDirectory HostPathType = "Directory"
	// If nothing exists at the given path, an empty file will be created there
	// as needed with file mode 0644, having the same group and ownership with Kubelet.
	HostPathFileOrCreate HostPathType = "FileOrCreate"
	// A file must exist at the given path
	HostPathFile HostPathType = "File"
	// A UNIX socket must exist at the given path
	HostPathSocket HostPathType = "Socket"
	// A character device must exist at the given path
	HostPathCharDev HostPathType = "CharDevice"
	// A block device must exist at the given path
	HostPathBlockDev HostPathType = "BlockDevice"
)

// Represents a host path mapped into a pod.
// Host path volumes do not support ownership management or SELinux relabeling.
type HostPathVolumeSource struct {
	// path of the directory on the host.
	// If the path is a symlink, it will follow the link to the real path.
	// More info: https://kubernetes.io/docs/concepts/storage/volumes#hostpath
	Path string `json:"path" protobuf:"bytes,1,opt,name=path"`
	// type for HostPath Volume
	// Defaults to ""
	// More info: https://kubernetes.io/docs/concepts/storage/volumes#hostpath
	// +optional
	Type *HostPathType `json:"type,omitempty" protobuf:"bytes,2,opt,name=type"`
}

// Represents an empty directory for a pod.
// Empty directory volumes support ownership management and SELinux relabeling.
type EmptyDirVolumeSource struct {
	// medium represents what type of storage medium should back this directory.
	// The default is "" which means to use the node's default medium.
	// Must be an empty string (default) or Memory.
	// More info: https://kubernetes.io/docs/concepts/storage/volumes#emptydir
	// +optional
	Medium StorageMedium `json:"medium,omitempty" protobuf:"bytes,1,opt,name=medium,casttype=StorageMedium"`
	// sizeLimit is the total amount of local storage required for this EmptyDir volume.
	// The size limit is also applicable for memory medium.
	// The maximum usage on memory medium EmptyDir would be the minimum value between
	// the SizeLimit specified here and the sum of memory limits of all containers in a pod.
	// The default is nil which means that the limit is undefined.
	// More info: https://kubernetes.io/docs/concepts/storage/volumes#emptydir
	// +optional
	SizeLimit *resource.Quantity `json:"sizeLimit,omitempty" protobuf:"bytes,2,opt,name=sizeLimit"`
}

// Represents a Glusterfs mount that lasts the lifetime of a pod.
// Glusterfs volumes do not support ownership management or SELinux relabeling.
type GlusterfsVolumeSource struct {
	// endpoints is the endpoint name that details Glusterfs topology.
	// More info: https://examples.k8s.io/volumes/glusterfs/README.md#create-a-pod
	EndpointsName string `json:"endpoints" protobuf:"bytes,1,opt,name=endpoints"`

	// path is the Glusterfs volume path.
	// More info: https://examples.k8s.io/volumes/glusterfs/README.md#create-a-pod
	Path string `json:"path" protobuf:"bytes,2,opt,name=path"`

	// readOnly here will force the Glusterfs volume to be mounted with read-only permissions.
	// Defaults to false.
	// More info: https://examples.k8s.io/volumes/glusterfs/README.md#create-a-pod
	// +optional
	ReadOnly bool `json:"readOnly,omitempty" protobuf:"varint,3,opt,name=readOnly"`
}

// Represents a Glusterfs mount that lasts the lifetime of a pod.
// Glusterfs volumes do not support ownership management or SELinux relabeling.
type GlusterfsPersistentVolumeSource struct {
	// endpoints is the endpoint name that details Glusterfs topology.
	// More info: https://examples.k8s.io/volumes/glusterfs/README.md#create-a-pod
	EndpointsName string `json:"endpoints" protobuf:"bytes,1,opt,name=endpoints"`

	// path is the Glusterfs volume path.
	// More info: https://examples.k8s.io/volumes/glusterfs/README.md#create-a-pod
	Path string `json:"path" protobuf:"bytes,2,opt,name=path"`

	// readOnly here will force the Glusterfs volume to be mounted with read-only permissions.
	// Defaults to false.
	// More info: https://examples.k8s.io/volumes/glusterfs/README.md#create-a-pod
	// +optional
	ReadOnly bool `json:"readOnly,omitempty" protobuf:"varint,3,opt,name=readOnly"`

	// endpointsNamespace is the namespace that contains Glusterfs endpoint.
	// If this field is empty, the EndpointNamespace defaults to the same namespace as the bound PVC.
	// More info: https://examples.k8s.io/volumes/glusterfs/README.md#create-a-pod
	// +optional
	EndpointsNamespace *string `json:"endpointsNamespace,omitempty" protobuf:"bytes,4,opt,name=endpointsNamespace"`
}

// Represents a Rados Block Device mount that lasts the lifetime of a pod.
// RBD volumes support ownership management and SELinux relabeling.
type RBDVolumeSource struct {
	// monitors is a collection of Ceph monitors.
	// More info: https://examples.k8s.io/volumes/rbd/README.md#how-to-use-it
	CephMonitors []string `json:"monitors" protobuf:"bytes,1,rep,name=monitors"`
	// image is the rados image name.
	// More info: https://examples.k8s.io/volumes/rbd/README.md#how-to-use-it
	RBDImage string `json:"image" protobuf:"bytes,2,opt,name=image"`
	// fsType is the filesystem type of the volume that you want to mount.
	// Tip: Ensure that the filesystem type is supported by the host operating system.
	// Examples: "ext4", "xfs", "ntfs". Implicitly inferred to be "ext4" if unspecified.
	// More info: https://kubernetes.io/docs/concepts/storage/volumes#rbd
	// TODO: how do we prevent errors in the filesystem from compromising the machine
	// +optional
	FSType string `json:"fsType,omitempty" protobuf:"bytes,3,opt,name=fsType"`
	// pool is the rados pool name.
	// Default is rbd.
	// More info: https://examples.k8s.io/volumes/rbd/README.md#how-to-use-it
	// +optional
	RBDPool string `json:"pool,omitempty" protobuf:"bytes,4,opt,name=pool"`
	// user is the rados user name.
	// Default is admin.
	// More info: https://examples.k8s.io/volumes/rbd/README.md#how-to-use-it
	// +optional
	RadosUser string `json:"user,omitempty" protobuf:"bytes,5,opt,name=user"`
	// keyring is the path to key ring for RBDUser.
	// Default is /etc/ceph/keyring.
	// More info: https://examples.k8s.io/volumes/rbd/README.md#how-to-use-it
	// +optional
	Keyring string `json:"keyring,omitempty" protobuf:"bytes,6,opt,name=keyring"`
	// secretRef is name of the authentication secret for RBDUser. If provided
	// overrides keyring.
	// Default is nil.
	// More info: https://examples.k8s.io/volumes/rbd/README.md#how-to-use-it
	// +optional
	SecretRef *LocalObjectReference `json:"secretRef,omitempty" protobuf:"bytes,7,opt,name=secretRef"`
	// readOnly here will force the ReadOnly setting in VolumeMounts.
	// Defaults to false.
	// More info: https://examples.k8s.io/volumes/rbd/README.md#how-to-use-it
	// +optional
	ReadOnly bool `json:"readOnly,omitempty" protobuf:"varint,8,opt,name=readOnly"`
}

// Represents a Rados Block Device mount that lasts the lifetime of a pod.
// RBD volumes support ownership management and SELinux relabeling.
type RBDPersistentVolumeSource struct {
	// monitors is a collection of Ceph monitors.
	// More info: https://examples.k8s.io/volumes/rbd/README.md#how-to-use-it
	CephMonitors []string `json:"monitors" protobuf:"bytes,1,rep,name=monitors"`
	// image is the rados image name.
	// More info: https://examples.k8s.io/volumes/rbd/README.md#how-to-use-it
	RBDImage string `json:"image" protobuf:"bytes,2,opt,name=image"`
	// fsType is the filesystem type of the volume that you want to mount.
	// Tip: Ensure that the filesystem type is supported by the host operating system.
	// Examples: "ext4", "xfs", "ntfs". Implicitly inferred to be "ext4" if unspecified.
	// More info: https://kubernetes.io/docs/concepts/storage/volumes#rbd
	// TODO: how do we prevent errors in the filesystem from compromising the machine
	// +optional
	FSType string `json:"fsType,omitempty" protobuf:"bytes,3,opt,name=fsType"`
	// pool is the rados pool name.
	// Default is rbd.
	// More info: https://examples.k8s.io/volumes/rbd/README.md#how-to-use-it
	// +optional
	RBDPool string `json:"pool,omitempty" protobuf:"bytes,4,opt,name=pool"`
	// user is the rados user name.
	// Default is admin.
	// More info: https://examples.k8s.io/volumes/rbd/README.md#how-to-use-it
	// +optional
	RadosUser string `json:"user,omitempty" protobuf:"bytes,5,opt,name=user"`
	// keyring is the path to key ring for RBDUser.
	// Default is /etc/ceph/keyring.
	// More info: https://examples.k8s.io/volumes/rbd/README.md#how-to-use-it
	// +optional
	Keyring string `json:"keyring,omitempty" protobuf:"bytes,6,opt,name=keyring"`
	// secretRef is name of the authentication secret for RBDUser. If provided
	// overrides keyring.
	// Default is nil.
	// More info: https://examples.k8s.io/volumes/rbd/README.md#how-to-use-it
	// +optional
	SecretRef *SecretReference `json:"secretRef,omitempty" protobuf:"bytes,7,opt,name=secretRef"`
	// readOnly here will force the ReadOnly setting in VolumeMounts.
	// Defaults to false.
	// More info: https://examples.k8s.io/volumes/rbd/README.md#how-to-use-it
	// +optional
	ReadOnly bool `json:"readOnly,omitempty" protobuf:"varint,8,opt,name=readOnly"`
}

// Represents a cinder volume resource in Openstack.
// A Cinder volume must exist before mounting to a container.
// The volume must also be in the same region as the kubelet.
// Cinder volumes support ownership management and SELinux relabeling.
type CinderVolumeSource struct {
	// volumeID used to identify the volume in cinder.
	// More info: https://examples.k8s.io/mysql-cinder-pd/README.md
	VolumeID string `json:"volumeID" protobuf:"bytes,1,opt,name=volumeID"`
	// fsType is the filesystem type to mount.
	// Must be a filesystem type supported by the host operating system.
	// Examples: "ext4", "xfs", "ntfs". Implicitly inferred to be "ext4" if unspecified.
	// More info: https://examples.k8s.io/mysql-cinder-pd/README.md
	// +optional
	FSType string `json:"fsType,omitempty" protobuf:"bytes,2,opt,name=fsType"`
	// readOnly defaults to false (read/write). ReadOnly here will force
	// the ReadOnly setting in VolumeMounts.
	// More info: https://examples.k8s.io/mysql-cinder-pd/README.md
	// +optional
	ReadOnly bool `json:"readOnly,omitempty" protobuf:"varint,3,opt,name=readOnly"`
	// secretRef is optional: points to a secret object containing parameters used to connect
	// to OpenStack.
	// +optional
	SecretRef *LocalObjectReference `json:"secretRef,omitempty" protobuf:"bytes,4,opt,name=secretRef"`
}

// Represents a cinder volume resource in Openstack.
// A Cinder volume must exist before mounting to a container.
// The volume must also be in the same region as the kubelet.
// Cinder volumes support ownership management and SELinux relabeling.
type CinderPersistentVolumeSource struct {
	// volumeID used to identify the volume in cinder.
	// More info: https://examples.k8s.io/mysql-cinder-pd/README.md
	VolumeID string `json:"volumeID" protobuf:"bytes,1,opt,name=volumeID"`
	// fsType Filesystem type to mount.
	// Must be a filesystem type supported by the host operating system.
	// Examples: "ext4", "xfs", "ntfs". Implicitly inferred to be "ext4" if unspecified.
	// More info: https://examples.k8s.io/mysql-cinder-pd/README.md
	// +optional
	FSType string `json:"fsType,omitempty" protobuf:"bytes,2,opt,name=fsType"`
	// readOnly is Optional: Defaults to false (read/write). ReadOnly here will force
	// the ReadOnly setting in VolumeMounts.
	// More info: https://examples.k8s.io/mysql-cinder-pd/README.md
	// +optional
	ReadOnly bool `json:"readOnly,omitempty" protobuf:"varint,3,opt,name=readOnly"`
	// secretRef is Optional: points to a secret object containing parameters used to connect
	// to OpenStack.
	// +optional
	SecretRef *SecretReference `json:"secretRef,omitempty" protobuf:"bytes,4,opt,name=secretRef"`
}

// Represents a Ceph Filesystem mount that lasts the lifetime of a pod
// Cephfs volumes do not support ownership management or SELinux relabeling.
type CephFSVolumeSource struct {
	// monitors is Required: Monitors is a collection of Ceph monitors
	// More info: https://examples.k8s.io/volumes/cephfs/README.md#how-to-use-it
	Monitors []string `json:"monitors" protobuf:"bytes,1,rep,name=monitors"`
	// path is Optional: Used as the mounted root, rather than the full Ceph tree, default is /
	// +optional
	Path string `json:"path,omitempty" protobuf:"bytes,2,opt,name=path"`
	// user is optional: User is the rados user name, default is admin
	// More info: https://examples.k8s.io/volumes/cephfs/README.md#how-to-use-it
	// +optional
	User string `json:"user,omitempty" protobuf:"bytes,3,opt,name=user"`
	// secretFile is Optional: SecretFile is the path to key ring for User, default is /etc/ceph/user.secret
	// More info: https://examples.k8s.io/volumes/cephfs/README.md#how-to-use-it
	// +optional
	SecretFile string `json:"secretFile,omitempty" protobuf:"bytes,4,opt,name=secretFile"`
	// secretRef is Optional: SecretRef is reference to the authentication secret for User, default is empty.
	// More info: https://examples.k8s.io/volumes/cephfs/README.md#how-to-use-it
	// +optional
	SecretRef *LocalObjectReference `json:"secretRef,omitempty" protobuf:"bytes,5,opt,name=secretRef"`
	// readOnly is Optional: Defaults to false (read/write). ReadOnly here will force
	// the ReadOnly setting in VolumeMounts.
	// More info: https://examples.k8s.io/volumes/cephfs/README.md#how-to-use-it
	// +optional
	ReadOnly bool `json:"readOnly,omitempty" protobuf:"varint,6,opt,name=readOnly"`
}

// SecretReference represents a Secret Reference. It has enough information to retrieve secret
// in any namespace
// +structType=atomic
type SecretReference struct {
	// name is unique within a namespace to reference a secret resource.
	// +optional
	Name string `json:"name,omitempty" protobuf:"bytes,1,opt,name=name"`
	// namespace defines the space within which the secret name must be unique.
	// +optional
	Namespace string `json:"namespace,omitempty" protobuf:"bytes,2,opt,name=namespace"`
}

// Represents a Ceph Filesystem mount that lasts the lifetime of a pod
// Cephfs volumes do not support ownership management or SELinux relabeling.
type CephFSPersistentVolumeSource struct {
	// monitors is Required: Monitors is a collection of Ceph monitors
	// More info: https://examples.k8s.io/volumes/cephfs/README.md#how-to-use-it
	Monitors []string `json:"monitors" protobuf:"bytes,1,rep,name=monitors"`
	// path is Optional: Used as the mounted root, rather than the full Ceph tree, default is /
	// +optional
	Path string `json:"path,omitempty" protobuf:"bytes,2,opt,name=path"`
	// user is Optional: User is the rados user name, default is admin
	// More info: https://examples.k8s.io/volumes/cephfs/README.md#how-to-use-it
	// +optional
	User string `json:"user,omitempty" protobuf:"bytes,3,opt,name=user"`
	// secretFile is Optional: SecretFile is the path to key ring for User, default is /etc/ceph/user.secret
	// More info: https://examples.k8s.io/volumes/cephfs/README.md#how-to-use-it
	// +optional
	SecretFile string `json:"secretFile,omitempty" protobuf:"bytes,4,opt,name=secretFile"`
	// secretRef is Optional: SecretRef is reference to the authentication secret for User, default is empty.
	// More info: https://examples.k8s.io/volumes/cephfs/README.md#how-to-use-it
	// +optional
	SecretRef *SecretReference `json:"secretRef,omitempty" protobuf:"bytes,5,opt,name=secretRef"`
	// readOnly is Optional: Defaults to false (read/write). ReadOnly here will force
	// the ReadOnly setting in VolumeMounts.
	// More info: https://examples.k8s.io/volumes/cephfs/README.md#how-to-use-it
	// +optional
	ReadOnly bool `json:"readOnly,omitempty" protobuf:"varint,6,opt,name=readOnly"`
}

// Represents a Flocker volume mounted by the Flocker agent.
// One and only one of datasetName and datasetUUID should be set.
// Flocker volumes do not support ownership management or SELinux relabeling.
type FlockerVolumeSource struct {
	// datasetName is Name of the dataset stored as metadata -> name on the dataset for Flocker
	// should be considered as deprecated
	// +optional
	DatasetName string `json:"datasetName,omitempty" protobuf:"bytes,1,opt,name=datasetName"`
	// datasetUUID is the UUID of the dataset. This is unique identifier of a Flocker dataset
	// +optional
	DatasetUUID string `json:"datasetUUID,omitempty" protobuf:"bytes,2,opt,name=datasetUUID"`
}

// StorageMedium defines ways that storage can be allocated to a volume.
type StorageMedium string

const (
	StorageMediumDefault         StorageMedium = ""           // use whatever the default is for the node, assume anything we don't explicitly handle is this
	StorageMediumMemory          StorageMedium = "Memory"     // use memory (e.g. tmpfs on linux)
	StorageMediumHugePages       StorageMedium = "HugePages"  // use hugepages
	StorageMediumHugePagesPrefix StorageMedium = "HugePages-" // prefix for full medium notation HugePages-<size>
)

// Protocol defines network protocols supported for things like container ports.
// +enum
type Protocol string

const (
	// ProtocolTCP is the TCP protocol.
	ProtocolTCP Protocol = "TCP"
	// ProtocolUDP is the UDP protocol.
	ProtocolUDP Protocol = "UDP"
	// ProtocolSCTP is the SCTP protocol.
	ProtocolSCTP Protocol = "SCTP"
)

// Represents a Persistent Disk resource in Google Compute Engine.
//
// A GCE PD must exist before mounting to a container. The disk must
// also be in the same GCE project and zone as the kubelet. A GCE PD
// can only be mounted as read/write once or read-only many times. GCE
// PDs support ownership management and SELinux relabeling.
type GCEPersistentDiskVolumeSource struct {
	// pdName is unique name of the PD resource in GCE. Used to identify the disk in GCE.
	// More info: https://kubernetes.io/docs/concepts/storage/volumes#gcepersistentdisk
	PDName string `json:"pdName" protobuf:"bytes,1,opt,name=pdName"`
	// fsType is filesystem type of the volume that you want to mount.
	// Tip: Ensure that the filesystem type is supported by the host operating system.
	// Examples: "ext4", "xfs", "ntfs". Implicitly inferred to be "ext4" if unspecified.
	// More info: https://kubernetes.io/docs/concepts/storage/volumes#gcepersistentdisk
	// TODO: how do we prevent errors in the filesystem from compromising the machine
	// +optional
	FSType string `json:"fsType,omitempty" protobuf:"bytes,2,opt,name=fsType"`
	// partition is the partition in the volume that you want to mount.
	// If omitted, the default is to mount by volume name.
	// Examples: For volume /dev/sda1, you specify the partition as "1".
	// Similarly, the volume partition for /dev/sda is "0" (or you can leave the property empty).
	// More info: https://kubernetes.io/docs/concepts/storage/volumes#gcepersistentdisk
	// +optional
	Partition int32 `json:"partition,omitempty" protobuf:"varint,3,opt,name=partition"`
	// readOnly here will force the ReadOnly setting in VolumeMounts.
	// Defaults to false.
	// More info: https://kubernetes.io/docs/concepts/storage/volumes#gcepersistentdisk
	// +optional
	ReadOnly bool `json:"readOnly,omitempty" protobuf:"varint,4,opt,name=readOnly"`
}

// Represents a Quobyte mount that lasts the lifetime of a pod.
// Quobyte volumes do not support ownership management or SELinux relabeling.
type QuobyteVolumeSource struct {
	// registry represents a single or multiple Quobyte Registry services
	// specified as a string as host:port pair (multiple entries are separated with commas)
	// which acts as the central registry for volumes
	Registry string `json:"registry" protobuf:"bytes,1,opt,name=registry"`

	// volume is a string that references an already created Quobyte volume by name.
	Volume string `json:"volume" protobuf:"bytes,2,opt,name=volume"`

	// readOnly here will force the Quobyte volume to be mounted with read-only permissions.
	// Defaults to false.
	// +optional
	ReadOnly bool `json:"readOnly,omitempty" protobuf:"varint,3,opt,name=readOnly"`

	// user to map volume access to
	// Defaults to serivceaccount user
	// +optional
	User string `json:"user,omitempty" protobuf:"bytes,4,opt,name=user"`

	// group to map volume access to
	// Default is no group
	// +optional
	Group string `json:"group,omitempty" protobuf:"bytes,5,opt,name=group"`

	// tenant owning the given Quobyte volume in the Backend
	// Used with dynamically provisioned Quobyte volumes, value is set by the plugin
	// +optional
	Tenant string `json:"tenant,omitempty" protobuf:"bytes,6,opt,name=tenant"`
}

// FlexPersistentVolumeSource represents a generic persistent volume resource that is
// provisioned/attached using an exec based plugin.
type FlexPersistentVolumeSource struct {
	// driver is the name of the driver to use for this volume.
	Driver string `json:"driver" protobuf:"bytes,1,opt,name=driver"`
	// fsType is the Filesystem type to mount.
	// Must be a filesystem type supported by the host operating system.
	// Ex. "ext4", "xfs", "ntfs". The default filesystem depends on FlexVolume script.
	// +optional
	FSType string `json:"fsType,omitempty" protobuf:"bytes,2,opt,name=fsType"`
	// secretRef is Optional: SecretRef is reference to the secret object containing
	// sensitive information to pass to the plugin scripts. This may be
	// empty if no secret object is specified. If the secret object
	// contains more than one secret, all secrets are passed to the plugin
	// scripts.
	// +optional
	SecretRef *SecretReference `json:"secretRef,omitempty" protobuf:"bytes,3,opt,name=secretRef"`
	// readOnly is Optional: defaults to false (read/write). ReadOnly here will force
	// the ReadOnly setting in VolumeMounts.
	// +optional
	ReadOnly bool `json:"readOnly,omitempty" protobuf:"varint,4,opt,name=readOnly"`
	// options is Optional: this field holds extra command options if any.
	// +optional
	Options map[string]string `json:"options,omitempty" protobuf:"bytes,5,rep,name=options"`
}

// FlexVolume represents a generic volume resource that is
// provisioned/attached using an exec based plugin.
type FlexVolumeSource struct {
	// driver is the name of the driver to use for this volume.
	Driver string `json:"driver" protobuf:"bytes,1,opt,name=driver"`
	// fsType is the filesystem type to mount.
	// Must be a filesystem type supported by the host operating system.
	// Ex. "ext4", "xfs", "ntfs". The default filesystem depends on FlexVolume script.
	// +optional
	FSType string `json:"fsType,omitempty" protobuf:"bytes,2,opt,name=fsType"`
	// secretRef is Optional: secretRef is reference to the secret object containing
	// sensitive information to pass to the plugin scripts. This may be
	// empty if no secret object is specified. If the secret object
	// contains more than one secret, all secrets are passed to the plugin
	// scripts.
	// +optional
	SecretRef *LocalObjectReference `json:"secretRef,omitempty" protobuf:"bytes,3,opt,name=secretRef"`
	// readOnly is Optional: defaults to false (read/write). ReadOnly here will force
	// the ReadOnly setting in VolumeMounts.
	// +optional
	ReadOnly bool `json:"readOnly,omitempty" protobuf:"varint,4,opt,name=readOnly"`
	// options is Optional: this field holds extra command options if any.
	// +optional
	Options map[string]string `json:"options,omitempty" protobuf:"bytes,5,rep,name=options"`
}

// Represents a Persistent Disk resource in AWS.
//
// An AWS EBS disk must exist before mounting to a container. The disk
// must also be in the same AWS zone as the kubelet. An AWS EBS disk
// can only be mounted as read/write once. AWS EBS volumes support
// ownership management and SELinux relabeling.
type AWSElasticBlockStoreVolumeSource struct {
	// volumeID is unique ID of the persistent disk resource in AWS (Amazon EBS volume).
	// More info: https://kubernetes.io/docs/concepts/storage/volumes#awselasticblockstore
	VolumeID string `json:"volumeID" protobuf:"bytes,1,opt,name=volumeID"`
	// fsType is the filesystem type of the volume that you want to mount.
	// Tip: Ensure that the filesystem type is supported by the host operating system.
	// Examples: "ext4", "xfs", "ntfs". Implicitly inferred to be "ext4" if unspecified.
	// More info: https://kubernetes.io/docs/concepts/storage/volumes#awselasticblockstore
	// TODO: how do we prevent errors in the filesystem from compromising the machine
	// +optional
	FSType string `json:"fsType,omitempty" protobuf:"bytes,2,opt,name=fsType"`
	// partition is the partition in the volume that you want to mount.
	// If omitted, the default is to mount by volume name.
	// Examples: For volume /dev/sda1, you specify the partition as "1".
	// Similarly, the volume partition for /dev/sda is "0" (or you can leave the property empty).
	// +optional
	Partition int32 `json:"partition,omitempty" protobuf:"varint,3,opt,name=partition"`
	// readOnly value true will force the readOnly setting in VolumeMounts.
	// More info: https://kubernetes.io/docs/concepts/storage/volumes#awselasticblockstore
	// +optional
	ReadOnly bool `json:"readOnly,omitempty" protobuf:"varint,4,opt,name=readOnly"`
}

// Represents a volume that is populated with the contents of a git repository.
// Git repo volumes do not support ownership management.
// Git repo volumes support SELinux relabeling.
//
// DEPRECATED: GitRepo is deprecated. To provision a container with a git repo, mount an
// EmptyDir into an InitContainer that clones the repo using git, then mount the EmptyDir
// into the Pod's container.
type GitRepoVolumeSource struct {
	// repository is the URL
	Repository string `json:"repository" protobuf:"bytes,1,opt,name=repository"`
	// revision is the commit hash for the specified revision.
	// +optional
	Revision string `json:"revision,omitempty" protobuf:"bytes,2,opt,name=revision"`
	// directory is the target directory name.
	// Must not contain or start with '..'.  If '.' is supplied, the volume directory will be the
	// git repository.  Otherwise, if specified, the volume will contain the git repository in
	// the subdirectory with the given name.
	// +optional
	Directory string `json:"directory,omitempty" protobuf:"bytes,3,opt,name=directory"`
}

// Adapts a Secret into a volume.
//
// The contents of the target Secret's Data field will be presented in a volume
// as files using the keys in the Data field as the file names.
// Secret volumes support ownership management and SELinux relabeling.
type SecretVolumeSource struct {
	// secretName is the name of the secret in the pod's namespace to use.
	// More info: https://kubernetes.io/docs/concepts/storage/volumes#secret
	// +optional
	SecretName string `json:"secretName,omitempty" protobuf:"bytes,1,opt,name=secretName"`
	// items If unspecified, each key-value pair in the Data field of the referenced
	// Secret will be projected into the volume as a file whose name is the
	// key and content is the value. If specified, the listed keys will be
	// projected into the specified paths, and unlisted keys will not be
	// present. If a key is specified which is not present in the Secret,
	// the volume setup will error unless it is marked optional. Paths must be
	// relative and may not contain the '..' path or start with '..'.
	// +optional
	Items []KeyToPath `json:"items,omitempty" protobuf:"bytes,2,rep,name=items"`
	// defaultMode is Optional: mode bits used to set permissions on created files by default.
	// Must be an octal value between 0000 and 0777 or a decimal value between 0 and 511.
	// YAML accepts both octal and decimal values, JSON requires decimal values
	// for mode bits. Defaults to 0644.
	// Directories within the path are not affected by this setting.
	// This might be in conflict with other options that affect the file
	// mode, like fsGroup, and the result can be other mode bits set.
	// +optional
	DefaultMode *int32 `json:"defaultMode,omitempty" protobuf:"bytes,3,opt,name=defaultMode"`
	// optional field specify whether the Secret or its keys must be defined
	// +optional
	Optional *bool `json:"optional,omitempty" protobuf:"varint,4,opt,name=optional"`
}

const (
	SecretVolumeSourceDefaultMode int32 = 0644
)

// Adapts a secret into a projected volume.
//
// The contents of the target Secret's Data field will be presented in a
// projected volume as files using the keys in the Data field as the file names.
// Note that this is identical to a secret volume source without the default
// mode.
type SecretProjection struct {
	LocalObjectReference `json:",inline" protobuf:"bytes,1,opt,name=localObjectReference"`
	// items if unspecified, each key-value pair in the Data field of the referenced
	// Secret will be projected into the volume as a file whose name is the
	// key and content is the value. If specified, the listed keys will be
	// projected into the specified paths, and unlisted keys will not be
	// present. If a key is specified which is not present in the Secret,
	// the volume setup will error unless it is marked optional. Paths must be
	// relative and may not contain the '..' path or start with '..'.
	// +optional
	Items []KeyToPath `json:"items,omitempty" protobuf:"bytes,2,rep,name=items"`
	// optional field specify whether the Secret or its key must be defined
	// +optional
	Optional *bool `json:"optional,omitempty" protobuf:"varint,4,opt,name=optional"`
}

// Represents an NFS mount that lasts the lifetime of a pod.
// NFS volumes do not support ownership management or SELinux relabeling.
type NFSVolumeSource struct {
	// server is the hostname or IP address of the NFS server.
	// More info: https://kubernetes.io/docs/concepts/storage/volumes#nfs
	Server string `json:"server" protobuf:"bytes,1,opt,name=server"`

	// path that is exported by the NFS server.
	// More info: https://kubernetes.io/docs/concepts/storage/volumes#nfs
	Path string `json:"path" protobuf:"bytes,2,opt,name=path"`

	// readOnly here will force the NFS export to be mounted with read-only permissions.
	// Defaults to false.
	// More info: https://kubernetes.io/docs/concepts/storage/volumes#nfs
	// +optional
	ReadOnly bool `json:"readOnly,omitempty" protobuf:"varint,3,opt,name=readOnly"`
}

// Represents an ISCSI disk.
// ISCSI volumes can only be mounted as read/write once.
// ISCSI volumes support ownership management and SELinux relabeling.
type ISCSIVolumeSource struct {
	// targetPortal is iSCSI Target Portal. The Portal is either an IP or ip_addr:port if the port
	// is other than default (typically TCP ports 860 and 3260).
	TargetPortal string `json:"targetPortal" protobuf:"bytes,1,opt,name=targetPortal"`
	// iqn is the target iSCSI Qualified Name.
	IQN string `json:"iqn" protobuf:"bytes,2,opt,name=iqn"`
	// lun represents iSCSI Target Lun number.
	Lun int32 `json:"lun" protobuf:"varint,3,opt,name=lun"`
	// iscsiInterface is the interface Name that uses an iSCSI transport.
	// Defaults to 'default' (tcp).
	// +optional
	ISCSIInterface string `json:"iscsiInterface,omitempty" protobuf:"bytes,4,opt,name=iscsiInterface"`
	// fsType is the filesystem type of the volume that you want to mount.
	// Tip: Ensure that the filesystem type is supported by the host operating system.
	// Examples: "ext4", "xfs", "ntfs". Implicitly inferred to be "ext4" if unspecified.
	// More info: https://kubernetes.io/docs/concepts/storage/volumes#iscsi
	// TODO: how do we prevent errors in the filesystem from compromising the machine
	// +optional
	FSType string `json:"fsType,omitempty" protobuf:"bytes,5,opt,name=fsType"`
	// readOnly here will force the ReadOnly setting in VolumeMounts.
	// Defaults to false.
	// +optional
	ReadOnly bool `json:"readOnly,omitempty" protobuf:"varint,6,opt,name=readOnly"`
	// portals is the iSCSI Target Portal List. The portal is either an IP or ip_addr:port if the port
	// is other than default (typically TCP ports 860 and 3260).
	// +optional
	Portals []string `json:"portals,omitempty" protobuf:"bytes,7,opt,name=portals"`
	// chapAuthDiscovery defines whether support iSCSI Discovery CHAP authentication
	// +optional
	DiscoveryCHAPAuth bool `json:"chapAuthDiscovery,omitempty" protobuf:"varint,8,opt,name=chapAuthDiscovery"`
	// chapAuthSession defines whether support iSCSI Session CHAP authentication
	// +optional
	SessionCHAPAuth bool `json:"chapAuthSession,omitempty" protobuf:"varint,11,opt,name=chapAuthSession"`
	// secretRef is the CHAP Secret for iSCSI target and initiator authentication
	// +optional
	SecretRef *LocalObjectReference `json:"secretRef,omitempty" protobuf:"bytes,10,opt,name=secretRef"`
	// initiatorName is the custom iSCSI Initiator Name.
	// If initiatorName is specified with iscsiInterface simultaneously, new iSCSI interface
	// <target portal>:<volume name> will be created for the connection.
	// +optional
	InitiatorName *string `json:"initiatorName,omitempty" protobuf:"bytes,12,opt,name=initiatorName"`
}

// ISCSIPersistentVolumeSource represents an ISCSI disk.
// ISCSI volumes can only be mounted as read/write once.
// ISCSI volumes support ownership management and SELinux relabeling.
type ISCSIPersistentVolumeSource struct {
	// targetPortal is iSCSI Target Portal. The Portal is either an IP or ip_addr:port if the port
	// is other than default (typically TCP ports 860 and 3260).
	TargetPortal string `json:"targetPortal" protobuf:"bytes,1,opt,name=targetPortal"`
	// iqn is Target iSCSI Qualified Name.
	IQN string `json:"iqn" protobuf:"bytes,2,opt,name=iqn"`
	// lun is iSCSI Target Lun number.
	Lun int32 `json:"lun" protobuf:"varint,3,opt,name=lun"`
	// iscsiInterface is the interface Name that uses an iSCSI transport.
	// Defaults to 'default' (tcp).
	// +optional
	ISCSIInterface string `json:"iscsiInterface,omitempty" protobuf:"bytes,4,opt,name=iscsiInterface"`
	// fsType is the filesystem type of the volume that you want to mount.
	// Tip: Ensure that the filesystem type is supported by the host operating system.
	// Examples: "ext4", "xfs", "ntfs". Implicitly inferred to be "ext4" if unspecified.
	// More info: https://kubernetes.io/docs/concepts/storage/volumes#iscsi
	// TODO: how do we prevent errors in the filesystem from compromising the machine
	// +optional
	FSType string `json:"fsType,omitempty" protobuf:"bytes,5,opt,name=fsType"`
	// readOnly here will force the ReadOnly setting in VolumeMounts.
	// Defaults to false.
	// +optional
	ReadOnly bool `json:"readOnly,omitempty" protobuf:"varint,6,opt,name=readOnly"`
	// portals is the iSCSI Target Portal List. The Portal is either an IP or ip_addr:port if the port
	// is other than default (typically TCP ports 860 and 3260).
	// +optional
	Portals []string `json:"portals,omitempty" protobuf:"bytes,7,opt,name=portals"`
	// chapAuthDiscovery defines whether support iSCSI Discovery CHAP authentication
	// +optional
	DiscoveryCHAPAuth bool `json:"chapAuthDiscovery,omitempty" protobuf:"varint,8,opt,name=chapAuthDiscovery"`
	// chapAuthSession defines whether support iSCSI Session CHAP authentication
	// +optional
	SessionCHAPAuth bool `json:"chapAuthSession,omitempty" protobuf:"varint,11,opt,name=chapAuthSession"`
	// secretRef is the CHAP Secret for iSCSI target and initiator authentication
	// +optional
	SecretRef *SecretReference `json:"secretRef,omitempty" protobuf:"bytes,10,opt,name=secretRef"`
	// initiatorName is the custom iSCSI Initiator Name.
	// If initiatorName is specified with iscsiInterface simultaneously, new iSCSI interface
	// <target portal>:<volume name> will be created for the connection.
	// +optional
	InitiatorName *string `json:"initiatorName,omitempty" protobuf:"bytes,12,opt,name=initiatorName"`
}

// Represents a Fibre Channel volume.
// Fibre Channel volumes can only be mounted as read/write once.
// Fibre Channel volumes support ownership management and SELinux relabeling.
type FCVolumeSource struct {
	// targetWWNs is Optional: FC target worldwide names (WWNs)
	// +optional
	TargetWWNs []string `json:"targetWWNs,omitempty" protobuf:"bytes,1,rep,name=targetWWNs"`
	// lun is Optional: FC target lun number
	// +optional
	Lun *int32 `json:"lun,omitempty" protobuf:"varint,2,opt,name=lun"`
	// fsType is the filesystem type to mount.
	// Must be a filesystem type supported by the host operating system.
	// Ex. "ext4", "xfs", "ntfs". Implicitly inferred to be "ext4" if unspecified.
	// TODO: how do we prevent errors in the filesystem from compromising the machine
	// +optional
	FSType string `json:"fsType,omitempty" protobuf:"bytes,3,opt,name=fsType"`
	// readOnly is Optional: Defaults to false (read/write). ReadOnly here will force
	// the ReadOnly setting in VolumeMounts.
	// +optional
	ReadOnly bool `json:"readOnly,omitempty" protobuf:"varint,4,opt,name=readOnly"`
	// wwids Optional: FC volume world wide identifiers (wwids)
	// Either wwids or combination of targetWWNs and lun must be set, but not both simultaneously.
	// +optional
	WWIDs []string `json:"wwids,omitempty" protobuf:"bytes,5,rep,name=wwids"`
}

// AzureFile represents an Azure File Service mount on the host and bind mount to the pod.
type AzureFileVolumeSource struct {
	// secretName is the  name of secret that contains Azure Storage Account Name and Key
	SecretName string `json:"secretName" protobuf:"bytes,1,opt,name=secretName"`
	// shareName is the azure share Name
	ShareName string `json:"shareName" protobuf:"bytes,2,opt,name=shareName"`
	// readOnly defaults to false (read/write). ReadOnly here will force
	// the ReadOnly setting in VolumeMounts.
	// +optional
	ReadOnly bool `json:"readOnly,omitempty" protobuf:"varint,3,opt,name=readOnly"`
}

// AzureFile represents an Azure File Service mount on the host and bind mount to the pod.
type AzureFilePersistentVolumeSource struct {
	// secretName is the name of secret that contains Azure Storage Account Name and Key
	SecretName string `json:"secretName" protobuf:"bytes,1,opt,name=secretName"`
	// shareName is the azure Share Name
	ShareName string `json:"shareName" protobuf:"bytes,2,opt,name=shareName"`
	// readOnly defaults to false (read/write). ReadOnly here will force
	// the ReadOnly setting in VolumeMounts.
	// +optional
	ReadOnly bool `json:"readOnly,omitempty" protobuf:"varint,3,opt,name=readOnly"`
	// secretNamespace is the namespace of the secret that contains Azure Storage Account Name and Key
	// default is the same as the Pod
	// +optional
	SecretNamespace *string `json:"secretNamespace" protobuf:"bytes,4,opt,name=secretNamespace"`
}

// Represents a vSphere volume resource.
type VsphereVirtualDiskVolumeSource struct {
	// volumePath is the path that identifies vSphere volume vmdk
	VolumePath string `json:"volumePath" protobuf:"bytes,1,opt,name=volumePath"`
	// fsType is filesystem type to mount.
	// Must be a filesystem type supported by the host operating system.
	// Ex. "ext4", "xfs", "ntfs". Implicitly inferred to be "ext4" if unspecified.
	// +optional
	FSType string `json:"fsType,omitempty" protobuf:"bytes,2,opt,name=fsType"`
	// storagePolicyName is the storage Policy Based Management (SPBM) profile name.
	// +optional
	StoragePolicyName string `json:"storagePolicyName,omitempty" protobuf:"bytes,3,opt,name=storagePolicyName"`
	// storagePolicyID is the storage Policy Based Management (SPBM) profile ID associated with the StoragePolicyName.
	// +optional
	StoragePolicyID string `json:"storagePolicyID,omitempty" protobuf:"bytes,4,opt,name=storagePolicyID"`
}

// Represents a Photon Controller persistent disk resource.
type PhotonPersistentDiskVolumeSource struct {
	// pdID is the ID that identifies Photon Controller persistent disk
	PdID string `json:"pdID" protobuf:"bytes,1,opt,name=pdID"`
	// fsType is the filesystem type to mount.
	// Must be a filesystem type supported by the host operating system.
	// Ex. "ext4", "xfs", "ntfs". Implicitly inferred to be "ext4" if unspecified.
	FSType string `json:"fsType,omitempty" protobuf:"bytes,2,opt,name=fsType"`
}

// +enum
type AzureDataDiskCachingMode string

// +enum
type AzureDataDiskKind string

const (
	AzureDataDiskCachingNone      AzureDataDiskCachingMode = "None"
	AzureDataDiskCachingReadOnly  AzureDataDiskCachingMode = "ReadOnly"
	AzureDataDiskCachingReadWrite AzureDataDiskCachingMode = "ReadWrite"

	AzureSharedBlobDisk    AzureDataDiskKind = "Shared"
	AzureDedicatedBlobDisk AzureDataDiskKind = "Dedicated"
	AzureManagedDisk       AzureDataDiskKind = "Managed"
)

// AzureDisk represents an Azure Data Disk mount on the host and bind mount to the pod.
type AzureDiskVolumeSource struct {
	// diskName is the Name of the data disk in the blob storage
	DiskName string `json:"diskName" protobuf:"bytes,1,opt,name=diskName"`
	// diskURI is the URI of data disk in the blob storage
	DataDiskURI string `json:"diskURI" protobuf:"bytes,2,opt,name=diskURI"`
	// cachingMode is the Host Caching mode: None, Read Only, Read Write.
	// +optional
	CachingMode *AzureDataDiskCachingMode `json:"cachingMode,omitempty" protobuf:"bytes,3,opt,name=cachingMode,casttype=AzureDataDiskCachingMode"`
	// fsType is Filesystem type to mount.
	// Must be a filesystem type supported by the host operating system.
	// Ex. "ext4", "xfs", "ntfs". Implicitly inferred to be "ext4" if unspecified.
	// +optional
	FSType *string `json:"fsType,omitempty" protobuf:"bytes,4,opt,name=fsType"`
	// readOnly Defaults to false (read/write). ReadOnly here will force
	// the ReadOnly setting in VolumeMounts.
	// +optional
	ReadOnly *bool `json:"readOnly,omitempty" protobuf:"varint,5,opt,name=readOnly"`
	// kind expected values are Shared: multiple blob disks per storage account  Dedicated: single blob disk per storage account  Managed: azure managed data disk (only in managed availability set). defaults to shared
	Kind *AzureDataDiskKind `json:"kind,omitempty" protobuf:"bytes,6,opt,name=kind,casttype=AzureDataDiskKind"`
}

// PortworxVolumeSource represents a Portworx volume resource.
type PortworxVolumeSource struct {
	// volumeID uniquely identifies a Portworx volume
	VolumeID string `json:"volumeID" protobuf:"bytes,1,opt,name=volumeID"`
	// fSType represents the filesystem type to mount
	// Must be a filesystem type supported by the host operating system.
	// Ex. "ext4", "xfs". Implicitly inferred to be "ext4" if unspecified.
	FSType string `json:"fsType,omitempty" protobuf:"bytes,2,opt,name=fsType"`
	// readOnly defaults to false (read/write). ReadOnly here will force
	// the ReadOnly setting in VolumeMounts.
	// +optional
	ReadOnly bool `json:"readOnly,omitempty" protobuf:"varint,3,opt,name=readOnly"`
}

// ScaleIOVolumeSource represents a persistent ScaleIO volume
type ScaleIOVolumeSource struct {
	// gateway is the host address of the ScaleIO API Gateway.
	Gateway string `json:"gateway" protobuf:"bytes,1,opt,name=gateway"`
	// system is the name of the storage system as configured in ScaleIO.
	System string `json:"system" protobuf:"bytes,2,opt,name=system"`
	// secretRef references to the secret for ScaleIO user and other
	// sensitive information. If this is not provided, Login operation will fail.
	SecretRef *LocalObjectReference `json:"secretRef" protobuf:"bytes,3,opt,name=secretRef"`
	// sslEnabled Flag enable/disable SSL communication with Gateway, default false
	// +optional
	SSLEnabled bool `json:"sslEnabled,omitempty" protobuf:"varint,4,opt,name=sslEnabled"`
	// protectionDomain is the name of the ScaleIO Protection Domain for the configured storage.
	// +optional
	ProtectionDomain string `json:"protectionDomain,omitempty" protobuf:"bytes,5,opt,name=protectionDomain"`
	// storagePool is the ScaleIO Storage Pool associated with the protection domain.
	// +optional
	StoragePool string `json:"storagePool,omitempty" protobuf:"bytes,6,opt,name=storagePool"`
	// storageMode indicates whether the storage for a volume should be ThickProvisioned or ThinProvisioned.
	// Default is ThinProvisioned.
	// +optional
	StorageMode string `json:"storageMode,omitempty" protobuf:"bytes,7,opt,name=storageMode"`
	// volumeName is the name of a volume already created in the ScaleIO system
	// that is associated with this volume source.
	VolumeName string `json:"volumeName,omitempty" protobuf:"bytes,8,opt,name=volumeName"`
	// fsType is the filesystem type to mount.
	// Must be a filesystem type supported by the host operating system.
	// Ex. "ext4", "xfs", "ntfs".
	// Default is "xfs".
	// +optional
	FSType string `json:"fsType,omitempty" protobuf:"bytes,9,opt,name=fsType"`
	// readOnly Defaults to false (read/write). ReadOnly here will force
	// the ReadOnly setting in VolumeMounts.
	// +optional
	ReadOnly bool `json:"readOnly,omitempty" protobuf:"varint,10,opt,name=readOnly"`
}

// ScaleIOPersistentVolumeSource represents a persistent ScaleIO volume
type ScaleIOPersistentVolumeSource struct {
	// gateway is the host address of the ScaleIO API Gateway.
	Gateway string `json:"gateway" protobuf:"bytes,1,opt,name=gateway"`
	// system is the name of the storage system as configured in ScaleIO.
	System string `json:"system" protobuf:"bytes,2,opt,name=system"`
	// secretRef references to the secret for ScaleIO user and other
	// sensitive information. If this is not provided, Login operation will fail.
	SecretRef *SecretReference `json:"secretRef" protobuf:"bytes,3,opt,name=secretRef"`
	// sslEnabled is the flag to enable/disable SSL communication with Gateway, default false
	// +optional
	SSLEnabled bool `json:"sslEnabled,omitempty" protobuf:"varint,4,opt,name=sslEnabled"`
	// protectionDomain is the name of the ScaleIO Protection Domain for the configured storage.
	// +optional
	ProtectionDomain string `json:"protectionDomain,omitempty" protobuf:"bytes,5,opt,name=protectionDomain"`
	// storagePool is the ScaleIO Storage Pool associated with the protection domain.
	// +optional
	StoragePool string `json:"storagePool,omitempty" protobuf:"bytes,6,opt,name=storagePool"`
	// storageMode indicates whether the storage for a volume should be ThickProvisioned or ThinProvisioned.
	// Default is ThinProvisioned.
	// +optional
	StorageMode string `json:"storageMode,omitempty" protobuf:"bytes,7,opt,name=storageMode"`
	// volumeName is the name of a volume already created in the ScaleIO system
	// that is associated with this volume source.
	VolumeName string `json:"volumeName,omitempty" protobuf:"bytes,8,opt,name=volumeName"`
	// fsType is the filesystem type to mount.
	// Must be a filesystem type supported by the host operating system.
	// Ex. "ext4", "xfs", "ntfs".
	// Default is "xfs"
	// +optional
	FSType string `json:"fsType,omitempty" protobuf:"bytes,9,opt,name=fsType"`
	// readOnly defaults to false (read/write). ReadOnly here will force
	// the ReadOnly setting in VolumeMounts.
	// +optional
	ReadOnly bool `json:"readOnly,omitempty" protobuf:"varint,10,opt,name=readOnly"`
}

// Represents a StorageOS persistent volume resource.
type StorageOSVolumeSource struct {
	// volumeName is the human-readable name of the StorageOS volume.  Volume
	// names are only unique within a namespace.
	VolumeName string `json:"volumeName,omitempty" protobuf:"bytes,1,opt,name=volumeName"`
	// volumeNamespace specifies the scope of the volume within StorageOS.  If no
	// namespace is specified then the Pod's namespace will be used.  This allows the
	// Kubernetes name scoping to be mirrored within StorageOS for tighter integration.
	// Set VolumeName to any name to override the default behaviour.
	// Set to "default" if you are not using namespaces within StorageOS.
	// Namespaces that do not pre-exist within StorageOS will be created.
	// +optional
	VolumeNamespace string `json:"volumeNamespace,omitempty" protobuf:"bytes,2,opt,name=volumeNamespace"`
	// fsType is the filesystem type to mount.
	// Must be a filesystem type supported by the host operating system.
	// Ex. "ext4", "xfs", "ntfs". Implicitly inferred to be "ext4" if unspecified.
	// +optional
	FSType string `json:"fsType,omitempty" protobuf:"bytes,3,opt,name=fsType"`
	// readOnly defaults to false (read/write). ReadOnly here will force
	// the ReadOnly setting in VolumeMounts.
	// +optional
	ReadOnly bool `json:"readOnly,omitempty" protobuf:"varint,4,opt,name=readOnly"`
	// secretRef specifies the secret to use for obtaining the StorageOS API
	// credentials.  If not specified, default values will be attempted.
	// +optional
	SecretRef *LocalObjectReference `json:"secretRef,omitempty" protobuf:"bytes,5,opt,name=secretRef"`
}

// Represents a StorageOS persistent volume resource.
type StorageOSPersistentVolumeSource struct {
	// volumeName is the human-readable name of the StorageOS volume.  Volume
	// names are only unique within a namespace.
	VolumeName string `json:"volumeName,omitempty" protobuf:"bytes,1,opt,name=volumeName"`
	// volumeNamespace specifies the scope of the volume within StorageOS.  If no
	// namespace is specified then the Pod's namespace will be used.  This allows the
	// Kubernetes name scoping to be mirrored within StorageOS for tighter integration.
	// Set VolumeName to any name to override the default behaviour.
	// Set to "default" if you are not using namespaces within StorageOS.
	// Namespaces that do not pre-exist within StorageOS will be created.
	// +optional
	VolumeNamespace string `json:"volumeNamespace,omitempty" protobuf:"bytes,2,opt,name=volumeNamespace"`
	// fsType is the filesystem type to mount.
	// Must be a filesystem type supported by the host operating system.
	// Ex. "ext4", "xfs", "ntfs". Implicitly inferred to be "ext4" if unspecified.
	// +optional
	FSType string `json:"fsType,omitempty" protobuf:"bytes,3,opt,name=fsType"`
	// readOnly defaults to false (read/write). ReadOnly here will force
	// the ReadOnly setting in VolumeMounts.
	// +optional
	ReadOnly bool `json:"readOnly,omitempty" protobuf:"varint,4,opt,name=readOnly"`
	// secretRef specifies the secret to use for obtaining the StorageOS API
	// credentials.  If not specified, default values will be attempted.
	// +optional
	SecretRef *ObjectReference `json:"secretRef,omitempty" protobuf:"bytes,5,opt,name=secretRef"`
}

// Adapts a ConfigMap into a volume.
//
// The contents of the target ConfigMap's Data field will be presented in a
// volume as files using the keys in the Data field as the file names, unless
// the items element is populated with specific mappings of keys to paths.
// ConfigMap volumes support ownership management and SELinux relabeling.
type ConfigMapVolumeSource struct {
	LocalObjectReference `json:",inline" protobuf:"bytes,1,opt,name=localObjectReference"`
	// items if unspecified, each key-value pair in the Data field of the referenced
	// ConfigMap will be projected into the volume as a file whose name is the
	// key and content is the value. If specified, the listed keys will be
	// projected into the specified paths, and unlisted keys will not be
	// present. If a key is specified which is not present in the ConfigMap,
	// the volume setup will error unless it is marked optional. Paths must be
	// relative and may not contain the '..' path or start with '..'.
	// +optional
	Items []KeyToPath `json:"items,omitempty" protobuf:"bytes,2,rep,name=items"`
	// defaultMode is optional: mode bits used to set permissions on created files by default.
	// Must be an octal value between 0000 and 0777 or a decimal value between 0 and 511.
	// YAML accepts both octal and decimal values, JSON requires decimal values for mode bits.
	// Defaults to 0644.
	// Directories within the path are not affected by this setting.
	// This might be in conflict with other options that affect the file
	// mode, like fsGroup, and the result can be other mode bits set.
	// +optional
	DefaultMode *int32 `json:"defaultMode,omitempty" protobuf:"varint,3,opt,name=defaultMode"`
	// optional specify whether the ConfigMap or its keys must be defined
	// +optional
	Optional *bool `json:"optional,omitempty" protobuf:"varint,4,opt,name=optional"`
}

const (
	ConfigMapVolumeSourceDefaultMode int32 = 0644
)

// Adapts a ConfigMap into a projected volume.
//
// The contents of the target ConfigMap's Data field will be presented in a
// projected volume as files using the keys in the Data field as the file names,
// unless the items element is populated with specific mappings of keys to paths.
// Note that this is identical to a configmap volume source without the default
// mode.
type ConfigMapProjection struct {
	LocalObjectReference `json:",inline" protobuf:"bytes,1,opt,name=localObjectReference"`
	// items if unspecified, each key-value pair in the Data field of the referenced
	// ConfigMap will be projected into the volume as a file whose name is the
	// key and content is the value. If specified, the listed keys will be
	// projected into the specified paths, and unlisted keys will not be
	// present. If a key is specified which is not present in the ConfigMap,
	// the volume setup will error unless it is marked optional. Paths must be
	// relative and may not contain the '..' path or start with '..'.
	// +optional
	Items []KeyToPath `json:"items,omitempty" protobuf:"bytes,2,rep,name=items"`
	// optional specify whether the ConfigMap or its keys must be defined
	// +optional
	Optional *bool `json:"optional,omitempty" protobuf:"varint,4,opt,name=optional"`
}

// ServiceAccountTokenProjection represents a projected service account token
// volume. This projection can be used to insert a service account token into
// the pods runtime filesystem for use against APIs (Kubernetes API Server or
// otherwise).
type ServiceAccountTokenProjection struct {
	// audience is the intended audience of the token. A recipient of a token
	// must identify itself with an identifier specified in the audience of the
	// token, and otherwise should reject the token. The audience defaults to the
	// identifier of the apiserver.
	// +optional
	Audience string `json:"audience,omitempty" protobuf:"bytes,1,rep,name=audience"`
	// expirationSeconds is the requested duration of validity of the service
	// account token. As the token approaches expiration, the kubelet volume
	// plugin will proactively rotate the service account token. The kubelet will
	// start trying to rotate the token if the token is older than 80 percent of
	// its time to live or if the token is older than 24 hours.Defaults to 1 hour
	// and must be at least 10 minutes.
	// +optional
	ExpirationSeconds *int64 `json:"expirationSeconds,omitempty" protobuf:"varint,2,opt,name=expirationSeconds"`
	// path is the path relative to the mount point of the file to project the
	// token into.
	Path string `json:"path" protobuf:"bytes,3,opt,name=path"`
}

// Represents a projected volume source
type ProjectedVolumeSource struct {
	// sources is the list of volume projections
	// +optional
	Sources []VolumeProjection `json:"sources" protobuf:"bytes,1,rep,name=sources"`
	// defaultMode are the mode bits used to set permissions on created files by default.
	// Must be an octal value between 0000 and 0777 or a decimal value between 0 and 511.
	// YAML accepts both octal and decimal values, JSON requires decimal values for mode bits.
	// Directories within the path are not affected by this setting.
	// This might be in conflict with other options that affect the file
	// mode, like fsGroup, and the result can be other mode bits set.
	// +optional
	DefaultMode *int32 `json:"defaultMode,omitempty" protobuf:"varint,2,opt,name=defaultMode"`
}

// Projection that may be projected along with other supported volume types
type VolumeProjection struct {
	// all types below are the supported types for projection into the same volume

	// secret information about the secret data to project
	// +optional
	Secret *SecretProjection `json:"secret,omitempty" protobuf:"bytes,1,opt,name=secret"`
	// downwardAPI information about the downwardAPI data to project
	// +optional
	DownwardAPI *DownwardAPIProjection `json:"downwardAPI,omitempty" protobuf:"bytes,2,opt,name=downwardAPI"`
	// configMap information about the configMap data to project
	// +optional
	ConfigMap *ConfigMapProjection `json:"configMap,omitempty" protobuf:"bytes,3,opt,name=configMap"`
	// serviceAccountToken is information about the serviceAccountToken data to project
	// +optional
	ServiceAccountToken *ServiceAccountTokenProjection `json:"serviceAccountToken,omitempty" protobuf:"bytes,4,opt,name=serviceAccountToken"`
}

const (
	ProjectedVolumeSourceDefaultMode int32 = 0644
)

// Maps a string key to a path within a volume.
type KeyToPath struct {
	// key is the key to project.
	Key string `json:"key" protobuf:"bytes,1,opt,name=key"`

	// path is the relative path of the file to map the key to.
	// May not be an absolute path.
	// May not contain the path element '..'.
	// May not start with the string '..'.
	Path string `json:"path" protobuf:"bytes,2,opt,name=path"`
	// mode is Optional: mode bits used to set permissions on this file.
	// Must be an octal value between 0000 and 0777 or a decimal value between 0 and 511.
	// YAML accepts both octal and decimal values, JSON requires decimal values for mode bits.
	// If not specified, the volume defaultMode will be used.
	// This might be in conflict with other options that affect the file
	// mode, like fsGroup, and the result can be other mode bits set.
	// +optional
	Mode *int32 `json:"mode,omitempty" protobuf:"varint,3,opt,name=mode"`
}

// Local represents directly-attached storage with node affinity (Beta feature)
type LocalVolumeSource struct {
	// path of the full path to the volume on the node.
	// It can be either a directory or block device (disk, partition, ...).
	Path string `json:"path" protobuf:"bytes,1,opt,name=path"`

	// fsType is the filesystem type to mount.
	// It applies only when the Path is a block device.
	// Must be a filesystem type supported by the host operating system.
	// Ex. "ext4", "xfs", "ntfs". The default value is to auto-select a filesystem if unspecified.
	// +optional
	FSType *string `json:"fsType,omitempty" protobuf:"bytes,2,opt,name=fsType"`
}

// Represents storage that is managed by an external CSI volume driver (Beta feature)
type CSIPersistentVolumeSource struct {
	// driver is the name of the driver to use for this volume.
	// Required.
	Driver string `json:"driver" protobuf:"bytes,1,opt,name=driver"`

	// volumeHandle is the unique volume name returned by the CSI volume
	// plugin’s CreateVolume to refer to the volume on all subsequent calls.
	// Required.
	VolumeHandle string `json:"volumeHandle" protobuf:"bytes,2,opt,name=volumeHandle"`

	// readOnly value to pass to ControllerPublishVolumeRequest.
	// Defaults to false (read/write).
	// +optional
	ReadOnly bool `json:"readOnly,omitempty" protobuf:"varint,3,opt,name=readOnly"`

	// fsType to mount. Must be a filesystem type supported by the host operating system.
	// Ex. "ext4", "xfs", "ntfs".
	// +optional
	FSType string `json:"fsType,omitempty" protobuf:"bytes,4,opt,name=fsType"`

	// volumeAttributes of the volume to publish.
	// +optional
	VolumeAttributes map[string]string `json:"volumeAttributes,omitempty" protobuf:"bytes,5,rep,name=volumeAttributes"`

	// controllerPublishSecretRef is a reference to the secret object containing
	// sensitive information to pass to the CSI driver to complete the CSI
	// ControllerPublishVolume and ControllerUnpublishVolume calls.
	// This field is optional, and may be empty if no secret is required. If the
	// secret object contains more than one secret, all secrets are passed.
	// +optional
	ControllerPublishSecretRef *SecretReference `json:"controllerPublishSecretRef,omitempty" protobuf:"bytes,6,opt,name=controllerPublishSecretRef"`

	// nodeStageSecretRef is a reference to the secret object containing sensitive
	// information to pass to the CSI driver to complete the CSI NodeStageVolume
	// and NodeStageVolume and NodeUnstageVolume calls.
	// This field is optional, and may be empty if no secret is required. If the
	// secret object contains more than one secret, all secrets are passed.
	// +optional
	NodeStageSecretRef *SecretReference `json:"nodeStageSecretRef,omitempty" protobuf:"bytes,7,opt,name=nodeStageSecretRef"`

	// nodePublishSecretRef is a reference to the secret object containing
	// sensitive information to pass to the CSI driver to complete the CSI
	// NodePublishVolume and NodeUnpublishVolume calls.
	// This field is optional, and may be empty if no secret is required. If the
	// secret object contains more than one secret, all secrets are passed.
	// +optional
	NodePublishSecretRef *SecretReference `json:"nodePublishSecretRef,omitempty" protobuf:"bytes,8,opt,name=nodePublishSecretRef"`

	// controllerExpandSecretRef is a reference to the secret object containing
	// sensitive information to pass to the CSI driver to complete the CSI
	// ControllerExpandVolume call.
	// This field is optional, and may be empty if no secret is required. If the
	// secret object contains more than one secret, all secrets are passed.
	// +optional
	ControllerExpandSecretRef *SecretReference `json:"controllerExpandSecretRef,omitempty" protobuf:"bytes,9,opt,name=controllerExpandSecretRef"`

	// nodeExpandSecretRef is a reference to the secret object containing
	// sensitive information to pass to the CSI driver to complete the CSI
	// NodeExpandVolume call.
	// This is a beta field which is enabled default by CSINodeExpandSecret feature gate.
	// This field is optional, may be omitted if no secret is required. If the
	// secret object contains more than one secret, all secrets are passed.
	// +featureGate=CSINodeExpandSecret
	// +optional
	NodeExpandSecretRef *SecretReference `json:"nodeExpandSecretRef,omitempty" protobuf:"bytes,10,opt,name=nodeExpandSecretRef"`
}

// Represents a source location of a volume to mount, managed by an external CSI driver
type CSIVolumeSource struct {
	// driver is the name of the CSI driver that handles this volume.
	// Consult with your admin for the correct name as registered in the cluster.
	Driver string `json:"driver" protobuf:"bytes,1,opt,name=driver"`

	// readOnly specifies a read-only configuration for the volume.
	// Defaults to false (read/write).
	// +optional
	ReadOnly *bool `json:"readOnly,omitempty" protobuf:"varint,2,opt,name=readOnly"`

	// fsType to mount. Ex. "ext4", "xfs", "ntfs".
	// If not provided, the empty value is passed to the associated CSI driver
	// which will determine the default filesystem to apply.
	// +optional
	FSType *string `json:"fsType,omitempty" protobuf:"bytes,3,opt,name=fsType"`

	// volumeAttributes stores driver-specific properties that are passed to the CSI
	// driver. Consult your driver's documentation for supported values.
	// +optional
	VolumeAttributes map[string]string `json:"volumeAttributes,omitempty" protobuf:"bytes,4,rep,name=volumeAttributes"`

	// nodePublishSecretRef is a reference to the secret object containing
	// sensitive information to pass to the CSI driver to complete the CSI
	// NodePublishVolume and NodeUnpublishVolume calls.
	// This field is optional, and  may be empty if no secret is required. If the
	// secret object contains more than one secret, all secret references are passed.
	// +optional
	NodePublishSecretRef *LocalObjectReference `json:"nodePublishSecretRef,omitempty" protobuf:"bytes,5,opt,name=nodePublishSecretRef"`
}

// Represents an ephemeral volume that is handled by a normal storage driver.
type EphemeralVolumeSource struct {
	// Will be used to create a stand-alone PVC to provision the volume.
	// The pod in which this EphemeralVolumeSource is embedded will be the
	// owner of the PVC, i.e. the PVC will be deleted together with the
	// pod.  The name of the PVC will be `<pod name>-<volume name>` where
	// `<volume name>` is the name from the `PodSpec.Volumes` array
	// entry. Pod validation will reject the pod if the concatenated name
	// is not valid for a PVC (for example, too long).
	//
	// An existing PVC with that name that is not owned by the pod
	// will *not* be used for the pod to avoid using an unrelated
	// volume by mistake. Starting the pod is then blocked until
	// the unrelated PVC is removed. If such a pre-created PVC is
	// meant to be used by the pod, the PVC has to updated with an
	// owner reference to the pod once the pod exists. Normally
	// this should not be necessary, but it may be useful when
	// manually reconstructing a broken cluster.
	//
	// This field is read-only and no changes will be made by Kubernetes
	// to the PVC after it has been created.
	//
	// Required, must not be nil.
	VolumeClaimTemplate *PersistentVolumeClaimTemplate `json:"volumeClaimTemplate,omitempty" protobuf:"bytes,1,opt,name=volumeClaimTemplate"`

	// ReadOnly is tombstoned to show why 2 is a reserved protobuf tag.
	// ReadOnly bool `json:"readOnly,omitempty" protobuf:"varint,2,opt,name=readOnly"`
}

// PersistentVolumeClaimTemplate is used to produce
// PersistentVolumeClaim objects as part of an EphemeralVolumeSource.
type PersistentVolumeClaimTemplate struct {
	// May contain labels and annotations that will be copied into the PVC
	// when creating it. No other fields are allowed and will be rejected during
	// validation.
	//
	// +optional
	metav1.ObjectMeta `json:"metadata,omitempty" protobuf:"bytes,1,opt,name=metadata"`

	// The specification for the PersistentVolumeClaim. The entire content is
	// copied unchanged into the PVC that gets created from this
	// template. The same fields as in a PersistentVolumeClaim
	// are also valid here.
	Spec PersistentVolumeClaimSpec `json:"spec" protobuf:"bytes,2,name=spec"`
}

// ContainerPort represents a network port in a single container.
type ContainerPort struct {
	// If specified, this must be an IANA_SVC_NAME and unique within the pod. Each
	// named port in a pod must have a unique name. Name for the port that can be
	// referred to by services.
	// +optional
	Name string `json:"name,omitempty" protobuf:"bytes,1,opt,name=name"`
	// Number of port to expose on the host.
	// If specified, this must be a valid port number, 0 < x < 65536.
	// If HostNetwork is specified, this must match ContainerPort.
	// Most containers do not need this.
	// +optional
	HostPort int32 `json:"hostPort,omitempty" protobuf:"varint,2,opt,name=hostPort"`
	// Number of port to expose on the pod's IP address.
	// This must be a valid port number, 0 < x < 65536.
	ContainerPort int32 `json:"containerPort" protobuf:"varint,3,opt,name=containerPort"`
	// Protocol for port. Must be UDP, TCP, or SCTP.
	// Defaults to "TCP".
	// +optional
	// +default="TCP"
	Protocol Protocol `json:"protocol,omitempty" protobuf:"bytes,4,opt,name=protocol,casttype=Protocol"`
	// What host IP to bind the external port to.
	// +optional
	HostIP string `json:"hostIP,omitempty" protobuf:"bytes,5,opt,name=hostIP"`
}

// VolumeMount describes a mounting of a Volume within a container.
type VolumeMount struct {
	// This must match the Name of a Volume.
	Name string `json:"name" protobuf:"bytes,1,opt,name=name"`
	// Mounted read-only if true, read-write otherwise (false or unspecified).
	// Defaults to false.
	// +optional
	ReadOnly bool `json:"readOnly,omitempty" protobuf:"varint,2,opt,name=readOnly"`
	// Path within the container at which the volume should be mounted.  Must
	// not contain ':'.
	MountPath string `json:"mountPath" protobuf:"bytes,3,opt,name=mountPath"`
	// Path within the volume from which the container's volume should be mounted.
	// Defaults to "" (volume's root).
	// +optional
	SubPath string `json:"subPath,omitempty" protobuf:"bytes,4,opt,name=subPath"`
	// mountPropagation determines how mounts are propagated from the host
	// to container and the other way around.
	// When not set, MountPropagationNone is used.
	// This field is beta in 1.10.
	// +optional
	MountPropagation *MountPropagationMode `json:"mountPropagation,omitempty" protobuf:"bytes,5,opt,name=mountPropagation,casttype=MountPropagationMode"`
	// Expanded path within the volume from which the container's volume should be mounted.
	// Behaves similarly to SubPath but environment variable references $(VAR_NAME) are expanded using the container's environment.
	// Defaults to "" (volume's root).
	// SubPathExpr and SubPath are mutually exclusive.
	// +optional
	SubPathExpr string `json:"subPathExpr,omitempty" protobuf:"bytes,6,opt,name=subPathExpr"`
}

// MountPropagationMode describes mount propagation.
// +enum
type MountPropagationMode string

const (
	// MountPropagationNone means that the volume in a container will
	// not receive new mounts from the host or other containers, and filesystems
	// mounted inside the container won't be propagated to the host or other
	// containers.
	// Note that this mode corresponds to "private" in Linux terminology.
	MountPropagationNone MountPropagationMode = "None"
	// MountPropagationHostToContainer means that the volume in a container will
	// receive new mounts from the host or other containers, but filesystems
	// mounted inside the container won't be propagated to the host or other
	// containers.
	// Note that this mode is recursively applied to all mounts in the volume
	// ("rslave" in Linux terminology).
	MountPropagationHostToContainer MountPropagationMode = "HostToContainer"
	// MountPropagationBidirectional means that the volume in a container will
	// receive new mounts from the host or other containers, and its own mounts
	// will be propagated from the container to the host or other containers.
	// Note that this mode is recursively applied to all mounts in the volume
	// ("rshared" in Linux terminology).
	MountPropagationBidirectional MountPropagationMode = "Bidirectional"
)

// volumeDevice describes a mapping of a raw block device within a container.
type VolumeDevice struct {
	// name must match the name of a persistentVolumeClaim in the pod
	Name string `json:"name" protobuf:"bytes,1,opt,name=name"`
	// devicePath is the path inside of the container that the device will be mapped to.
	DevicePath string `json:"devicePath" protobuf:"bytes,2,opt,name=devicePath"`
}

// EnvVar represents an environment variable present in a Container.
type EnvVar struct {
	// Name of the environment variable. Must be a C_IDENTIFIER.
	Name string `json:"name" protobuf:"bytes,1,opt,name=name"`

	// Optional: no more than one of the following may be specified.

	// Variable references $(VAR_NAME) are expanded
	// using the previously defined environment variables in the container and
	// any service environment variables. If a variable cannot be resolved,
	// the reference in the input string will be unchanged. Double $$ are reduced
	// to a single $, which allows for escaping the $(VAR_NAME) syntax: i.e.
	// "$$(VAR_NAME)" will produce the string literal "$(VAR_NAME)".
	// Escaped references will never be expanded, regardless of whether the variable
	// exists or not.
	// Defaults to "".
	// +optional
	Value string `json:"value,omitempty" protobuf:"bytes,2,opt,name=value"`
	// Source for the environment variable's value. Cannot be used if value is not empty.
	// +optional
	ValueFrom *EnvVarSource `json:"valueFrom,omitempty" protobuf:"bytes,3,opt,name=valueFrom"`
}

// EnvVarSource represents a source for the value of an EnvVar.
type EnvVarSource struct {
	// Selects a field of the pod: supports metadata.name, metadata.namespace, `metadata.labels['<KEY>']`, `metadata.annotations['<KEY>']`,
	// spec.nodeName, spec.serviceAccountName, status.hostIP, status.podIP, status.podIPs.
	// +optional
	FieldRef *ObjectFieldSelector `json:"fieldRef,omitempty" protobuf:"bytes,1,opt,name=fieldRef"`
	// Selects a resource of the container: only resources limits and requests
	// (limits.cpu, limits.memory, limits.ephemeral-storage, requests.cpu, requests.memory and requests.ephemeral-storage) are currently supported.
	// +optional
	ResourceFieldRef *ResourceFieldSelector `json:"resourceFieldRef,omitempty" protobuf:"bytes,2,opt,name=resourceFieldRef"`
	// Selects a key of a ConfigMap.
	// +optional
	ConfigMapKeyRef *ConfigMapKeySelector `json:"configMapKeyRef,omitempty" protobuf:"bytes,3,opt,name=configMapKeyRef"`
	// Selects a key of a secret in the pod's namespace
	// +optional
	SecretKeyRef *SecretKeySelector `json:"secretKeyRef,omitempty" protobuf:"bytes,4,opt,name=secretKeyRef"`
}

// ObjectFieldSelector selects an APIVersioned field of an object.
// +structType=atomic
type ObjectFieldSelector struct {
	// Version of the schema the FieldPath is written in terms of, defaults to "v1".
	// +optional
	APIVersion string `json:"apiVersion,omitempty" protobuf:"bytes,1,opt,name=apiVersion"`
	// Path of the field to select in the specified API version.
	FieldPath string `json:"fieldPath" protobuf:"bytes,2,opt,name=fieldPath"`
}

// ResourceFieldSelector represents container resources (cpu, memory) and their output format
// +structType=atomic
type ResourceFieldSelector struct {
	// Container name: required for volumes, optional for env vars
	// +optional
	ContainerName string `json:"containerName,omitempty" protobuf:"bytes,1,opt,name=containerName"`
	// Required: resource to select
	Resource string `json:"resource" protobuf:"bytes,2,opt,name=resource"`
	// Specifies the output format of the exposed resources, defaults to "1"
	// +optional
	Divisor resource.Quantity `json:"divisor,omitempty" protobuf:"bytes,3,opt,name=divisor"`
}

// Selects a key from a ConfigMap.
// +structType=atomic
type ConfigMapKeySelector struct {
	// The ConfigMap to select from.
	LocalObjectReference `json:",inline" protobuf:"bytes,1,opt,name=localObjectReference"`
	// The key to select.
	Key string `json:"key" protobuf:"bytes,2,opt,name=key"`
	// Specify whether the ConfigMap or its key must be defined
	// +optional
	Optional *bool `json:"optional,omitempty" protobuf:"varint,3,opt,name=optional"`
}

// SecretKeySelector selects a key of a Secret.
// +structType=atomic
type SecretKeySelector struct {
	// The name of the secret in the pod's namespace to select from.
	LocalObjectReference `json:",inline" protobuf:"bytes,1,opt,name=localObjectReference"`
	// The key of the secret to select from.  Must be a valid secret key.
	Key string `json:"key" protobuf:"bytes,2,opt,name=key"`
	// Specify whether the Secret or its key must be defined
	// +optional
	Optional *bool `json:"optional,omitempty" protobuf:"varint,3,opt,name=optional"`
}

// EnvFromSource represents the source of a set of ConfigMaps
type EnvFromSource struct {
	// An optional identifier to prepend to each key in the ConfigMap. Must be a C_IDENTIFIER.
	// +optional
	Prefix string `json:"prefix,omitempty" protobuf:"bytes,1,opt,name=prefix"`
	// The ConfigMap to select from
	// +optional
	ConfigMapRef *ConfigMapEnvSource `json:"configMapRef,omitempty" protobuf:"bytes,2,opt,name=configMapRef"`
	// The Secret to select from
	// +optional
	SecretRef *SecretEnvSource `json:"secretRef,omitempty" protobuf:"bytes,3,opt,name=secretRef"`
}

// ConfigMapEnvSource selects a ConfigMap to populate the environment
// variables with.
//
// The contents of the target ConfigMap's Data field will represent the
// key-value pairs as environment variables.
type ConfigMapEnvSource struct {
	// The ConfigMap to select from.
	LocalObjectReference `json:",inline" protobuf:"bytes,1,opt,name=localObjectReference"`
	// Specify whether the ConfigMap must be defined
	// +optional
	Optional *bool `json:"optional,omitempty" protobuf:"varint,2,opt,name=optional"`
}

// SecretEnvSource selects a Secret to populate the environment
// variables with.
//
// The contents of the target Secret's Data field will represent the
// key-value pairs as environment variables.
type SecretEnvSource struct {
	// The Secret to select from.
	LocalObjectReference `json:",inline" protobuf:"bytes,1,opt,name=localObjectReference"`
	// Specify whether the Secret must be defined
	// +optional
	Optional *bool `json:"optional,omitempty" protobuf:"varint,2,opt,name=optional"`
}

// HTTPHeader describes a custom header to be used in HTTP probes
type HTTPHeader struct {
	// The header field name.
	// This will be canonicalized upon output, so case-variant names will be understood as the same header.
	Name string `json:"name" protobuf:"bytes,1,opt,name=name"`
	// The header field value
	Value string `json:"value" protobuf:"bytes,2,opt,name=value"`
}

// HTTPGetAction describes an action based on HTTP Get requests.
type HTTPGetAction struct {
	// Path to access on the HTTP server.
	// +optional
	Path string `json:"path,omitempty" protobuf:"bytes,1,opt,name=path"`
	// Name or number of the port to access on the container.
	// Number must be in the range 1 to 65535.
	// Name must be an IANA_SVC_NAME.
	Port intstr.IntOrString `json:"port" protobuf:"bytes,2,opt,name=port"`
	// Host name to connect to, defaults to the pod IP. You probably want to set
	// "Host" in httpHeaders instead.
	// +optional
	Host string `json:"host,omitempty" protobuf:"bytes,3,opt,name=host"`
	// Scheme to use for connecting to the host.
	// Defaults to HTTP.
	// +optional
	Scheme URIScheme `json:"scheme,omitempty" protobuf:"bytes,4,opt,name=scheme,casttype=URIScheme"`
	// Custom headers to set in the request. HTTP allows repeated headers.
	// +optional
	HTTPHeaders []HTTPHeader `json:"httpHeaders,omitempty" protobuf:"bytes,5,rep,name=httpHeaders"`
}

// URIScheme identifies the scheme used for connection to a host for Get actions
// +enum
type URIScheme string

const (
	// URISchemeHTTP means that the scheme used will be http://
	URISchemeHTTP URIScheme = "HTTP"
	// URISchemeHTTPS means that the scheme used will be https://
	URISchemeHTTPS URIScheme = "HTTPS"
)

// TCPSocketAction describes an action based on opening a socket
type TCPSocketAction struct {
	// Number or name of the port to access on the container.
	// Number must be in the range 1 to 65535.
	// Name must be an IANA_SVC_NAME.
	Port intstr.IntOrString `json:"port" protobuf:"bytes,1,opt,name=port"`
	// Optional: Host name to connect to, defaults to the pod IP.
	// +optional
	Host string `json:"host,omitempty" protobuf:"bytes,2,opt,name=host"`
}

type GRPCAction struct {
	// Port number of the gRPC service. Number must be in the range 1 to 65535.
	Port int32 `json:"port" protobuf:"bytes,1,opt,name=port"`

	// Service is the name of the service to place in the gRPC HealthCheckRequest
	// (see https://github.com/grpc/grpc/blob/master/doc/health-checking.md).
	//
	// If this is not specified, the default behavior is defined by gRPC.
	// +optional
	// +default=""
	Service *string `json:"service" protobuf:"bytes,2,opt,name=service"`
}

// ExecAction describes a "run in container" action.
type ExecAction struct {
	// Command is the command line to execute inside the container, the working directory for the
	// command  is root ('/') in the container's filesystem. The command is simply exec'd, it is
	// not run inside a shell, so traditional shell instructions ('|', etc) won't work. To use
	// a shell, you need to explicitly call out to that shell.
	// Exit status of 0 is treated as live/healthy and non-zero is unhealthy.
	// +optional
	Command []string `json:"command,omitempty" protobuf:"bytes,1,rep,name=command"`
}

// Probe describes a health check to be performed against a container to determine whether it is
// alive or ready to receive traffic.
type Probe struct {
	// The action taken to determine the health of a container
	ProbeHandler `json:",inline" protobuf:"bytes,1,opt,name=handler"`
	// Number of seconds after the container has started before liveness probes are initiated.
	// More info: https://kubernetes.io/docs/concepts/workloads/pods/pod-lifecycle#container-probes
	// +optional
	InitialDelaySeconds int32 `json:"initialDelaySeconds,omitempty" protobuf:"varint,2,opt,name=initialDelaySeconds"`
	// Number of seconds after which the probe times out.
	// Defaults to 1 second. Minimum value is 1.
	// More info: https://kubernetes.io/docs/concepts/workloads/pods/pod-lifecycle#container-probes
	// +optional
	TimeoutSeconds int32 `json:"timeoutSeconds,omitempty" protobuf:"varint,3,opt,name=timeoutSeconds"`
	// How often (in seconds) to perform the probe.
	// Default to 10 seconds. Minimum value is 1.
	// +optional
	PeriodSeconds int32 `json:"periodSeconds,omitempty" protobuf:"varint,4,opt,name=periodSeconds"`
	// Minimum consecutive successes for the probe to be considered successful after having failed.
	// Defaults to 1. Must be 1 for liveness and startup. Minimum value is 1.
	// +optional
	SuccessThreshold int32 `json:"successThreshold,omitempty" protobuf:"varint,5,opt,name=successThreshold"`
	// Minimum consecutive failures for the probe to be considered failed after having succeeded.
	// Defaults to 3. Minimum value is 1.
	// +optional
	FailureThreshold int32 `json:"failureThreshold,omitempty" protobuf:"varint,6,opt,name=failureThreshold"`
	// Optional duration in seconds the pod needs to terminate gracefully upon probe failure.
	// The grace period is the duration in seconds after the processes running in the pod are sent
	// a termination signal and the time when the processes are forcibly halted with a kill signal.
	// Set this value longer than the expected cleanup time for your process.
	// If this value is nil, the pod's terminationGracePeriodSeconds will be used. Otherwise, this
	// value overrides the value provided by the pod spec.
	// Value must be non-negative integer. The value zero indicates stop immediately via
	// the kill signal (no opportunity to shut down).
	// This is a beta field and requires enabling ProbeTerminationGracePeriod feature gate.
	// Minimum value is 1. spec.terminationGracePeriodSeconds is used if unset.
	// +optional
	TerminationGracePeriodSeconds *int64 `json:"terminationGracePeriodSeconds,omitempty" protobuf:"varint,7,opt,name=terminationGracePeriodSeconds"`
}

// PullPolicy describes a policy for if/when to pull a container image
// +enum
type PullPolicy string

const (
	// PullAlways means that kubelet always attempts to pull the latest image. Container will fail If the pull fails.
	PullAlways PullPolicy = "Always"
	// PullNever means that kubelet never pulls an image, but only uses a local image. Container will fail if the image isn't present
	PullNever PullPolicy = "Never"
	// PullIfNotPresent means that kubelet pulls if the image isn't present on disk. Container will fail if the image isn't present and the pull fails.
	PullIfNotPresent PullPolicy = "IfNotPresent"
)

// ResourceResizeRestartPolicy specifies how to handle container resource resize.
type ResourceResizeRestartPolicy string

// These are the valid resource resize restart policy values:
const (
	// 'NotRequired' means Kubernetes will try to resize the container
	// without restarting it, if possible. Kubernetes may however choose to
	// restart the container if it is unable to actuate resize without a
	// restart. For e.g. the runtime doesn't support restart-free resizing.
	NotRequired ResourceResizeRestartPolicy = "NotRequired"
	// 'RestartContainer' means Kubernetes will resize the container in-place
	// by stopping and starting the container when new resources are applied.
	// This is needed for legacy applications. For e.g. java apps using the
	// -xmxN flag which are unable to use resized memory without restarting.
	RestartContainer ResourceResizeRestartPolicy = "RestartContainer"
)

// ContainerResizePolicy represents resource resize policy for the container.
type ContainerResizePolicy struct {
	// Name of the resource to which this resource resize policy applies.
	// Supported values: cpu, memory.
	ResourceName ResourceName `json:"resourceName" protobuf:"bytes,1,opt,name=resourceName,casttype=ResourceName"`
	// Restart policy to apply when specified resource is resized.
	// If not specified, it defaults to NotRequired.
	RestartPolicy ResourceResizeRestartPolicy `json:"restartPolicy" protobuf:"bytes,2,opt,name=restartPolicy,casttype=ResourceResizeRestartPolicy"`
}

// PreemptionPolicy describes a policy for if/when to preempt a pod.
// +enum
type PreemptionPolicy string

const (
	// PreemptLowerPriority means that pod can preempt other pods with lower priority.
	PreemptLowerPriority PreemptionPolicy = "PreemptLowerPriority"
	// PreemptNever means that pod never preempts other pods with lower priority.
	PreemptNever PreemptionPolicy = "Never"
)

// TerminationMessagePolicy describes how termination messages are retrieved from a container.
// +enum
type TerminationMessagePolicy string

const (
	// TerminationMessageReadFile is the default behavior and will set the container status message to
	// the contents of the container's terminationMessagePath when the container exits.
	TerminationMessageReadFile TerminationMessagePolicy = "File"
	// TerminationMessageFallbackToLogsOnError will read the most recent contents of the container logs
	// for the container status message when the container exits with an error and the
	// terminationMessagePath has no contents.
	TerminationMessageFallbackToLogsOnError TerminationMessagePolicy = "FallbackToLogsOnError"
)

// Capability represent POSIX capabilities type
type Capability string

// Adds and removes POSIX capabilities from running containers.
type Capabilities struct {
	// Added capabilities
	// +optional
	Add []Capability `json:"add,omitempty" protobuf:"bytes,1,rep,name=add,casttype=Capability"`
	// Removed capabilities
	// +optional
	Drop []Capability `json:"drop,omitempty" protobuf:"bytes,2,rep,name=drop,casttype=Capability"`
}

// ResourceRequirements describes the compute resource requirements.
type ResourceRequirements struct {
	// Limits describes the maximum amount of compute resources allowed.
	// More info: https://kubernetes.io/docs/concepts/configuration/manage-resources-containers/
	// +optional
	Limits ResourceList `json:"limits,omitempty" protobuf:"bytes,1,rep,name=limits,casttype=ResourceList,castkey=ResourceName"`
	// Requests describes the minimum amount of compute resources required.
	// If Requests is omitted for a container, it defaults to Limits if that is explicitly specified,
	// otherwise to an implementation-defined value. Requests cannot exceed Limits.
	// More info: https://kubernetes.io/docs/concepts/configuration/manage-resources-containers/
	// +optional
	Requests ResourceList `json:"requests,omitempty" protobuf:"bytes,2,rep,name=requests,casttype=ResourceList,castkey=ResourceName"`
	// Claims lists the names of resources, defined in spec.resourceClaims,
	// that are used by this container.
	//
	// This is an alpha field and requires enabling the
	// DynamicResourceAllocation feature gate.
	//
	// This field is immutable. It can only be set for containers.
	//
	// +listType=map
	// +listMapKey=name
	// +featureGate=DynamicResourceAllocation
	// +optional
	Claims []ResourceClaim `json:"claims,omitempty" protobuf:"bytes,3,opt,name=claims"`
}

// ResourceClaim references one entry in PodSpec.ResourceClaims.
type ResourceClaim struct {
	// Name must match the name of one entry in pod.spec.resourceClaims of
	// the Pod where this field is used. It makes that resource available
	// inside a container.
	Name string `json:"name" protobuf:"bytes,1,opt,name=name"`
}

const (
	// TerminationMessagePathDefault means the default path to capture the application termination message running in a container
	TerminationMessagePathDefault string = "/dev/termination-log"
)

// A single application container that you want to run within a pod.
type Container struct {
	// Name of the container specified as a DNS_LABEL.
	// Each container in a pod must have a unique name (DNS_LABEL).
	// Cannot be updated.
	Name string `json:"name" protobuf:"bytes,1,opt,name=name"`
	// Container image name.
	// More info: https://kubernetes.io/docs/concepts/containers/images
	// This field is optional to allow higher level config management to default or override
	// container images in workload controllers like Deployments and StatefulSets.
	// +optional
	Image string `json:"image,omitempty" protobuf:"bytes,2,opt,name=image"`
	// Entrypoint array. Not executed within a shell.
	// The container image's ENTRYPOINT is used if this is not provided.
	// Variable references $(VAR_NAME) are expanded using the container's environment. If a variable
	// cannot be resolved, the reference in the input string will be unchanged. Double $$ are reduced
	// to a single $, which allows for escaping the $(VAR_NAME) syntax: i.e. "$$(VAR_NAME)" will
	// produce the string literal "$(VAR_NAME)". Escaped references will never be expanded, regardless
	// of whether the variable exists or not. Cannot be updated.
	// More info: https://kubernetes.io/docs/tasks/inject-data-application/define-command-argument-container/#running-a-command-in-a-shell
	// +optional
	Command []string `json:"command,omitempty" protobuf:"bytes,3,rep,name=command"`
	// Arguments to the entrypoint.
	// The container image's CMD is used if this is not provided.
	// Variable references $(VAR_NAME) are expanded using the container's environment. If a variable
	// cannot be resolved, the reference in the input string will be unchanged. Double $$ are reduced
	// to a single $, which allows for escaping the $(VAR_NAME) syntax: i.e. "$$(VAR_NAME)" will
	// produce the string literal "$(VAR_NAME)". Escaped references will never be expanded, regardless
	// of whether the variable exists or not. Cannot be updated.
	// More info: https://kubernetes.io/docs/tasks/inject-data-application/define-command-argument-container/#running-a-command-in-a-shell
	// +optional
	Args []string `json:"args,omitempty" protobuf:"bytes,4,rep,name=args"`
	// Container's working directory.
	// If not specified, the container runtime's default will be used, which
	// might be configured in the container image.
	// Cannot be updated.
	// +optional
	WorkingDir string `json:"workingDir,omitempty" protobuf:"bytes,5,opt,name=workingDir"`
	// List of ports to expose from the container. Not specifying a port here
	// DOES NOT prevent that port from being exposed. Any port which is
	// listening on the default "0.0.0.0" address inside a container will be
	// accessible from the network.
	// Modifying this array with strategic merge patch may corrupt the data.
	// For more information See https://github.com/kubernetes/kubernetes/issues/108255.
	// Cannot be updated.
	// +optional
	// +patchMergeKey=containerPort
	// +patchStrategy=merge
	// +listType=map
	// +listMapKey=containerPort
	// +listMapKey=protocol
	Ports []ContainerPort `json:"ports,omitempty" patchStrategy:"merge" patchMergeKey:"containerPort" protobuf:"bytes,6,rep,name=ports"`
	// List of sources to populate environment variables in the container.
	// The keys defined within a source must be a C_IDENTIFIER. All invalid keys
	// will be reported as an event when the container is starting. When a key exists in multiple
	// sources, the value associated with the last source will take precedence.
	// Values defined by an Env with a duplicate key will take precedence.
	// Cannot be updated.
	// +optional
	EnvFrom []EnvFromSource `json:"envFrom,omitempty" protobuf:"bytes,19,rep,name=envFrom"`
	// List of environment variables to set in the container.
	// Cannot be updated.
	// +optional
	// +patchMergeKey=name
	// +patchStrategy=merge
	Env []EnvVar `json:"env,omitempty" patchStrategy:"merge" patchMergeKey:"name" protobuf:"bytes,7,rep,name=env"`
	// Compute Resources required by this container.
	// Cannot be updated.
	// More info: https://kubernetes.io/docs/concepts/configuration/manage-resources-containers/
	// +optional
	Resources ResourceRequirements `json:"resources,omitempty" protobuf:"bytes,8,opt,name=resources"`
	// Resources resize policy for the container.
	// +featureGate=InPlacePodVerticalScaling
	// +optional
	// +listType=atomic
	ResizePolicy []ContainerResizePolicy `json:"resizePolicy,omitempty" protobuf:"bytes,23,rep,name=resizePolicy"`
<<<<<<< HEAD
=======
	// RestartPolicy defines the restart behavior of individual containers in a pod.
	// This field may only be set for init containers, and the only allowed value is "Always".
	// For non-init containers or when this field is not specified,
	// the restart behavior is defined by the Pod's restart policy and the container type.
	// Setting the RestartPolicy as "Always" for the init container will have the following effect:
	// this init container will be continually restarted on
	// exit until all regular containers have terminated. Once all regular
	// containers have completed, all init containers with restartPolicy "Always"
	// will be shut down. This lifecycle differs from normal init containers and
	// is often referred to as a "sidecar" container. Although this init
	// container still starts in the init container sequence, it does not wait
	// for the container to complete before proceeding to the next init
	// container. Instead, the next init container starts immediately after this
	// init container is started, or after any startupProbe has successfully
	// completed.
	// +featureGate=SidecarContainers
	// +optional
	RestartPolicy *ContainerRestartPolicy `json:"restartPolicy,omitempty" protobuf:"bytes,24,opt,name=restartPolicy,casttype=ContainerRestartPolicy"`
>>>>>>> ae3de7a1
	// Pod volumes to mount into the container's filesystem.
	// Cannot be updated.
	// +optional
	// +patchMergeKey=mountPath
	// +patchStrategy=merge
	VolumeMounts []VolumeMount `json:"volumeMounts,omitempty" patchStrategy:"merge" patchMergeKey:"mountPath" protobuf:"bytes,9,rep,name=volumeMounts"`
	// volumeDevices is the list of block devices to be used by the container.
	// +patchMergeKey=devicePath
	// +patchStrategy=merge
	// +optional
	VolumeDevices []VolumeDevice `json:"volumeDevices,omitempty" patchStrategy:"merge" patchMergeKey:"devicePath" protobuf:"bytes,21,rep,name=volumeDevices"`
	// Periodic probe of container liveness.
	// Container will be restarted if the probe fails.
	// Cannot be updated.
	// More info: https://kubernetes.io/docs/concepts/workloads/pods/pod-lifecycle#container-probes
	// +optional
	LivenessProbe *Probe `json:"livenessProbe,omitempty" protobuf:"bytes,10,opt,name=livenessProbe"`
	// Periodic probe of container service readiness.
	// Container will be removed from service endpoints if the probe fails.
	// Cannot be updated.
	// More info: https://kubernetes.io/docs/concepts/workloads/pods/pod-lifecycle#container-probes
	// +optional
	ReadinessProbe *Probe `json:"readinessProbe,omitempty" protobuf:"bytes,11,opt,name=readinessProbe"`
	// StartupProbe indicates that the Pod has successfully initialized.
	// If specified, no other probes are executed until this completes successfully.
	// If this probe fails, the Pod will be restarted, just as if the livenessProbe failed.
	// This can be used to provide different probe parameters at the beginning of a Pod's lifecycle,
	// when it might take a long time to load data or warm a cache, than during steady-state operation.
	// This cannot be updated.
	// More info: https://kubernetes.io/docs/concepts/workloads/pods/pod-lifecycle#container-probes
	// +optional
	StartupProbe *Probe `json:"startupProbe,omitempty" protobuf:"bytes,22,opt,name=startupProbe"`
	// Actions that the management system should take in response to container lifecycle events.
	// Cannot be updated.
	// +optional
	Lifecycle *Lifecycle `json:"lifecycle,omitempty" protobuf:"bytes,12,opt,name=lifecycle"`
	// Optional: Path at which the file to which the container's termination message
	// will be written is mounted into the container's filesystem.
	// Message written is intended to be brief final status, such as an assertion failure message.
	// Will be truncated by the node if greater than 4096 bytes. The total message length across
	// all containers will be limited to 12kb.
	// Defaults to /dev/termination-log.
	// Cannot be updated.
	// +optional
	TerminationMessagePath string `json:"terminationMessagePath,omitempty" protobuf:"bytes,13,opt,name=terminationMessagePath"`
	// Indicate how the termination message should be populated. File will use the contents of
	// terminationMessagePath to populate the container status message on both success and failure.
	// FallbackToLogsOnError will use the last chunk of container log output if the termination
	// message file is empty and the container exited with an error.
	// The log output is limited to 2048 bytes or 80 lines, whichever is smaller.
	// Defaults to File.
	// Cannot be updated.
	// +optional
	TerminationMessagePolicy TerminationMessagePolicy `json:"terminationMessagePolicy,omitempty" protobuf:"bytes,20,opt,name=terminationMessagePolicy,casttype=TerminationMessagePolicy"`
	// Image pull policy.
	// One of Always, Never, IfNotPresent.
	// Defaults to Always if :latest tag is specified, or IfNotPresent otherwise.
	// Cannot be updated.
	// More info: https://kubernetes.io/docs/concepts/containers/images#updating-images
	// +optional
	ImagePullPolicy PullPolicy `json:"imagePullPolicy,omitempty" protobuf:"bytes,14,opt,name=imagePullPolicy,casttype=PullPolicy"`
	// SecurityContext defines the security options the container should be run with.
	// If set, the fields of SecurityContext override the equivalent fields of PodSecurityContext.
	// More info: https://kubernetes.io/docs/tasks/configure-pod-container/security-context/
	// +optional
	SecurityContext *SecurityContext `json:"securityContext,omitempty" protobuf:"bytes,15,opt,name=securityContext"`

	// Variables for interactive containers, these have very specialized use-cases (e.g. debugging)
	// and shouldn't be used for general purpose containers.

	// Whether this container should allocate a buffer for stdin in the container runtime. If this
	// is not set, reads from stdin in the container will always result in EOF.
	// Default is false.
	// +optional
	Stdin bool `json:"stdin,omitempty" protobuf:"varint,16,opt,name=stdin"`
	// Whether the container runtime should close the stdin channel after it has been opened by
	// a single attach. When stdin is true the stdin stream will remain open across multiple attach
	// sessions. If stdinOnce is set to true, stdin is opened on container start, is empty until the
	// first client attaches to stdin, and then remains open and accepts data until the client disconnects,
	// at which time stdin is closed and remains closed until the container is restarted. If this
	// flag is false, a container processes that reads from stdin will never receive an EOF.
	// Default is false
	// +optional
	StdinOnce bool `json:"stdinOnce,omitempty" protobuf:"varint,17,opt,name=stdinOnce"`
	// Whether this container should allocate a TTY for itself, also requires 'stdin' to be true.
	// Default is false.
	// +optional
	TTY bool `json:"tty,omitempty" protobuf:"varint,18,opt,name=tty"`
}

// ProbeHandler defines a specific action that should be taken in a probe.
// One and only one of the fields must be specified.
type ProbeHandler struct {
	// Exec specifies the action to take.
	// +optional
	Exec *ExecAction `json:"exec,omitempty" protobuf:"bytes,1,opt,name=exec"`
	// HTTPGet specifies the http request to perform.
	// +optional
	HTTPGet *HTTPGetAction `json:"httpGet,omitempty" protobuf:"bytes,2,opt,name=httpGet"`
	// TCPSocket specifies an action involving a TCP port.
	// +optional
	TCPSocket *TCPSocketAction `json:"tcpSocket,omitempty" protobuf:"bytes,3,opt,name=tcpSocket"`

	// GRPC specifies an action involving a GRPC port.
	// +optional
	GRPC *GRPCAction `json:"grpc,omitempty" protobuf:"bytes,4,opt,name=grpc"`
}

// LifecycleHandler defines a specific action that should be taken in a lifecycle
// hook. One and only one of the fields, except TCPSocket must be specified.
type LifecycleHandler struct {
	// Exec specifies the action to take.
	// +optional
	Exec *ExecAction `json:"exec,omitempty" protobuf:"bytes,1,opt,name=exec"`
	// HTTPGet specifies the http request to perform.
	// +optional
	HTTPGet *HTTPGetAction `json:"httpGet,omitempty" protobuf:"bytes,2,opt,name=httpGet"`
	// Deprecated. TCPSocket is NOT supported as a LifecycleHandler and kept
	// for the backward compatibility. There are no validation of this field and
	// lifecycle hooks will fail in runtime when tcp handler is specified.
	// +optional
	TCPSocket *TCPSocketAction `json:"tcpSocket,omitempty" protobuf:"bytes,3,opt,name=tcpSocket"`
}

// Lifecycle describes actions that the management system should take in response to container lifecycle
// events. For the PostStart and PreStop lifecycle handlers, management of the container blocks
// until the action is complete, unless the container process fails, in which case the handler is aborted.
type Lifecycle struct {
	// PostStart is called immediately after a container is created. If the handler fails,
	// the container is terminated and restarted according to its restart policy.
	// Other management of the container blocks until the hook completes.
	// More info: https://kubernetes.io/docs/concepts/containers/container-lifecycle-hooks/#container-hooks
	// +optional
	PostStart *LifecycleHandler `json:"postStart,omitempty" protobuf:"bytes,1,opt,name=postStart"`
	// PreStop is called immediately before a container is terminated due to an
	// API request or management event such as liveness/startup probe failure,
	// preemption, resource contention, etc. The handler is not called if the
	// container crashes or exits. The Pod's termination grace period countdown begins before the
	// PreStop hook is executed. Regardless of the outcome of the handler, the
	// container will eventually terminate within the Pod's termination grace
	// period (unless delayed by finalizers). Other management of the container blocks until the hook completes
	// or until the termination grace period is reached.
	// More info: https://kubernetes.io/docs/concepts/containers/container-lifecycle-hooks/#container-hooks
	// +optional
	PreStop *LifecycleHandler `json:"preStop,omitempty" protobuf:"bytes,2,opt,name=preStop"`
}

type ConditionStatus string

// These are valid condition statuses. "ConditionTrue" means a resource is in the condition.
// "ConditionFalse" means a resource is not in the condition. "ConditionUnknown" means kubernetes
// can't decide if a resource is in the condition or not. In the future, we could add other
// intermediate conditions, e.g. ConditionDegraded.
const (
	ConditionTrue    ConditionStatus = "True"
	ConditionFalse   ConditionStatus = "False"
	ConditionUnknown ConditionStatus = "Unknown"
)

// ContainerStateWaiting is a waiting state of a container.
type ContainerStateWaiting struct {
	// (brief) reason the container is not yet running.
	// +optional
	Reason string `json:"reason,omitempty" protobuf:"bytes,1,opt,name=reason"`
	// Message regarding why the container is not yet running.
	// +optional
	Message string `json:"message,omitempty" protobuf:"bytes,2,opt,name=message"`
}

// ContainerStateRunning is a running state of a container.
type ContainerStateRunning struct {
	// Time at which the container was last (re-)started
	// +optional
	StartedAt metav1.Time `json:"startedAt,omitempty" protobuf:"bytes,1,opt,name=startedAt"`
}

// ContainerStateTerminated is a terminated state of a container.
type ContainerStateTerminated struct {
	// Exit status from the last termination of the container
	ExitCode int32 `json:"exitCode" protobuf:"varint,1,opt,name=exitCode"`
	// Signal from the last termination of the container
	// +optional
	Signal int32 `json:"signal,omitempty" protobuf:"varint,2,opt,name=signal"`
	// (brief) reason from the last termination of the container
	// +optional
	Reason string `json:"reason,omitempty" protobuf:"bytes,3,opt,name=reason"`
	// Message regarding the last termination of the container
	// +optional
	Message string `json:"message,omitempty" protobuf:"bytes,4,opt,name=message"`
	// Time at which previous execution of the container started
	// +optional
	StartedAt metav1.Time `json:"startedAt,omitempty" protobuf:"bytes,5,opt,name=startedAt"`
	// Time at which the container last terminated
	// +optional
	FinishedAt metav1.Time `json:"finishedAt,omitempty" protobuf:"bytes,6,opt,name=finishedAt"`
	// Container's ID in the format '<type>://<container_id>'
	// +optional
	ContainerID string `json:"containerID,omitempty" protobuf:"bytes,7,opt,name=containerID"`
}

// ContainerState holds a possible state of container.
// Only one of its members may be specified.
// If none of them is specified, the default one is ContainerStateWaiting.
type ContainerState struct {
	// Details about a waiting container
	// +optional
	Waiting *ContainerStateWaiting `json:"waiting,omitempty" protobuf:"bytes,1,opt,name=waiting"`
	// Details about a running container
	// +optional
	Running *ContainerStateRunning `json:"running,omitempty" protobuf:"bytes,2,opt,name=running"`
	// Details about a terminated container
	// +optional
	Terminated *ContainerStateTerminated `json:"terminated,omitempty" protobuf:"bytes,3,opt,name=terminated"`
}

// ContainerStatus contains details for the current status of this container.
type ContainerStatus struct {
	// Name is a DNS_LABEL representing the unique name of the container.
	// Each container in a pod must have a unique name across all container types.
	// Cannot be updated.
	Name string `json:"name" protobuf:"bytes,1,opt,name=name"`
	// State holds details about the container's current condition.
	// +optional
	State ContainerState `json:"state,omitempty" protobuf:"bytes,2,opt,name=state"`
	// LastTerminationState holds the last termination state of the container to
	// help debug container crashes and restarts. This field is not
	// populated if the container is still running and RestartCount is 0.
	// +optional
	LastTerminationState ContainerState `json:"lastState,omitempty" protobuf:"bytes,3,opt,name=lastState"`
	// Ready specifies whether the container is currently passing its readiness check.
	// The value will change as readiness probes keep executing. If no readiness
	// probes are specified, this field defaults to true once the container is
	// fully started (see Started field).
	//
	// The value is typically used to determine whether a container is ready to
	// accept traffic.
	Ready bool `json:"ready" protobuf:"varint,4,opt,name=ready"`
	// RestartCount holds the number of times the container has been restarted.
	// Kubelet makes an effort to always increment the value, but there
	// are cases when the state may be lost due to node restarts and then the value
	// may be reset to 0. The value is never negative.
	RestartCount int32 `json:"restartCount" protobuf:"varint,5,opt,name=restartCount"`
	// Image is the name of container image that the container is running.
	// The container image may not match the image used in the PodSpec,
	// as it may have been resolved by the runtime.
	// More info: https://kubernetes.io/docs/concepts/containers/images.
	Image string `json:"image" protobuf:"bytes,6,opt,name=image"`
	// ImageID is the image ID of the container's image. The image ID may not
	// match the image ID of the image used in the PodSpec, as it may have been
	// resolved by the runtime.
	ImageID string `json:"imageID" protobuf:"bytes,7,opt,name=imageID"`
	// ContainerID is the ID of the container in the format '<type>://<container_id>'.
	// Where type is a container runtime identifier, returned from Version call of CRI API
	// (for example "containerd").
	// +optional
	ContainerID string `json:"containerID,omitempty" protobuf:"bytes,8,opt,name=containerID"`
	// Started indicates whether the container has finished its postStart lifecycle hook
	// and passed its startup probe.
	// Initialized as false, becomes true after startupProbe is considered
	// successful. Resets to false when the container is restarted, or if kubelet
	// loses state temporarily. In both cases, startup probes will run again.
	// Is always true when no startupProbe is defined and container is running and
	// has passed the postStart lifecycle hook. The null value must be treated the
	// same as false.
	// +optional
	Started *bool `json:"started,omitempty" protobuf:"varint,9,opt,name=started"`
	// AllocatedResources represents the compute resources allocated for this container by the
	// node. Kubelet sets this value to Container.Resources.Requests upon successful pod admission
	// and after successfully admitting desired pod resize.
	// +featureGate=InPlacePodVerticalScaling
	// +optional
	AllocatedResources ResourceList `json:"allocatedResources,omitempty" protobuf:"bytes,10,rep,name=allocatedResources,casttype=ResourceList,castkey=ResourceName"`
	// Resources represents the compute resource requests and limits that have been successfully
	// enacted on the running container after it has been started or has been successfully resized.
	// +featureGate=InPlacePodVerticalScaling
	// +optional
	Resources *ResourceRequirements `json:"resources,omitempty" protobuf:"bytes,11,opt,name=resources"`
}

// PodPhase is a label for the condition of a pod at the current time.
// +enum
type PodPhase string

// These are the valid statuses of pods.
const (
	// PodPending means the pod has been accepted by the system, but one or more of the containers
	// has not been started. This includes time before being bound to a node, as well as time spent
	// pulling images onto the host.
	PodPending PodPhase = "Pending"
	// PodRunning means the pod has been bound to a node and all of the containers have been started.
	// At least one container is still running or is in the process of being restarted.
	PodRunning PodPhase = "Running"
	// PodSucceeded means that all containers in the pod have voluntarily terminated
	// with a container exit code of 0, and the system is not going to restart any of these containers.
	PodSucceeded PodPhase = "Succeeded"
	// PodFailed means that all containers in the pod have terminated, and at least one container has
	// terminated in a failure (exited with a non-zero exit code or was stopped by the system).
	PodFailed PodPhase = "Failed"
	// PodUnknown means that for some reason the state of the pod could not be obtained, typically due
	// to an error in communicating with the host of the pod.
	// Deprecated: It isn't being set since 2015 (74da3b14b0c0f658b3bb8d2def5094686d0e9095)
	PodUnknown PodPhase = "Unknown"
)

// PodConditionType is a valid value for PodCondition.Type
type PodConditionType string

// These are built-in conditions of pod. An application may use a custom condition not listed here.
const (
	// ContainersReady indicates whether all containers in the pod are ready.
	ContainersReady PodConditionType = "ContainersReady"
	// PodInitialized means that all init containers in the pod have started successfully.
	PodInitialized PodConditionType = "Initialized"
	// PodReady means the pod is able to service requests and should be added to the
	// load balancing pools of all matching services.
	PodReady PodConditionType = "Ready"
	// PodScheduled represents status of the scheduling process for this pod.
	PodScheduled PodConditionType = "PodScheduled"
	// DisruptionTarget indicates the pod is about to be terminated due to a
	// disruption (such as preemption, eviction API or garbage-collection).
	DisruptionTarget PodConditionType = "DisruptionTarget"
)

// These are reasons for a pod's transition to a condition.
const (
	// PodReasonUnschedulable reason in PodScheduled PodCondition means that the scheduler
	// can't schedule the pod right now, for example due to insufficient resources in the cluster.
	PodReasonUnschedulable = "Unschedulable"

	// PodReasonSchedulingGated reason in PodScheduled PodCondition means that the scheduler
	// skips scheduling the pod because one or more scheduling gates are still present.
	PodReasonSchedulingGated = "SchedulingGated"

	// PodReasonSchedulerError reason in PodScheduled PodCondition means that some internal error happens
	// during scheduling, for example due to nodeAffinity parsing errors.
	PodReasonSchedulerError = "SchedulerError"

	// TerminationByKubelet reason in DisruptionTarget pod condition indicates that the termination
	// is initiated by kubelet
	PodReasonTerminationByKubelet = "TerminationByKubelet"

	// PodReasonPreemptionByScheduler reason in DisruptionTarget pod condition indicates that the
	// disruption was initiated by scheduler's preemption.
	PodReasonPreemptionByScheduler = "PreemptionByScheduler"
)

// PodCondition contains details for the current condition of this pod.
type PodCondition struct {
	// Type is the type of the condition.
	// More info: https://kubernetes.io/docs/concepts/workloads/pods/pod-lifecycle#pod-conditions
	Type PodConditionType `json:"type" protobuf:"bytes,1,opt,name=type,casttype=PodConditionType"`
	// Status is the status of the condition.
	// Can be True, False, Unknown.
	// More info: https://kubernetes.io/docs/concepts/workloads/pods/pod-lifecycle#pod-conditions
	Status ConditionStatus `json:"status" protobuf:"bytes,2,opt,name=status,casttype=ConditionStatus"`
	// Last time we probed the condition.
	// +optional
	LastProbeTime metav1.Time `json:"lastProbeTime,omitempty" protobuf:"bytes,3,opt,name=lastProbeTime"`
	// Last time the condition transitioned from one status to another.
	// +optional
	LastTransitionTime metav1.Time `json:"lastTransitionTime,omitempty" protobuf:"bytes,4,opt,name=lastTransitionTime"`
	// Unique, one-word, CamelCase reason for the condition's last transition.
	// +optional
	Reason string `json:"reason,omitempty" protobuf:"bytes,5,opt,name=reason"`
	// Human-readable message indicating details about last transition.
	// +optional
	Message string `json:"message,omitempty" protobuf:"bytes,6,opt,name=message"`
}

// PodResizeStatus shows status of desired resize of a pod's containers.
type PodResizeStatus string

const (
	// Pod resources resize has been requested and will be evaluated by node.
	PodResizeStatusProposed PodResizeStatus = "Proposed"
	// Pod resources resize has been accepted by node and is being actuated.
	PodResizeStatusInProgress PodResizeStatus = "InProgress"
	// Node cannot resize the pod at this time and will keep retrying.
	PodResizeStatusDeferred PodResizeStatus = "Deferred"
	// Requested pod resize is not feasible and will not be re-evaluated.
	PodResizeStatusInfeasible PodResizeStatus = "Infeasible"
)

// RestartPolicy describes how the container should be restarted.
// Only one of the following restart policies may be specified.
// If none of the following policies is specified, the default one
// is RestartPolicyAlways.
// +enum
type RestartPolicy string

const (
	RestartPolicyAlways    RestartPolicy = "Always"
	RestartPolicyOnFailure RestartPolicy = "OnFailure"
	RestartPolicyNever     RestartPolicy = "Never"
)

// ContainerRestartPolicy is the restart policy for a single container.
// This may only be set for init containers and only allowed value is "Always".
type ContainerRestartPolicy string

const (
	ContainerRestartPolicyAlways ContainerRestartPolicy = "Always"
)

// DNSPolicy defines how a pod's DNS will be configured.
// +enum
type DNSPolicy string

const (
	// DNSClusterFirstWithHostNet indicates that the pod should use cluster DNS
	// first, if it is available, then fall back on the default
	// (as determined by kubelet) DNS settings.
	DNSClusterFirstWithHostNet DNSPolicy = "ClusterFirstWithHostNet"

	// DNSClusterFirst indicates that the pod should use cluster DNS
	// first unless hostNetwork is true, if it is available, then
	// fall back on the default (as determined by kubelet) DNS settings.
	DNSClusterFirst DNSPolicy = "ClusterFirst"

	// DNSDefault indicates that the pod should use the default (as
	// determined by kubelet) DNS settings.
	DNSDefault DNSPolicy = "Default"

	// DNSNone indicates that the pod should use empty DNS settings. DNS
	// parameters such as nameservers and search paths should be defined via
	// DNSConfig.
	DNSNone DNSPolicy = "None"
)

const (
	// DefaultTerminationGracePeriodSeconds indicates the default duration in
	// seconds a pod needs to terminate gracefully.
	DefaultTerminationGracePeriodSeconds = 30
)

// A node selector represents the union of the results of one or more label queries
// over a set of nodes; that is, it represents the OR of the selectors represented
// by the node selector terms.
// +structType=atomic
type NodeSelector struct {
	// Required. A list of node selector terms. The terms are ORed.
	NodeSelectorTerms []NodeSelectorTerm `json:"nodeSelectorTerms" protobuf:"bytes,1,rep,name=nodeSelectorTerms"`
}

// A null or empty node selector term matches no objects. The requirements of
// them are ANDed.
// The TopologySelectorTerm type implements a subset of the NodeSelectorTerm.
// +structType=atomic
type NodeSelectorTerm struct {
	// A list of node selector requirements by node's labels.
	// +optional
	MatchExpressions []NodeSelectorRequirement `json:"matchExpressions,omitempty" protobuf:"bytes,1,rep,name=matchExpressions"`
	// A list of node selector requirements by node's fields.
	// +optional
	MatchFields []NodeSelectorRequirement `json:"matchFields,omitempty" protobuf:"bytes,2,rep,name=matchFields"`
}

// A node selector requirement is a selector that contains values, a key, and an operator
// that relates the key and values.
type NodeSelectorRequirement struct {
	// The label key that the selector applies to.
	Key string `json:"key" protobuf:"bytes,1,opt,name=key"`
	// Represents a key's relationship to a set of values.
	// Valid operators are In, NotIn, Exists, DoesNotExist. Gt, and Lt.
	Operator NodeSelectorOperator `json:"operator" protobuf:"bytes,2,opt,name=operator,casttype=NodeSelectorOperator"`
	// An array of string values. If the operator is In or NotIn,
	// the values array must be non-empty. If the operator is Exists or DoesNotExist,
	// the values array must be empty. If the operator is Gt or Lt, the values
	// array must have a single element, which will be interpreted as an integer.
	// This array is replaced during a strategic merge patch.
	// +optional
	Values []string `json:"values,omitempty" protobuf:"bytes,3,rep,name=values"`
}

// A node selector operator is the set of operators that can be used in
// a node selector requirement.
// +enum
type NodeSelectorOperator string

const (
	NodeSelectorOpIn           NodeSelectorOperator = "In"
	NodeSelectorOpNotIn        NodeSelectorOperator = "NotIn"
	NodeSelectorOpExists       NodeSelectorOperator = "Exists"
	NodeSelectorOpDoesNotExist NodeSelectorOperator = "DoesNotExist"
	NodeSelectorOpGt           NodeSelectorOperator = "Gt"
	NodeSelectorOpLt           NodeSelectorOperator = "Lt"
)

// A topology selector term represents the result of label queries.
// A null or empty topology selector term matches no objects.
// The requirements of them are ANDed.
// It provides a subset of functionality as NodeSelectorTerm.
// This is an alpha feature and may change in the future.
// +structType=atomic
type TopologySelectorTerm struct {
	// Usage: Fields of type []TopologySelectorTerm must be listType=atomic.

	// A list of topology selector requirements by labels.
	// +optional
	MatchLabelExpressions []TopologySelectorLabelRequirement `json:"matchLabelExpressions,omitempty" protobuf:"bytes,1,rep,name=matchLabelExpressions"`
}

// A topology selector requirement is a selector that matches given label.
// This is an alpha feature and may change in the future.
type TopologySelectorLabelRequirement struct {
	// The label key that the selector applies to.
	Key string `json:"key" protobuf:"bytes,1,opt,name=key"`
	// An array of string values. One value must match the label to be selected.
	// Each entry in Values is ORed.
	Values []string `json:"values" protobuf:"bytes,2,rep,name=values"`
}

// Affinity is a group of affinity scheduling rules.
type Affinity struct {
	// Describes node affinity scheduling rules for the pod.
	// +optional
	NodeAffinity *NodeAffinity `json:"nodeAffinity,omitempty" protobuf:"bytes,1,opt,name=nodeAffinity"`
	// Describes pod affinity scheduling rules (e.g. co-locate this pod in the same node, zone, etc. as some other pod(s)).
	// +optional
	PodAffinity *PodAffinity `json:"podAffinity,omitempty" protobuf:"bytes,2,opt,name=podAffinity"`
	// Describes pod anti-affinity scheduling rules (e.g. avoid putting this pod in the same node, zone, etc. as some other pod(s)).
	// +optional
	PodAntiAffinity *PodAntiAffinity `json:"podAntiAffinity,omitempty" protobuf:"bytes,3,opt,name=podAntiAffinity"`
}

// Pod affinity is a group of inter pod affinity scheduling rules.
type PodAffinity struct {
	// NOT YET IMPLEMENTED. TODO: Uncomment field once it is implemented.
	// If the affinity requirements specified by this field are not met at
	// scheduling time, the pod will not be scheduled onto the node.
	// If the affinity requirements specified by this field cease to be met
	// at some point during pod execution (e.g. due to a pod label update), the
	// system will try to eventually evict the pod from its node.
	// When there are multiple elements, the lists of nodes corresponding to each
	// podAffinityTerm are intersected, i.e. all terms must be satisfied.
	// +optional
	// RequiredDuringSchedulingRequiredDuringExecution []PodAffinityTerm  `json:"requiredDuringSchedulingRequiredDuringExecution,omitempty"`

	// If the affinity requirements specified by this field are not met at
	// scheduling time, the pod will not be scheduled onto the node.
	// If the affinity requirements specified by this field cease to be met
	// at some point during pod execution (e.g. due to a pod label update), the
	// system may or may not try to eventually evict the pod from its node.
	// When there are multiple elements, the lists of nodes corresponding to each
	// podAffinityTerm are intersected, i.e. all terms must be satisfied.
	// +optional
	RequiredDuringSchedulingIgnoredDuringExecution []PodAffinityTerm `json:"requiredDuringSchedulingIgnoredDuringExecution,omitempty" protobuf:"bytes,1,rep,name=requiredDuringSchedulingIgnoredDuringExecution"`
	// The scheduler will prefer to schedule pods to nodes that satisfy
	// the affinity expressions specified by this field, but it may choose
	// a node that violates one or more of the expressions. The node that is
	// most preferred is the one with the greatest sum of weights, i.e.
	// for each node that meets all of the scheduling requirements (resource
	// request, requiredDuringScheduling affinity expressions, etc.),
	// compute a sum by iterating through the elements of this field and adding
	// "weight" to the sum if the node has pods which matches the corresponding podAffinityTerm; the
	// node(s) with the highest sum are the most preferred.
	// +optional
	PreferredDuringSchedulingIgnoredDuringExecution []WeightedPodAffinityTerm `json:"preferredDuringSchedulingIgnoredDuringExecution,omitempty" protobuf:"bytes,2,rep,name=preferredDuringSchedulingIgnoredDuringExecution"`
}

// Pod anti affinity is a group of inter pod anti affinity scheduling rules.
type PodAntiAffinity struct {
	// NOT YET IMPLEMENTED. TODO: Uncomment field once it is implemented.
	// If the anti-affinity requirements specified by this field are not met at
	// scheduling time, the pod will not be scheduled onto the node.
	// If the anti-affinity requirements specified by this field cease to be met
	// at some point during pod execution (e.g. due to a pod label update), the
	// system will try to eventually evict the pod from its node.
	// When there are multiple elements, the lists of nodes corresponding to each
	// podAffinityTerm are intersected, i.e. all terms must be satisfied.
	// +optional
	// RequiredDuringSchedulingRequiredDuringExecution []PodAffinityTerm  `json:"requiredDuringSchedulingRequiredDuringExecution,omitempty"`

	// If the anti-affinity requirements specified by this field are not met at
	// scheduling time, the pod will not be scheduled onto the node.
	// If the anti-affinity requirements specified by this field cease to be met
	// at some point during pod execution (e.g. due to a pod label update), the
	// system may or may not try to eventually evict the pod from its node.
	// When there are multiple elements, the lists of nodes corresponding to each
	// podAffinityTerm are intersected, i.e. all terms must be satisfied.
	// +optional
	RequiredDuringSchedulingIgnoredDuringExecution []PodAffinityTerm `json:"requiredDuringSchedulingIgnoredDuringExecution,omitempty" protobuf:"bytes,1,rep,name=requiredDuringSchedulingIgnoredDuringExecution"`
	// The scheduler will prefer to schedule pods to nodes that satisfy
	// the anti-affinity expressions specified by this field, but it may choose
	// a node that violates one or more of the expressions. The node that is
	// most preferred is the one with the greatest sum of weights, i.e.
	// for each node that meets all of the scheduling requirements (resource
	// request, requiredDuringScheduling anti-affinity expressions, etc.),
	// compute a sum by iterating through the elements of this field and adding
	// "weight" to the sum if the node has pods which matches the corresponding podAffinityTerm; the
	// node(s) with the highest sum are the most preferred.
	// +optional
	PreferredDuringSchedulingIgnoredDuringExecution []WeightedPodAffinityTerm `json:"preferredDuringSchedulingIgnoredDuringExecution,omitempty" protobuf:"bytes,2,rep,name=preferredDuringSchedulingIgnoredDuringExecution"`
}

// The weights of all of the matched WeightedPodAffinityTerm fields are added per-node to find the most preferred node(s)
type WeightedPodAffinityTerm struct {
	// weight associated with matching the corresponding podAffinityTerm,
	// in the range 1-100.
	Weight int32 `json:"weight" protobuf:"varint,1,opt,name=weight"`
	// Required. A pod affinity term, associated with the corresponding weight.
	PodAffinityTerm PodAffinityTerm `json:"podAffinityTerm" protobuf:"bytes,2,opt,name=podAffinityTerm"`
}

// Defines a set of pods (namely those matching the labelSelector
// relative to the given namespace(s)) that this pod should be
// co-located (affinity) or not co-located (anti-affinity) with,
// where co-located is defined as running on a node whose value of
// the label with key <topologyKey> matches that of any node on which
// a pod of the set of pods is running
type PodAffinityTerm struct {
	// A label query over a set of resources, in this case pods.
	// +optional
	LabelSelector *metav1.LabelSelector `json:"labelSelector,omitempty" protobuf:"bytes,1,opt,name=labelSelector"`
	// namespaces specifies a static list of namespace names that the term applies to.
	// The term is applied to the union of the namespaces listed in this field
	// and the ones selected by namespaceSelector.
	// null or empty namespaces list and null namespaceSelector means "this pod's namespace".
	// +optional
	Namespaces []string `json:"namespaces,omitempty" protobuf:"bytes,2,rep,name=namespaces"`
	// This pod should be co-located (affinity) or not co-located (anti-affinity) with the pods matching
	// the labelSelector in the specified namespaces, where co-located is defined as running on a node
	// whose value of the label with key topologyKey matches that of any node on which any of the
	// selected pods is running.
	// Empty topologyKey is not allowed.
	TopologyKey string `json:"topologyKey" protobuf:"bytes,3,opt,name=topologyKey"`
	// A label query over the set of namespaces that the term applies to.
	// The term is applied to the union of the namespaces selected by this field
	// and the ones listed in the namespaces field.
	// null selector and null or empty namespaces list means "this pod's namespace".
	// An empty selector ({}) matches all namespaces.
	// +optional
	NamespaceSelector *metav1.LabelSelector `json:"namespaceSelector,omitempty" protobuf:"bytes,4,opt,name=namespaceSelector"`
}

// Node affinity is a group of node affinity scheduling rules.
type NodeAffinity struct {
	// NOT YET IMPLEMENTED. TODO: Uncomment field once it is implemented.
	// If the affinity requirements specified by this field are not met at
	// scheduling time, the pod will not be scheduled onto the node.
	// If the affinity requirements specified by this field cease to be met
	// at some point during pod execution (e.g. due to an update), the system
	// will try to eventually evict the pod from its node.
	// +optional
	// RequiredDuringSchedulingRequiredDuringExecution *NodeSelector `json:"requiredDuringSchedulingRequiredDuringExecution,omitempty"`

	// If the affinity requirements specified by this field are not met at
	// scheduling time, the pod will not be scheduled onto the node.
	// If the affinity requirements specified by this field cease to be met
	// at some point during pod execution (e.g. due to an update), the system
	// may or may not try to eventually evict the pod from its node.
	// +optional
	RequiredDuringSchedulingIgnoredDuringExecution *NodeSelector `json:"requiredDuringSchedulingIgnoredDuringExecution,omitempty" protobuf:"bytes,1,opt,name=requiredDuringSchedulingIgnoredDuringExecution"`
	// The scheduler will prefer to schedule pods to nodes that satisfy
	// the affinity expressions specified by this field, but it may choose
	// a node that violates one or more of the expressions. The node that is
	// most preferred is the one with the greatest sum of weights, i.e.
	// for each node that meets all of the scheduling requirements (resource
	// request, requiredDuringScheduling affinity expressions, etc.),
	// compute a sum by iterating through the elements of this field and adding
	// "weight" to the sum if the node matches the corresponding matchExpressions; the
	// node(s) with the highest sum are the most preferred.
	// +optional
	PreferredDuringSchedulingIgnoredDuringExecution []PreferredSchedulingTerm `json:"preferredDuringSchedulingIgnoredDuringExecution,omitempty" protobuf:"bytes,2,rep,name=preferredDuringSchedulingIgnoredDuringExecution"`
}

// An empty preferred scheduling term matches all objects with implicit weight 0
// (i.e. it's a no-op). A null preferred scheduling term matches no objects (i.e. is also a no-op).
type PreferredSchedulingTerm struct {
	// Weight associated with matching the corresponding nodeSelectorTerm, in the range 1-100.
	Weight int32 `json:"weight" protobuf:"varint,1,opt,name=weight"`
	// A node selector term, associated with the corresponding weight.
	Preference NodeSelectorTerm `json:"preference" protobuf:"bytes,2,opt,name=preference"`
}

// The node this Taint is attached to has the "effect" on
// any pod that does not tolerate the Taint.
type Taint struct {
	// Required. The taint key to be applied to a node.
	Key string `json:"key" protobuf:"bytes,1,opt,name=key"`
	// The taint value corresponding to the taint key.
	// +optional
	Value string `json:"value,omitempty" protobuf:"bytes,2,opt,name=value"`
	// Required. The effect of the taint on pods
	// that do not tolerate the taint.
	// Valid effects are NoSchedule, PreferNoSchedule and NoExecute.
	Effect TaintEffect `json:"effect" protobuf:"bytes,3,opt,name=effect,casttype=TaintEffect"`
	// TimeAdded represents the time at which the taint was added.
	// It is only written for NoExecute taints.
	// +optional
	TimeAdded *metav1.Time `json:"timeAdded,omitempty" protobuf:"bytes,4,opt,name=timeAdded"`
}

// +enum
type TaintEffect string

const (
	// Do not allow new pods to schedule onto the node unless they tolerate the taint,
	// but allow all pods submitted to Kubelet without going through the scheduler
	// to start, and allow all already-running pods to continue running.
	// Enforced by the scheduler.
	TaintEffectNoSchedule TaintEffect = "NoSchedule"
	// Like TaintEffectNoSchedule, but the scheduler tries not to schedule
	// new pods onto the node, rather than prohibiting new pods from scheduling
	// onto the node entirely. Enforced by the scheduler.
	TaintEffectPreferNoSchedule TaintEffect = "PreferNoSchedule"
	// NOT YET IMPLEMENTED. TODO: Uncomment field once it is implemented.
	// Like TaintEffectNoSchedule, but additionally do not allow pods submitted to
	// Kubelet without going through the scheduler to start.
	// Enforced by Kubelet and the scheduler.
	// TaintEffectNoScheduleNoAdmit TaintEffect = "NoScheduleNoAdmit"

	// Evict any already-running pods that do not tolerate the taint.
	// Currently enforced by NodeController.
	TaintEffectNoExecute TaintEffect = "NoExecute"
)

// The pod this Toleration is attached to tolerates any taint that matches
// the triple <key,value,effect> using the matching operator <operator>.
type Toleration struct {
	// Key is the taint key that the toleration applies to. Empty means match all taint keys.
	// If the key is empty, operator must be Exists; this combination means to match all values and all keys.
	// +optional
	Key string `json:"key,omitempty" protobuf:"bytes,1,opt,name=key"`
	// Operator represents a key's relationship to the value.
	// Valid operators are Exists and Equal. Defaults to Equal.
	// Exists is equivalent to wildcard for value, so that a pod can
	// tolerate all taints of a particular category.
	// +optional
	Operator TolerationOperator `json:"operator,omitempty" protobuf:"bytes,2,opt,name=operator,casttype=TolerationOperator"`
	// Value is the taint value the toleration matches to.
	// If the operator is Exists, the value should be empty, otherwise just a regular string.
	// +optional
	Value string `json:"value,omitempty" protobuf:"bytes,3,opt,name=value"`
	// Effect indicates the taint effect to match. Empty means match all taint effects.
	// When specified, allowed values are NoSchedule, PreferNoSchedule and NoExecute.
	// +optional
	Effect TaintEffect `json:"effect,omitempty" protobuf:"bytes,4,opt,name=effect,casttype=TaintEffect"`
	// TolerationSeconds represents the period of time the toleration (which must be
	// of effect NoExecute, otherwise this field is ignored) tolerates the taint. By default,
	// it is not set, which means tolerate the taint forever (do not evict). Zero and
	// negative values will be treated as 0 (evict immediately) by the system.
	// +optional
	TolerationSeconds *int64 `json:"tolerationSeconds,omitempty" protobuf:"varint,5,opt,name=tolerationSeconds"`
}

// A toleration operator is the set of operators that can be used in a toleration.
// +enum
type TolerationOperator string

const (
	TolerationOpExists TolerationOperator = "Exists"
	TolerationOpEqual  TolerationOperator = "Equal"
)

// PodReadinessGate contains the reference to a pod condition
type PodReadinessGate struct {
	// ConditionType refers to a condition in the pod's condition list with matching type.
	ConditionType PodConditionType `json:"conditionType" protobuf:"bytes,1,opt,name=conditionType,casttype=PodConditionType"`
}

// PodSpec is a description of a pod.
type PodSpec struct {
	// List of volumes that can be mounted by containers belonging to the pod.
	// More info: https://kubernetes.io/docs/concepts/storage/volumes
	// +optional
	// +patchMergeKey=name
	// +patchStrategy=merge,retainKeys
	Volumes []Volume `json:"volumes,omitempty" patchStrategy:"merge,retainKeys" patchMergeKey:"name" protobuf:"bytes,1,rep,name=volumes"`
	// List of initialization containers belonging to the pod.
	// Init containers are executed in order prior to containers being started. If any
	// init container fails, the pod is considered to have failed and is handled according
	// to its restartPolicy. The name for an init container or normal container must be
	// unique among all containers.
	// Init containers may not have Lifecycle actions, Readiness probes, Liveness probes, or Startup probes.
	// The resourceRequirements of an init container are taken into account during scheduling
	// by finding the highest request/limit for each resource type, and then using the max of
	// of that value or the sum of the normal containers. Limits are applied to init containers
	// in a similar fashion.
	// Init containers cannot currently be added or removed.
	// Cannot be updated.
	// More info: https://kubernetes.io/docs/concepts/workloads/pods/init-containers/
	// +patchMergeKey=name
	// +patchStrategy=merge
	InitContainers []Container `json:"initContainers,omitempty" patchStrategy:"merge" patchMergeKey:"name" protobuf:"bytes,20,rep,name=initContainers"`
	// List of containers belonging to the pod.
	// Containers cannot currently be added or removed.
	// There must be at least one container in a Pod.
	// Cannot be updated.
	// +patchMergeKey=name
	// +patchStrategy=merge
	Containers []Container `json:"containers" patchStrategy:"merge" patchMergeKey:"name" protobuf:"bytes,2,rep,name=containers"`
	// List of ephemeral containers run in this pod. Ephemeral containers may be run in an existing
	// pod to perform user-initiated actions such as debugging. This list cannot be specified when
	// creating a pod, and it cannot be modified by updating the pod spec. In order to add an
	// ephemeral container to an existing pod, use the pod's ephemeralcontainers subresource.
	// +optional
	// +patchMergeKey=name
	// +patchStrategy=merge
	EphemeralContainers []EphemeralContainer `json:"ephemeralContainers,omitempty" patchStrategy:"merge" patchMergeKey:"name" protobuf:"bytes,34,rep,name=ephemeralContainers"`
	// Restart policy for all containers within the pod.
	// One of Always, OnFailure, Never. In some contexts, only a subset of those values may be permitted.
	// Default to Always.
	// More info: https://kubernetes.io/docs/concepts/workloads/pods/pod-lifecycle/#restart-policy
	// +optional
	RestartPolicy RestartPolicy `json:"restartPolicy,omitempty" protobuf:"bytes,3,opt,name=restartPolicy,casttype=RestartPolicy"`
	// Optional duration in seconds the pod needs to terminate gracefully. May be decreased in delete request.
	// Value must be non-negative integer. The value zero indicates stop immediately via
	// the kill signal (no opportunity to shut down).
	// If this value is nil, the default grace period will be used instead.
	// The grace period is the duration in seconds after the processes running in the pod are sent
	// a termination signal and the time when the processes are forcibly halted with a kill signal.
	// Set this value longer than the expected cleanup time for your process.
	// Defaults to 30 seconds.
	// +optional
	TerminationGracePeriodSeconds *int64 `json:"terminationGracePeriodSeconds,omitempty" protobuf:"varint,4,opt,name=terminationGracePeriodSeconds"`
	// Optional duration in seconds the pod may be active on the node relative to
	// StartTime before the system will actively try to mark it failed and kill associated containers.
	// Value must be a positive integer.
	// +optional
	ActiveDeadlineSeconds *int64 `json:"activeDeadlineSeconds,omitempty" protobuf:"varint,5,opt,name=activeDeadlineSeconds"`
	// Set DNS policy for the pod.
	// Defaults to "ClusterFirst".
	// Valid values are 'ClusterFirstWithHostNet', 'ClusterFirst', 'Default' or 'None'.
	// DNS parameters given in DNSConfig will be merged with the policy selected with DNSPolicy.
	// To have DNS options set along with hostNetwork, you have to specify DNS policy
	// explicitly to 'ClusterFirstWithHostNet'.
	// +optional
	DNSPolicy DNSPolicy `json:"dnsPolicy,omitempty" protobuf:"bytes,6,opt,name=dnsPolicy,casttype=DNSPolicy"`
	// NodeSelector is a selector which must be true for the pod to fit on a node.
	// Selector which must match a node's labels for the pod to be scheduled on that node.
	// More info: https://kubernetes.io/docs/concepts/configuration/assign-pod-node/
	// +optional
	// +mapType=atomic
	NodeSelector map[string]string `json:"nodeSelector,omitempty" protobuf:"bytes,7,rep,name=nodeSelector"`

	// ServiceAccountName is the name of the ServiceAccount to use to run this pod.
	// More info: https://kubernetes.io/docs/tasks/configure-pod-container/configure-service-account/
	// +optional
	ServiceAccountName string `json:"serviceAccountName,omitempty" protobuf:"bytes,8,opt,name=serviceAccountName"`
	// DeprecatedServiceAccount is a depreciated alias for ServiceAccountName.
	// Deprecated: Use serviceAccountName instead.
	// +k8s:conversion-gen=false
	// +optional
	DeprecatedServiceAccount string `json:"serviceAccount,omitempty" protobuf:"bytes,9,opt,name=serviceAccount"`
	// AutomountServiceAccountToken indicates whether a service account token should be automatically mounted.
	// +optional
	AutomountServiceAccountToken *bool `json:"automountServiceAccountToken,omitempty" protobuf:"varint,21,opt,name=automountServiceAccountToken"`

	// NodeName is a request to schedule this pod onto a specific node. If it is non-empty,
	// the scheduler simply schedules this pod onto that node, assuming that it fits resource
	// requirements.
	// +optional
	NodeName string `json:"nodeName,omitempty" protobuf:"bytes,10,opt,name=nodeName"`
	// Host networking requested for this pod. Use the host's network namespace.
	// If this option is set, the ports that will be used must be specified.
	// Default to false.
	// +k8s:conversion-gen=false
	// +optional
	HostNetwork bool `json:"hostNetwork,omitempty" protobuf:"varint,11,opt,name=hostNetwork"`
	// Use the host's pid namespace.
	// Optional: Default to false.
	// +k8s:conversion-gen=false
	// +optional
	HostPID bool `json:"hostPID,omitempty" protobuf:"varint,12,opt,name=hostPID"`
	// Use the host's ipc namespace.
	// Optional: Default to false.
	// +k8s:conversion-gen=false
	// +optional
	HostIPC bool `json:"hostIPC,omitempty" protobuf:"varint,13,opt,name=hostIPC"`
	// Share a single process namespace between all of the containers in a pod.
	// When this is set containers will be able to view and signal processes from other containers
	// in the same pod, and the first process in each container will not be assigned PID 1.
	// HostPID and ShareProcessNamespace cannot both be set.
	// Optional: Default to false.
	// +k8s:conversion-gen=false
	// +optional
	ShareProcessNamespace *bool `json:"shareProcessNamespace,omitempty" protobuf:"varint,27,opt,name=shareProcessNamespace"`
	// SecurityContext holds pod-level security attributes and common container settings.
	// Optional: Defaults to empty.  See type description for default values of each field.
	// +optional
	SecurityContext *PodSecurityContext `json:"securityContext,omitempty" protobuf:"bytes,14,opt,name=securityContext"`
	// ImagePullSecrets is an optional list of references to secrets in the same namespace to use for pulling any of the images used by this PodSpec.
	// If specified, these secrets will be passed to individual puller implementations for them to use.
	// More info: https://kubernetes.io/docs/concepts/containers/images#specifying-imagepullsecrets-on-a-pod
	// +optional
	// +patchMergeKey=name
	// +patchStrategy=merge
	ImagePullSecrets []LocalObjectReference `json:"imagePullSecrets,omitempty" patchStrategy:"merge" patchMergeKey:"name" protobuf:"bytes,15,rep,name=imagePullSecrets"`
	// Specifies the hostname of the Pod
	// If not specified, the pod's hostname will be set to a system-defined value.
	// +optional
	Hostname string `json:"hostname,omitempty" protobuf:"bytes,16,opt,name=hostname"`
	// If specified, the fully qualified Pod hostname will be "<hostname>.<subdomain>.<pod namespace>.svc.<cluster domain>".
	// If not specified, the pod will not have a domainname at all.
	// +optional
	Subdomain string `json:"subdomain,omitempty" protobuf:"bytes,17,opt,name=subdomain"`
	// If specified, the pod's scheduling constraints
	// +optional
	Affinity *Affinity `json:"affinity,omitempty" protobuf:"bytes,18,opt,name=affinity"`
	// If specified, the pod will be dispatched by specified scheduler.
	// If not specified, the pod will be dispatched by default scheduler.
	// +optional
	SchedulerName string `json:"schedulerName,omitempty" protobuf:"bytes,19,opt,name=schedulerName"`
	// If specified, the pod's tolerations.
	// +optional
	Tolerations []Toleration `json:"tolerations,omitempty" protobuf:"bytes,22,opt,name=tolerations"`
	// HostAliases is an optional list of hosts and IPs that will be injected into the pod's hosts
	// file if specified. This is only valid for non-hostNetwork pods.
	// +optional
	// +patchMergeKey=ip
	// +patchStrategy=merge
	HostAliases []HostAlias `json:"hostAliases,omitempty" patchStrategy:"merge" patchMergeKey:"ip" protobuf:"bytes,23,rep,name=hostAliases"`
	// If specified, indicates the pod's priority. "system-node-critical" and
	// "system-cluster-critical" are two special keywords which indicate the
	// highest priorities with the former being the highest priority. Any other
	// name must be defined by creating a PriorityClass object with that name.
	// If not specified, the pod priority will be default or zero if there is no
	// default.
	// +optional
	PriorityClassName string `json:"priorityClassName,omitempty" protobuf:"bytes,24,opt,name=priorityClassName"`
	// The priority value. Various system components use this field to find the
	// priority of the pod. When Priority Admission Controller is enabled, it
	// prevents users from setting this field. The admission controller populates
	// this field from PriorityClassName.
	// The higher the value, the higher the priority.
	// +optional
	Priority *int32 `json:"priority,omitempty" protobuf:"bytes,25,opt,name=priority"`
	// Specifies the DNS parameters of a pod.
	// Parameters specified here will be merged to the generated DNS
	// configuration based on DNSPolicy.
	// +optional
	DNSConfig *PodDNSConfig `json:"dnsConfig,omitempty" protobuf:"bytes,26,opt,name=dnsConfig"`
	// If specified, all readiness gates will be evaluated for pod readiness.
	// A pod is ready when all its containers are ready AND
	// all conditions specified in the readiness gates have status equal to "True"
	// More info: https://git.k8s.io/enhancements/keps/sig-network/580-pod-readiness-gates
	// +optional
	ReadinessGates []PodReadinessGate `json:"readinessGates,omitempty" protobuf:"bytes,28,opt,name=readinessGates"`
	// RuntimeClassName refers to a RuntimeClass object in the node.k8s.io group, which should be used
	// to run this pod.  If no RuntimeClass resource matches the named class, the pod will not be run.
	// If unset or empty, the "legacy" RuntimeClass will be used, which is an implicit class with an
	// empty definition that uses the default runtime handler.
	// More info: https://git.k8s.io/enhancements/keps/sig-node/585-runtime-class
	// +optional
	RuntimeClassName *string `json:"runtimeClassName,omitempty" protobuf:"bytes,29,opt,name=runtimeClassName"`
	// EnableServiceLinks indicates whether information about services should be injected into pod's
	// environment variables, matching the syntax of Docker links.
	// Optional: Defaults to true.
	// +optional
	EnableServiceLinks *bool `json:"enableServiceLinks,omitempty" protobuf:"varint,30,opt,name=enableServiceLinks"`
	// PreemptionPolicy is the Policy for preempting pods with lower priority.
	// One of Never, PreemptLowerPriority.
	// Defaults to PreemptLowerPriority if unset.
	// +optional
	PreemptionPolicy *PreemptionPolicy `json:"preemptionPolicy,omitempty" protobuf:"bytes,31,opt,name=preemptionPolicy"`
	// Overhead represents the resource overhead associated with running a pod for a given RuntimeClass.
	// This field will be autopopulated at admission time by the RuntimeClass admission controller. If
	// the RuntimeClass admission controller is enabled, overhead must not be set in Pod create requests.
	// The RuntimeClass admission controller will reject Pod create requests which have the overhead already
	// set. If RuntimeClass is configured and selected in the PodSpec, Overhead will be set to the value
	// defined in the corresponding RuntimeClass, otherwise it will remain unset and treated as zero.
	// More info: https://git.k8s.io/enhancements/keps/sig-node/688-pod-overhead/README.md
	// +optional
	Overhead ResourceList `json:"overhead,omitempty" protobuf:"bytes,32,opt,name=overhead"`
	// TopologySpreadConstraints describes how a group of pods ought to spread across topology
	// domains. Scheduler will schedule pods in a way which abides by the constraints.
	// All topologySpreadConstraints are ANDed.
	// +optional
	// +patchMergeKey=topologyKey
	// +patchStrategy=merge
	// +listType=map
	// +listMapKey=topologyKey
	// +listMapKey=whenUnsatisfiable
	TopologySpreadConstraints []TopologySpreadConstraint `json:"topologySpreadConstraints,omitempty" patchStrategy:"merge" patchMergeKey:"topologyKey" protobuf:"bytes,33,opt,name=topologySpreadConstraints"`
	// If true the pod's hostname will be configured as the pod's FQDN, rather than the leaf name (the default).
	// In Linux containers, this means setting the FQDN in the hostname field of the kernel (the nodename field of struct utsname).
	// In Windows containers, this means setting the registry value of hostname for the registry key HKEY_LOCAL_MACHINE\\SYSTEM\\CurrentControlSet\\Services\\Tcpip\\Parameters to FQDN.
	// If a pod does not have FQDN, this has no effect.
	// Default to false.
	// +optional
	SetHostnameAsFQDN *bool `json:"setHostnameAsFQDN,omitempty" protobuf:"varint,35,opt,name=setHostnameAsFQDN"`
	// Specifies the OS of the containers in the pod.
	// Some pod and container fields are restricted if this is set.
	//
	// If the OS field is set to linux, the following fields must be unset:
	// -securityContext.windowsOptions
	//
	// If the OS field is set to windows, following fields must be unset:
	// - spec.hostPID
	// - spec.hostIPC
	// - spec.hostUsers
	// - spec.securityContext.seLinuxOptions
	// - spec.securityContext.seccompProfile
	// - spec.securityContext.fsGroup
	// - spec.securityContext.fsGroupChangePolicy
	// - spec.securityContext.sysctls
	// - spec.shareProcessNamespace
	// - spec.securityContext.runAsUser
	// - spec.securityContext.runAsGroup
	// - spec.securityContext.supplementalGroups
	// - spec.containers[*].securityContext.seLinuxOptions
	// - spec.containers[*].securityContext.seccompProfile
	// - spec.containers[*].securityContext.capabilities
	// - spec.containers[*].securityContext.readOnlyRootFilesystem
	// - spec.containers[*].securityContext.privileged
	// - spec.containers[*].securityContext.allowPrivilegeEscalation
	// - spec.containers[*].securityContext.procMount
	// - spec.containers[*].securityContext.runAsUser
	// - spec.containers[*].securityContext.runAsGroup
	// +optional
	OS *PodOS `json:"os,omitempty" protobuf:"bytes,36,opt,name=os"`

	// Use the host's user namespace.
	// Optional: Default to true.
	// If set to true or not present, the pod will be run in the host user namespace, useful
	// for when the pod needs a feature only available to the host user namespace, such as
	// loading a kernel module with CAP_SYS_MODULE.
	// When set to false, a new userns is created for the pod. Setting false is useful for
	// mitigating container breakout vulnerabilities even allowing users to run their
	// containers as root without actually having root privileges on the host.
	// This field is alpha-level and is only honored by servers that enable the UserNamespacesSupport feature.
	// +k8s:conversion-gen=false
	// +optional
	HostUsers *bool `json:"hostUsers,omitempty" protobuf:"bytes,37,opt,name=hostUsers"`

	// SchedulingGates is an opaque list of values that if specified will block scheduling the pod.
	// If schedulingGates is not empty, the pod will stay in the SchedulingGated state and the
	// scheduler will not attempt to schedule the pod.
	//
	// SchedulingGates can only be set at pod creation time, and be removed only afterwards.
	//
	// This is a beta feature enabled by the PodSchedulingReadiness feature gate.
	//
	// +patchMergeKey=name
	// +patchStrategy=merge
	// +listType=map
	// +listMapKey=name
	// +featureGate=PodSchedulingReadiness
	// +optional
	SchedulingGates []PodSchedulingGate `json:"schedulingGates,omitempty" patchStrategy:"merge" patchMergeKey:"name" protobuf:"bytes,38,opt,name=schedulingGates"`
	// ResourceClaims defines which ResourceClaims must be allocated
	// and reserved before the Pod is allowed to start. The resources
	// will be made available to those containers which consume them
	// by name.
	//
	// This is an alpha field and requires enabling the
	// DynamicResourceAllocation feature gate.
	//
	// This field is immutable.
	//
	// +patchMergeKey=name
	// +patchStrategy=merge,retainKeys
	// +listType=map
	// +listMapKey=name
	// +featureGate=DynamicResourceAllocation
	// +optional
	ResourceClaims []PodResourceClaim `json:"resourceClaims,omitempty" patchStrategy:"merge,retainKeys" patchMergeKey:"name" protobuf:"bytes,39,rep,name=resourceClaims"`
}

// PodResourceClaim references exactly one ResourceClaim through a ClaimSource.
// It adds a name to it that uniquely identifies the ResourceClaim inside the Pod.
// Containers that need access to the ResourceClaim reference it with this name.
type PodResourceClaim struct {
	// Name uniquely identifies this resource claim inside the pod.
	// This must be a DNS_LABEL.
	Name string `json:"name" protobuf:"bytes,1,name=name"`

	// Source describes where to find the ResourceClaim.
	Source ClaimSource `json:"source,omitempty" protobuf:"bytes,2,name=source"`
}

// ClaimSource describes a reference to a ResourceClaim.
//
// Exactly one of these fields should be set.  Consumers of this type must
// treat an empty object as if it has an unknown value.
type ClaimSource struct {
	// ResourceClaimName is the name of a ResourceClaim object in the same
	// namespace as this pod.
	ResourceClaimName *string `json:"resourceClaimName,omitempty" protobuf:"bytes,1,opt,name=resourceClaimName"`

	// ResourceClaimTemplateName is the name of a ResourceClaimTemplate
	// object in the same namespace as this pod.
	//
	// The template will be used to create a new ResourceClaim, which will
	// be bound to this pod. When this pod is deleted, the ResourceClaim
	// will also be deleted. The pod name and resource name, along with a
	// generated component, will be used to form a unique name for the
	// ResourceClaim, which will be recorded in pod.status.resourceClaimStatuses.
	//
	// This field is immutable and no changes will be made to the
	// corresponding ResourceClaim by the control plane after creating the
	// ResourceClaim.
	ResourceClaimTemplateName *string `json:"resourceClaimTemplateName,omitempty" protobuf:"bytes,2,opt,name=resourceClaimTemplateName"`
}

// PodResourceClaimStatus is stored in the PodStatus for each PodResourceClaim
// which references a ResourceClaimTemplate. It stores the generated name for
// the corresponding ResourceClaim.
type PodResourceClaimStatus struct {
	// Name uniquely identifies this resource claim inside the pod.
	// This must match the name of an entry in pod.spec.resourceClaims,
	// which implies that the string must be a DNS_LABEL.
	Name string `json:"name" protobuf:"bytes,1,name=name"`

	// ResourceClaimName is the name of the ResourceClaim that was
	// generated for the Pod in the namespace of the Pod. It this is
	// unset, then generating a ResourceClaim was not necessary. The
	// pod.spec.resourceClaims entry can be ignored in this case.
	//
	// +optional
	ResourceClaimName *string `json:"resourceClaimName,omitempty" protobuf:"bytes,2,opt,name=resourceClaimName"`
}

// OSName is the set of OS'es that can be used in OS.
type OSName string

// These are valid values for OSName
const (
	Linux   OSName = "linux"
	Windows OSName = "windows"
)

// PodOS defines the OS parameters of a pod.
type PodOS struct {
	// Name is the name of the operating system. The currently supported values are linux and windows.
	// Additional value may be defined in future and can be one of:
	// https://github.com/opencontainers/runtime-spec/blob/master/config.md#platform-specific-configuration
	// Clients should expect to handle additional values and treat unrecognized values in this field as os: null
	Name OSName `json:"name" protobuf:"bytes,1,opt,name=name"`
}

// PodSchedulingGate is associated to a Pod to guard its scheduling.
type PodSchedulingGate struct {
	// Name of the scheduling gate.
	// Each scheduling gate must have a unique name field.
	Name string `json:"name" protobuf:"bytes,1,opt,name=name"`
}

// +enum
type UnsatisfiableConstraintAction string

const (
	// DoNotSchedule instructs the scheduler not to schedule the pod
	// when constraints are not satisfied.
	DoNotSchedule UnsatisfiableConstraintAction = "DoNotSchedule"
	// ScheduleAnyway instructs the scheduler to schedule the pod
	// even if constraints are not satisfied.
	ScheduleAnyway UnsatisfiableConstraintAction = "ScheduleAnyway"
)

// NodeInclusionPolicy defines the type of node inclusion policy
// +enum
type NodeInclusionPolicy string

const (
	// NodeInclusionPolicyIgnore means ignore this scheduling directive when calculating pod topology spread skew.
	NodeInclusionPolicyIgnore NodeInclusionPolicy = "Ignore"
	// NodeInclusionPolicyHonor means use this scheduling directive when calculating pod topology spread skew.
	NodeInclusionPolicyHonor NodeInclusionPolicy = "Honor"
)

// TopologySpreadConstraint specifies how to spread matching pods among the given topology.
type TopologySpreadConstraint struct {
	// MaxSkew describes the degree to which pods may be unevenly distributed.
	// When `whenUnsatisfiable=DoNotSchedule`, it is the maximum permitted difference
	// between the number of matching pods in the target topology and the global minimum.
	// The global minimum is the minimum number of matching pods in an eligible domain
	// or zero if the number of eligible domains is less than MinDomains.
	// For example, in a 3-zone cluster, MaxSkew is set to 1, and pods with the same
	// labelSelector spread as 2/2/1:
	// In this case, the global minimum is 1.
	// +-------+-------+-------+
	// | zone1 | zone2 | zone3 |
	// +-------+-------+-------+
	// |  P P  |  P P  |   P   |
	// +-------+-------+-------+
	// - if MaxSkew is 1, incoming pod can only be scheduled to zone3 to become 2/2/2;
	// scheduling it onto zone1(zone2) would make the ActualSkew(3-1) on zone1(zone2)
	// violate MaxSkew(1).
	// - if MaxSkew is 2, incoming pod can be scheduled onto any zone.
	// When `whenUnsatisfiable=ScheduleAnyway`, it is used to give higher precedence
	// to topologies that satisfy it.
	// It's a required field. Default value is 1 and 0 is not allowed.
	MaxSkew int32 `json:"maxSkew" protobuf:"varint,1,opt,name=maxSkew"`
	// TopologyKey is the key of node labels. Nodes that have a label with this key
	// and identical values are considered to be in the same topology.
	// We consider each <key, value> as a "bucket", and try to put balanced number
	// of pods into each bucket.
	// We define a domain as a particular instance of a topology.
	// Also, we define an eligible domain as a domain whose nodes meet the requirements of
	// nodeAffinityPolicy and nodeTaintsPolicy.
	// e.g. If TopologyKey is "kubernetes.io/hostname", each Node is a domain of that topology.
	// And, if TopologyKey is "topology.kubernetes.io/zone", each zone is a domain of that topology.
	// It's a required field.
	TopologyKey string `json:"topologyKey" protobuf:"bytes,2,opt,name=topologyKey"`
	// WhenUnsatisfiable indicates how to deal with a pod if it doesn't satisfy
	// the spread constraint.
	// - DoNotSchedule (default) tells the scheduler not to schedule it.
	// - ScheduleAnyway tells the scheduler to schedule the pod in any location,
	//   but giving higher precedence to topologies that would help reduce the
	//   skew.
	// A constraint is considered "Unsatisfiable" for an incoming pod
	// if and only if every possible node assignment for that pod would violate
	// "MaxSkew" on some topology.
	// For example, in a 3-zone cluster, MaxSkew is set to 1, and pods with the same
	// labelSelector spread as 3/1/1:
	// +-------+-------+-------+
	// | zone1 | zone2 | zone3 |
	// +-------+-------+-------+
	// | P P P |   P   |   P   |
	// +-------+-------+-------+
	// If WhenUnsatisfiable is set to DoNotSchedule, incoming pod can only be scheduled
	// to zone2(zone3) to become 3/2/1(3/1/2) as ActualSkew(2-1) on zone2(zone3) satisfies
	// MaxSkew(1). In other words, the cluster can still be imbalanced, but scheduler
	// won't make it *more* imbalanced.
	// It's a required field.
	WhenUnsatisfiable UnsatisfiableConstraintAction `json:"whenUnsatisfiable" protobuf:"bytes,3,opt,name=whenUnsatisfiable,casttype=UnsatisfiableConstraintAction"`
	// LabelSelector is used to find matching pods.
	// Pods that match this label selector are counted to determine the number of pods
	// in their corresponding topology domain.
	// +optional
	LabelSelector *metav1.LabelSelector `json:"labelSelector,omitempty" protobuf:"bytes,4,opt,name=labelSelector"`
	// MinDomains indicates a minimum number of eligible domains.
	// When the number of eligible domains with matching topology keys is less than minDomains,
	// Pod Topology Spread treats "global minimum" as 0, and then the calculation of Skew is performed.
	// And when the number of eligible domains with matching topology keys equals or greater than minDomains,
	// this value has no effect on scheduling.
	// As a result, when the number of eligible domains is less than minDomains,
	// scheduler won't schedule more than maxSkew Pods to those domains.
	// If value is nil, the constraint behaves as if MinDomains is equal to 1.
	// Valid values are integers greater than 0.
	// When value is not nil, WhenUnsatisfiable must be DoNotSchedule.
	//
	// For example, in a 3-zone cluster, MaxSkew is set to 2, MinDomains is set to 5 and pods with the same
	// labelSelector spread as 2/2/2:
	// +-------+-------+-------+
	// | zone1 | zone2 | zone3 |
	// +-------+-------+-------+
	// |  P P  |  P P  |  P P  |
	// +-------+-------+-------+
	// The number of domains is less than 5(MinDomains), so "global minimum" is treated as 0.
	// In this situation, new pod with the same labelSelector cannot be scheduled,
	// because computed skew will be 3(3 - 0) if new Pod is scheduled to any of the three zones,
	// it will violate MaxSkew.
	//
	// This is a beta field and requires the MinDomainsInPodTopologySpread feature gate to be enabled (enabled by default).
	// +optional
	MinDomains *int32 `json:"minDomains,omitempty" protobuf:"varint,5,opt,name=minDomains"`
	// NodeAffinityPolicy indicates how we will treat Pod's nodeAffinity/nodeSelector
	// when calculating pod topology spread skew. Options are:
	// - Honor: only nodes matching nodeAffinity/nodeSelector are included in the calculations.
	// - Ignore: nodeAffinity/nodeSelector are ignored. All nodes are included in the calculations.
	//
	// If this value is nil, the behavior is equivalent to the Honor policy.
	// This is a beta-level feature default enabled by the NodeInclusionPolicyInPodTopologySpread feature flag.
	// +optional
	NodeAffinityPolicy *NodeInclusionPolicy `json:"nodeAffinityPolicy,omitempty" protobuf:"bytes,6,opt,name=nodeAffinityPolicy"`
	// NodeTaintsPolicy indicates how we will treat node taints when calculating
	// pod topology spread skew. Options are:
	// - Honor: nodes without taints, along with tainted nodes for which the incoming pod
	// has a toleration, are included.
	// - Ignore: node taints are ignored. All nodes are included.
	//
	// If this value is nil, the behavior is equivalent to the Ignore policy.
	// This is a beta-level feature default enabled by the NodeInclusionPolicyInPodTopologySpread feature flag.
	// +optional
	NodeTaintsPolicy *NodeInclusionPolicy `json:"nodeTaintsPolicy,omitempty" protobuf:"bytes,7,opt,name=nodeTaintsPolicy"`
	// MatchLabelKeys is a set of pod label keys to select the pods over which
	// spreading will be calculated. The keys are used to lookup values from the
	// incoming pod labels, those key-value labels are ANDed with labelSelector
	// to select the group of existing pods over which spreading will be calculated
	// for the incoming pod. The same key is forbidden to exist in both MatchLabelKeys and LabelSelector.
	// MatchLabelKeys cannot be set when LabelSelector isn't set.
	// Keys that don't exist in the incoming pod labels will
	// be ignored. A null or empty list means only match against labelSelector.
	//
	// This is a beta field and requires the MatchLabelKeysInPodTopologySpread feature gate to be enabled (enabled by default).
	// +listType=atomic
	// +optional
	MatchLabelKeys []string `json:"matchLabelKeys,omitempty" protobuf:"bytes,8,opt,name=matchLabelKeys"`
}

const (
	// The default value for enableServiceLinks attribute.
	DefaultEnableServiceLinks = true
)

// HostAlias holds the mapping between IP and hostnames that will be injected as an entry in the
// pod's hosts file.
type HostAlias struct {
	// IP address of the host file entry.
	IP string `json:"ip,omitempty" protobuf:"bytes,1,opt,name=ip"`
	// Hostnames for the above IP address.
	Hostnames []string `json:"hostnames,omitempty" protobuf:"bytes,2,rep,name=hostnames"`
}

// PodFSGroupChangePolicy holds policies that will be used for applying fsGroup to a volume
// when volume is mounted.
// +enum
type PodFSGroupChangePolicy string

const (
	// FSGroupChangeOnRootMismatch indicates that volume's ownership and permissions will be changed
	// only when permission and ownership of root directory does not match with expected
	// permissions on the volume. This can help shorten the time it takes to change
	// ownership and permissions of a volume.
	FSGroupChangeOnRootMismatch PodFSGroupChangePolicy = "OnRootMismatch"
	// FSGroupChangeAlways indicates that volume's ownership and permissions
	// should always be changed whenever volume is mounted inside a Pod. This the default
	// behavior.
	FSGroupChangeAlways PodFSGroupChangePolicy = "Always"
)

// PodSecurityContext holds pod-level security attributes and common container settings.
// Some fields are also present in container.securityContext.  Field values of
// container.securityContext take precedence over field values of PodSecurityContext.
type PodSecurityContext struct {
	// The SELinux context to be applied to all containers.
	// If unspecified, the container runtime will allocate a random SELinux context for each
	// container.  May also be set in SecurityContext.  If set in
	// both SecurityContext and PodSecurityContext, the value specified in SecurityContext
	// takes precedence for that container.
	// Note that this field cannot be set when spec.os.name is windows.
	// +optional
	SELinuxOptions *SELinuxOptions `json:"seLinuxOptions,omitempty" protobuf:"bytes,1,opt,name=seLinuxOptions"`
	// The Windows specific settings applied to all containers.
	// If unspecified, the options within a container's SecurityContext will be used.
	// If set in both SecurityContext and PodSecurityContext, the value specified in SecurityContext takes precedence.
	// Note that this field cannot be set when spec.os.name is linux.
	// +optional
	WindowsOptions *WindowsSecurityContextOptions `json:"windowsOptions,omitempty" protobuf:"bytes,8,opt,name=windowsOptions"`
	// The UID to run the entrypoint of the container process.
	// Defaults to user specified in image metadata if unspecified.
	// May also be set in SecurityContext.  If set in both SecurityContext and
	// PodSecurityContext, the value specified in SecurityContext takes precedence
	// for that container.
	// Note that this field cannot be set when spec.os.name is windows.
	// +optional
	RunAsUser *int64 `json:"runAsUser,omitempty" protobuf:"varint,2,opt,name=runAsUser"`
	// The GID to run the entrypoint of the container process.
	// Uses runtime default if unset.
	// May also be set in SecurityContext.  If set in both SecurityContext and
	// PodSecurityContext, the value specified in SecurityContext takes precedence
	// for that container.
	// Note that this field cannot be set when spec.os.name is windows.
	// +optional
	RunAsGroup *int64 `json:"runAsGroup,omitempty" protobuf:"varint,6,opt,name=runAsGroup"`
	// Indicates that the container must run as a non-root user.
	// If true, the Kubelet will validate the image at runtime to ensure that it
	// does not run as UID 0 (root) and fail to start the container if it does.
	// If unset or false, no such validation will be performed.
	// May also be set in SecurityContext.  If set in both SecurityContext and
	// PodSecurityContext, the value specified in SecurityContext takes precedence.
	// +optional
	RunAsNonRoot *bool `json:"runAsNonRoot,omitempty" protobuf:"varint,3,opt,name=runAsNonRoot"`
	// A list of groups applied to the first process run in each container, in addition
	// to the container's primary GID, the fsGroup (if specified), and group memberships
	// defined in the container image for the uid of the container process. If unspecified,
	// no additional groups are added to any container. Note that group memberships
	// defined in the container image for the uid of the container process are still effective,
	// even if they are not included in this list.
	// Note that this field cannot be set when spec.os.name is windows.
	// +optional
	SupplementalGroups []int64 `json:"supplementalGroups,omitempty" protobuf:"varint,4,rep,name=supplementalGroups"`
	// A special supplemental group that applies to all containers in a pod.
	// Some volume types allow the Kubelet to change the ownership of that volume
	// to be owned by the pod:
	//
	// 1. The owning GID will be the FSGroup
	// 2. The setgid bit is set (new files created in the volume will be owned by FSGroup)
	// 3. The permission bits are OR'd with rw-rw----
	//
	// If unset, the Kubelet will not modify the ownership and permissions of any volume.
	// Note that this field cannot be set when spec.os.name is windows.
	// +optional
	FSGroup *int64 `json:"fsGroup,omitempty" protobuf:"varint,5,opt,name=fsGroup"`
	// Sysctls hold a list of namespaced sysctls used for the pod. Pods with unsupported
	// sysctls (by the container runtime) might fail to launch.
	// Note that this field cannot be set when spec.os.name is windows.
	// +optional
	Sysctls []Sysctl `json:"sysctls,omitempty" protobuf:"bytes,7,rep,name=sysctls"`
	// fsGroupChangePolicy defines behavior of changing ownership and permission of the volume
	// before being exposed inside Pod. This field will only apply to
	// volume types which support fsGroup based ownership(and permissions).
	// It will have no effect on ephemeral volume types such as: secret, configmaps
	// and emptydir.
	// Valid values are "OnRootMismatch" and "Always". If not specified, "Always" is used.
	// Note that this field cannot be set when spec.os.name is windows.
	// +optional
	FSGroupChangePolicy *PodFSGroupChangePolicy `json:"fsGroupChangePolicy,omitempty" protobuf:"bytes,9,opt,name=fsGroupChangePolicy"`
	// The seccomp options to use by the containers in this pod.
	// Note that this field cannot be set when spec.os.name is windows.
	// +optional
	SeccompProfile *SeccompProfile `json:"seccompProfile,omitempty" protobuf:"bytes,10,opt,name=seccompProfile"`
}

// SeccompProfile defines a pod/container's seccomp profile settings.
// Only one profile source may be set.
// +union
type SeccompProfile struct {
	// type indicates which kind of seccomp profile will be applied.
	// Valid options are:
	//
	// Localhost - a profile defined in a file on the node should be used.
	// RuntimeDefault - the container runtime default profile should be used.
	// Unconfined - no profile should be applied.
	// +unionDiscriminator
	Type SeccompProfileType `json:"type" protobuf:"bytes,1,opt,name=type,casttype=SeccompProfileType"`
	// localhostProfile indicates a profile defined in a file on the node should be used.
	// The profile must be preconfigured on the node to work.
	// Must be a descending path, relative to the kubelet's configured seccomp profile location.
	// Must be set if type is "Localhost". Must NOT be set for any other type.
	// +optional
	LocalhostProfile *string `json:"localhostProfile,omitempty" protobuf:"bytes,2,opt,name=localhostProfile"`
}

// SeccompProfileType defines the supported seccomp profile types.
// +enum
type SeccompProfileType string

const (
	// SeccompProfileTypeUnconfined indicates no seccomp profile is applied (A.K.A. unconfined).
	SeccompProfileTypeUnconfined SeccompProfileType = "Unconfined"
	// SeccompProfileTypeRuntimeDefault represents the default container runtime seccomp profile.
	SeccompProfileTypeRuntimeDefault SeccompProfileType = "RuntimeDefault"
	// SeccompProfileTypeLocalhost indicates a profile defined in a file on the node should be used.
	// The file's location relative to <kubelet-root-dir>/seccomp.
	SeccompProfileTypeLocalhost SeccompProfileType = "Localhost"
)

// PodQOSClass defines the supported qos classes of Pods.
// +enum
type PodQOSClass string

const (
	// PodQOSGuaranteed is the Guaranteed qos class.
	PodQOSGuaranteed PodQOSClass = "Guaranteed"
	// PodQOSBurstable is the Burstable qos class.
	PodQOSBurstable PodQOSClass = "Burstable"
	// PodQOSBestEffort is the BestEffort qos class.
	PodQOSBestEffort PodQOSClass = "BestEffort"
)

// PodDNSConfig defines the DNS parameters of a pod in addition to
// those generated from DNSPolicy.
type PodDNSConfig struct {
	// A list of DNS name server IP addresses.
	// This will be appended to the base nameservers generated from DNSPolicy.
	// Duplicated nameservers will be removed.
	// +optional
	Nameservers []string `json:"nameservers,omitempty" protobuf:"bytes,1,rep,name=nameservers"`
	// A list of DNS search domains for host-name lookup.
	// This will be appended to the base search paths generated from DNSPolicy.
	// Duplicated search paths will be removed.
	// +optional
	Searches []string `json:"searches,omitempty" protobuf:"bytes,2,rep,name=searches"`
	// A list of DNS resolver options.
	// This will be merged with the base options generated from DNSPolicy.
	// Duplicated entries will be removed. Resolution options given in Options
	// will override those that appear in the base DNSPolicy.
	// +optional
	Options []PodDNSConfigOption `json:"options,omitempty" protobuf:"bytes,3,rep,name=options"`
}

// PodDNSConfigOption defines DNS resolver options of a pod.
type PodDNSConfigOption struct {
	// Required.
	Name string `json:"name,omitempty" protobuf:"bytes,1,opt,name=name"`
	// +optional
	Value *string `json:"value,omitempty" protobuf:"bytes,2,opt,name=value"`
}

// PodIP represents a single IP address allocated to the pod.
type PodIP struct {
	// IP is the IP address assigned to the pod
	IP string `json:"ip,omitempty" protobuf:"bytes,1,opt,name=ip"`
}

// HostIP represents a single IP address allocated to the host.
type HostIP struct {
	// IP is the IP address assigned to the host
	IP string `json:"ip,omitempty" protobuf:"bytes,1,opt,name=ip"`
}

// EphemeralContainerCommon is a copy of all fields in Container to be inlined in
// EphemeralContainer. This separate type allows easy conversion from EphemeralContainer
// to Container and allows separate documentation for the fields of EphemeralContainer.
// When a new field is added to Container it must be added here as well.
type EphemeralContainerCommon struct {
	// Name of the ephemeral container specified as a DNS_LABEL.
	// This name must be unique among all containers, init containers and ephemeral containers.
	Name string `json:"name" protobuf:"bytes,1,opt,name=name"`
	// Container image name.
	// More info: https://kubernetes.io/docs/concepts/containers/images
	Image string `json:"image,omitempty" protobuf:"bytes,2,opt,name=image"`
	// Entrypoint array. Not executed within a shell.
	// The image's ENTRYPOINT is used if this is not provided.
	// Variable references $(VAR_NAME) are expanded using the container's environment. If a variable
	// cannot be resolved, the reference in the input string will be unchanged. Double $$ are reduced
	// to a single $, which allows for escaping the $(VAR_NAME) syntax: i.e. "$$(VAR_NAME)" will
	// produce the string literal "$(VAR_NAME)". Escaped references will never be expanded, regardless
	// of whether the variable exists or not. Cannot be updated.
	// More info: https://kubernetes.io/docs/tasks/inject-data-application/define-command-argument-container/#running-a-command-in-a-shell
	// +optional
	Command []string `json:"command,omitempty" protobuf:"bytes,3,rep,name=command"`
	// Arguments to the entrypoint.
	// The image's CMD is used if this is not provided.
	// Variable references $(VAR_NAME) are expanded using the container's environment. If a variable
	// cannot be resolved, the reference in the input string will be unchanged. Double $$ are reduced
	// to a single $, which allows for escaping the $(VAR_NAME) syntax: i.e. "$$(VAR_NAME)" will
	// produce the string literal "$(VAR_NAME)". Escaped references will never be expanded, regardless
	// of whether the variable exists or not. Cannot be updated.
	// More info: https://kubernetes.io/docs/tasks/inject-data-application/define-command-argument-container/#running-a-command-in-a-shell
	// +optional
	Args []string `json:"args,omitempty" protobuf:"bytes,4,rep,name=args"`
	// Container's working directory.
	// If not specified, the container runtime's default will be used, which
	// might be configured in the container image.
	// Cannot be updated.
	// +optional
	WorkingDir string `json:"workingDir,omitempty" protobuf:"bytes,5,opt,name=workingDir"`
	// Ports are not allowed for ephemeral containers.
	// +optional
	// +patchMergeKey=containerPort
	// +patchStrategy=merge
	// +listType=map
	// +listMapKey=containerPort
	// +listMapKey=protocol
	Ports []ContainerPort `json:"ports,omitempty" patchStrategy:"merge" patchMergeKey:"containerPort" protobuf:"bytes,6,rep,name=ports"`
	// List of sources to populate environment variables in the container.
	// The keys defined within a source must be a C_IDENTIFIER. All invalid keys
	// will be reported as an event when the container is starting. When a key exists in multiple
	// sources, the value associated with the last source will take precedence.
	// Values defined by an Env with a duplicate key will take precedence.
	// Cannot be updated.
	// +optional
	EnvFrom []EnvFromSource `json:"envFrom,omitempty" protobuf:"bytes,19,rep,name=envFrom"`
	// List of environment variables to set in the container.
	// Cannot be updated.
	// +optional
	// +patchMergeKey=name
	// +patchStrategy=merge
	Env []EnvVar `json:"env,omitempty" patchStrategy:"merge" patchMergeKey:"name" protobuf:"bytes,7,rep,name=env"`
	// Resources are not allowed for ephemeral containers. Ephemeral containers use spare resources
	// already allocated to the pod.
	// +optional
	Resources ResourceRequirements `json:"resources,omitempty" protobuf:"bytes,8,opt,name=resources"`
	// Resources resize policy for the container.
	// +featureGate=InPlacePodVerticalScaling
	// +optional
	// +listType=atomic
	ResizePolicy []ContainerResizePolicy `json:"resizePolicy,omitempty" protobuf:"bytes,23,rep,name=resizePolicy"`
<<<<<<< HEAD
=======
	// Restart policy for the container to manage the restart behavior of each
	// container within a pod.
	// This may only be set for init containers. You cannot set this field on
	// ephemeral containers.
	// +featureGate=SidecarContainers
	// +optional
	RestartPolicy *ContainerRestartPolicy `json:"restartPolicy,omitempty" protobuf:"bytes,24,opt,name=restartPolicy,casttype=ContainerRestartPolicy"`
>>>>>>> ae3de7a1
	// Pod volumes to mount into the container's filesystem. Subpath mounts are not allowed for ephemeral containers.
	// Cannot be updated.
	// +optional
	// +patchMergeKey=mountPath
	// +patchStrategy=merge
	VolumeMounts []VolumeMount `json:"volumeMounts,omitempty" patchStrategy:"merge" patchMergeKey:"mountPath" protobuf:"bytes,9,rep,name=volumeMounts"`
	// volumeDevices is the list of block devices to be used by the container.
	// +patchMergeKey=devicePath
	// +patchStrategy=merge
	// +optional
	VolumeDevices []VolumeDevice `json:"volumeDevices,omitempty" patchStrategy:"merge" patchMergeKey:"devicePath" protobuf:"bytes,21,rep,name=volumeDevices"`
	// Probes are not allowed for ephemeral containers.
	// +optional
	LivenessProbe *Probe `json:"livenessProbe,omitempty" protobuf:"bytes,10,opt,name=livenessProbe"`
	// Probes are not allowed for ephemeral containers.
	// +optional
	ReadinessProbe *Probe `json:"readinessProbe,omitempty" protobuf:"bytes,11,opt,name=readinessProbe"`
	// Probes are not allowed for ephemeral containers.
	// +optional
	StartupProbe *Probe `json:"startupProbe,omitempty" protobuf:"bytes,22,opt,name=startupProbe"`
	// Lifecycle is not allowed for ephemeral containers.
	// +optional
	Lifecycle *Lifecycle `json:"lifecycle,omitempty" protobuf:"bytes,12,opt,name=lifecycle"`
	// Optional: Path at which the file to which the container's termination message
	// will be written is mounted into the container's filesystem.
	// Message written is intended to be brief final status, such as an assertion failure message.
	// Will be truncated by the node if greater than 4096 bytes. The total message length across
	// all containers will be limited to 12kb.
	// Defaults to /dev/termination-log.
	// Cannot be updated.
	// +optional
	TerminationMessagePath string `json:"terminationMessagePath,omitempty" protobuf:"bytes,13,opt,name=terminationMessagePath"`
	// Indicate how the termination message should be populated. File will use the contents of
	// terminationMessagePath to populate the container status message on both success and failure.
	// FallbackToLogsOnError will use the last chunk of container log output if the termination
	// message file is empty and the container exited with an error.
	// The log output is limited to 2048 bytes or 80 lines, whichever is smaller.
	// Defaults to File.
	// Cannot be updated.
	// +optional
	TerminationMessagePolicy TerminationMessagePolicy `json:"terminationMessagePolicy,omitempty" protobuf:"bytes,20,opt,name=terminationMessagePolicy,casttype=TerminationMessagePolicy"`
	// Image pull policy.
	// One of Always, Never, IfNotPresent.
	// Defaults to Always if :latest tag is specified, or IfNotPresent otherwise.
	// Cannot be updated.
	// More info: https://kubernetes.io/docs/concepts/containers/images#updating-images
	// +optional
	ImagePullPolicy PullPolicy `json:"imagePullPolicy,omitempty" protobuf:"bytes,14,opt,name=imagePullPolicy,casttype=PullPolicy"`
	// Optional: SecurityContext defines the security options the ephemeral container should be run with.
	// If set, the fields of SecurityContext override the equivalent fields of PodSecurityContext.
	// +optional
	SecurityContext *SecurityContext `json:"securityContext,omitempty" protobuf:"bytes,15,opt,name=securityContext"`

	// Variables for interactive containers, these have very specialized use-cases (e.g. debugging)
	// and shouldn't be used for general purpose containers.

	// Whether this container should allocate a buffer for stdin in the container runtime. If this
	// is not set, reads from stdin in the container will always result in EOF.
	// Default is false.
	// +optional
	Stdin bool `json:"stdin,omitempty" protobuf:"varint,16,opt,name=stdin"`
	// Whether the container runtime should close the stdin channel after it has been opened by
	// a single attach. When stdin is true the stdin stream will remain open across multiple attach
	// sessions. If stdinOnce is set to true, stdin is opened on container start, is empty until the
	// first client attaches to stdin, and then remains open and accepts data until the client disconnects,
	// at which time stdin is closed and remains closed until the container is restarted. If this
	// flag is false, a container processes that reads from stdin will never receive an EOF.
	// Default is false
	// +optional
	StdinOnce bool `json:"stdinOnce,omitempty" protobuf:"varint,17,opt,name=stdinOnce"`
	// Whether this container should allocate a TTY for itself, also requires 'stdin' to be true.
	// Default is false.
	// +optional
	TTY bool `json:"tty,omitempty" protobuf:"varint,18,opt,name=tty"`
}

// EphemeralContainerCommon converts to Container. All fields must be kept in sync between
// these two types.
var _ = Container(EphemeralContainerCommon{})

// An EphemeralContainer is a temporary container that you may add to an existing Pod for
// user-initiated activities such as debugging. Ephemeral containers have no resource or
// scheduling guarantees, and they will not be restarted when they exit or when a Pod is
// removed or restarted. The kubelet may evict a Pod if an ephemeral container causes the
// Pod to exceed its resource allocation.
//
// To add an ephemeral container, use the ephemeralcontainers subresource of an existing
// Pod. Ephemeral containers may not be removed or restarted.
type EphemeralContainer struct {
	// Ephemeral containers have all of the fields of Container, plus additional fields
	// specific to ephemeral containers. Fields in common with Container are in the
	// following inlined struct so than an EphemeralContainer may easily be converted
	// to a Container.
	EphemeralContainerCommon `json:",inline" protobuf:"bytes,1,req"`

	// If set, the name of the container from PodSpec that this ephemeral container targets.
	// The ephemeral container will be run in the namespaces (IPC, PID, etc) of this container.
	// If not set then the ephemeral container uses the namespaces configured in the Pod spec.
	//
	// The container runtime must implement support for this feature. If the runtime does not
	// support namespace targeting then the result of setting this field is undefined.
	// +optional
	TargetContainerName string `json:"targetContainerName,omitempty" protobuf:"bytes,2,opt,name=targetContainerName"`
}

// PodStatus represents information about the status of a pod. Status may trail the actual
// state of a system, especially if the node that hosts the pod cannot contact the control
// plane.
type PodStatus struct {
	// The phase of a Pod is a simple, high-level summary of where the Pod is in its lifecycle.
	// The conditions array, the reason and message fields, and the individual container status
	// arrays contain more detail about the pod's status.
	// There are five possible phase values:
	//
	// Pending: The pod has been accepted by the Kubernetes system, but one or more of the
	// container images has not been created. This includes time before being scheduled as
	// well as time spent downloading images over the network, which could take a while.
	// Running: The pod has been bound to a node, and all of the containers have been created.
	// At least one container is still running, or is in the process of starting or restarting.
	// Succeeded: All containers in the pod have terminated in success, and will not be restarted.
	// Failed: All containers in the pod have terminated, and at least one container has
	// terminated in failure. The container either exited with non-zero status or was terminated
	// by the system.
	// Unknown: For some reason the state of the pod could not be obtained, typically due to an
	// error in communicating with the host of the pod.
	//
	// More info: https://kubernetes.io/docs/concepts/workloads/pods/pod-lifecycle#pod-phase
	// +optional
	Phase PodPhase `json:"phase,omitempty" protobuf:"bytes,1,opt,name=phase,casttype=PodPhase"`
	// Current service state of pod.
	// More info: https://kubernetes.io/docs/concepts/workloads/pods/pod-lifecycle#pod-conditions
	// +optional
	// +patchMergeKey=type
	// +patchStrategy=merge
	Conditions []PodCondition `json:"conditions,omitempty" patchStrategy:"merge" patchMergeKey:"type" protobuf:"bytes,2,rep,name=conditions"`
	// A human readable message indicating details about why the pod is in this condition.
	// +optional
	Message string `json:"message,omitempty" protobuf:"bytes,3,opt,name=message"`
	// A brief CamelCase message indicating details about why the pod is in this state.
	// e.g. 'Evicted'
	// +optional
	Reason string `json:"reason,omitempty" protobuf:"bytes,4,opt,name=reason"`
	// nominatedNodeName is set only when this pod preempts other pods on the node, but it cannot be
	// scheduled right away as preemption victims receive their graceful termination periods.
	// This field does not guarantee that the pod will be scheduled on this node. Scheduler may decide
	// to place the pod elsewhere if other nodes become available sooner. Scheduler may also decide to
	// give the resources on this node to a higher priority pod that is created after preemption.
	// As a result, this field may be different than PodSpec.nodeName when the pod is
	// scheduled.
	// +optional
	NominatedNodeName string `json:"nominatedNodeName,omitempty" protobuf:"bytes,11,opt,name=nominatedNodeName"`

	// hostIP holds the IP address of the host to which the pod is assigned. Empty if the pod has not started yet.
	// A pod can be assigned to a node that has a problem in kubelet which in turns mean that HostIP will
	// not be updated even if there is a node is assigned to pod
	// +optional
	HostIP string `json:"hostIP,omitempty" protobuf:"bytes,5,opt,name=hostIP"`

	// hostIPs holds the IP addresses allocated to the host. If this field is specified, the first entry must
	// match the hostIP field. This list is empty if the pod has not started yet.
	// A pod can be assigned to a node that has a problem in kubelet which in turns means that HostIPs will
	// not be updated even if there is a node is assigned to this pod.
	// +optional
	// +patchStrategy=merge
	// +patchMergeKey=ip
	// +listType=atomic
	HostIPs []HostIP `json:"hostIPs,omitempty" protobuf:"bytes,16,rep,name=hostIPs" patchStrategy:"merge" patchMergeKey:"ip"`

	// podIP address allocated to the pod. Routable at least within the cluster.
	// Empty if not yet allocated.
	// +optional
	PodIP string `json:"podIP,omitempty" protobuf:"bytes,6,opt,name=podIP"`

	// podIPs holds the IP addresses allocated to the pod. If this field is specified, the 0th entry must
	// match the podIP field. Pods may be allocated at most 1 value for each of IPv4 and IPv6. This list
	// is empty if no IPs have been allocated yet.
	// +optional
	// +patchStrategy=merge
	// +patchMergeKey=ip
	PodIPs []PodIP `json:"podIPs,omitempty" protobuf:"bytes,12,rep,name=podIPs" patchStrategy:"merge" patchMergeKey:"ip"`

	// RFC 3339 date and time at which the object was acknowledged by the Kubelet.
	// This is before the Kubelet pulled the container image(s) for the pod.
	// +optional
	StartTime *metav1.Time `json:"startTime,omitempty" protobuf:"bytes,7,opt,name=startTime"`

	// The list has one entry per init container in the manifest. The most recent successful
	// init container will have ready = true, the most recently started container will have
	// startTime set.
	// More info: https://kubernetes.io/docs/concepts/workloads/pods/pod-lifecycle#pod-and-container-status
	InitContainerStatuses []ContainerStatus `json:"initContainerStatuses,omitempty" protobuf:"bytes,10,rep,name=initContainerStatuses"`

	// The list has one entry per container in the manifest.
	// More info: https://kubernetes.io/docs/concepts/workloads/pods/pod-lifecycle#pod-and-container-status
	// +optional
	ContainerStatuses []ContainerStatus `json:"containerStatuses,omitempty" protobuf:"bytes,8,rep,name=containerStatuses"`
	// The Quality of Service (QOS) classification assigned to the pod based on resource requirements
	// See PodQOSClass type for available QOS classes
	// More info: https://kubernetes.io/docs/concepts/workloads/pods/pod-qos/#quality-of-service-classes
	// +optional
	QOSClass PodQOSClass `json:"qosClass,omitempty" protobuf:"bytes,9,rep,name=qosClass"`
	// Status for any ephemeral containers that have run in this pod.
	// +optional
	EphemeralContainerStatuses []ContainerStatus `json:"ephemeralContainerStatuses,omitempty" protobuf:"bytes,13,rep,name=ephemeralContainerStatuses"`

	// Status of resources resize desired for pod's containers.
	// It is empty if no resources resize is pending.
	// Any changes to container resources will automatically set this to "Proposed"
	// +featureGate=InPlacePodVerticalScaling
	// +optional
	Resize PodResizeStatus `json:"resize,omitempty" protobuf:"bytes,14,opt,name=resize,casttype=PodResizeStatus"`
<<<<<<< HEAD
=======

	// Status of resource claims.
	// +patchMergeKey=name
	// +patchStrategy=merge,retainKeys
	// +listType=map
	// +listMapKey=name
	// +featureGate=DynamicResourceAllocation
	// +optional
	ResourceClaimStatuses []PodResourceClaimStatus `json:"resourceClaimStatuses,omitempty" patchStrategy:"merge,retainKeys" patchMergeKey:"name" protobuf:"bytes,15,rep,name=resourceClaimStatuses"`
>>>>>>> ae3de7a1
}

// +k8s:deepcopy-gen:interfaces=k8s.io/apimachinery/pkg/runtime.Object

// PodStatusResult is a wrapper for PodStatus returned by kubelet that can be encode/decoded
type PodStatusResult struct {
	metav1.TypeMeta `json:",inline"`
	// Standard object's metadata.
	// More info: https://git.k8s.io/community/contributors/devel/sig-architecture/api-conventions.md#metadata
	// +optional
	metav1.ObjectMeta `json:"metadata,omitempty" protobuf:"bytes,1,opt,name=metadata"`
	// Most recently observed status of the pod.
	// This data may not be up to date.
	// Populated by the system.
	// Read-only.
	// More info: https://git.k8s.io/community/contributors/devel/sig-architecture/api-conventions.md#spec-and-status
	// +optional
	Status PodStatus `json:"status,omitempty" protobuf:"bytes,2,opt,name=status"`
}

// +genclient
// +genclient:method=UpdateEphemeralContainers,verb=update,subresource=ephemeralcontainers
// +k8s:deepcopy-gen:interfaces=k8s.io/apimachinery/pkg/runtime.Object

// Pod is a collection of containers that can run on a host. This resource is created
// by clients and scheduled onto hosts.
type Pod struct {
	metav1.TypeMeta `json:",inline"`
	// Standard object's metadata.
	// More info: https://git.k8s.io/community/contributors/devel/sig-architecture/api-conventions.md#metadata
	// +optional
	metav1.ObjectMeta `json:"metadata,omitempty" protobuf:"bytes,1,opt,name=metadata"`

	// Specification of the desired behavior of the pod.
	// More info: https://git.k8s.io/community/contributors/devel/sig-architecture/api-conventions.md#spec-and-status
	// +optional
	Spec PodSpec `json:"spec,omitempty" protobuf:"bytes,2,opt,name=spec"`

	// Most recently observed status of the pod.
	// This data may not be up to date.
	// Populated by the system.
	// Read-only.
	// More info: https://git.k8s.io/community/contributors/devel/sig-architecture/api-conventions.md#spec-and-status
	// +optional
	Status PodStatus `json:"status,omitempty" protobuf:"bytes,3,opt,name=status"`
}

// +k8s:deepcopy-gen:interfaces=k8s.io/apimachinery/pkg/runtime.Object

// PodList is a list of Pods.
type PodList struct {
	metav1.TypeMeta `json:",inline"`
	// Standard list metadata.
	// More info: https://git.k8s.io/community/contributors/devel/sig-architecture/api-conventions.md#types-kinds
	// +optional
	metav1.ListMeta `json:"metadata,omitempty" protobuf:"bytes,1,opt,name=metadata"`

	// List of pods.
	// More info: https://git.k8s.io/community/contributors/devel/sig-architecture/api-conventions.md
	Items []Pod `json:"items" protobuf:"bytes,2,rep,name=items"`
}

// PodTemplateSpec describes the data a pod should have when created from a template
type PodTemplateSpec struct {
	// Standard object's metadata.
	// More info: https://git.k8s.io/community/contributors/devel/sig-architecture/api-conventions.md#metadata
	// +optional
	metav1.ObjectMeta `json:"metadata,omitempty" protobuf:"bytes,1,opt,name=metadata"`

	// Specification of the desired behavior of the pod.
	// More info: https://git.k8s.io/community/contributors/devel/sig-architecture/api-conventions.md#spec-and-status
	// +optional
	Spec PodSpec `json:"spec,omitempty" protobuf:"bytes,2,opt,name=spec"`
}

// +genclient
// +k8s:deepcopy-gen:interfaces=k8s.io/apimachinery/pkg/runtime.Object

// PodTemplate describes a template for creating copies of a predefined pod.
type PodTemplate struct {
	metav1.TypeMeta `json:",inline"`
	// Standard object's metadata.
	// More info: https://git.k8s.io/community/contributors/devel/sig-architecture/api-conventions.md#metadata
	// +optional
	metav1.ObjectMeta `json:"metadata,omitempty" protobuf:"bytes,1,opt,name=metadata"`

	// Template defines the pods that will be created from this pod template.
	// https://git.k8s.io/community/contributors/devel/sig-architecture/api-conventions.md#spec-and-status
	// +optional
	Template PodTemplateSpec `json:"template,omitempty" protobuf:"bytes,2,opt,name=template"`
}

// +k8s:deepcopy-gen:interfaces=k8s.io/apimachinery/pkg/runtime.Object

// PodTemplateList is a list of PodTemplates.
type PodTemplateList struct {
	metav1.TypeMeta `json:",inline"`
	// Standard list metadata.
	// More info: https://git.k8s.io/community/contributors/devel/sig-architecture/api-conventions.md#types-kinds
	// +optional
	metav1.ListMeta `json:"metadata,omitempty" protobuf:"bytes,1,opt,name=metadata"`

	// List of pod templates
	Items []PodTemplate `json:"items" protobuf:"bytes,2,rep,name=items"`
}

// ReplicationControllerSpec is the specification of a replication controller.
type ReplicationControllerSpec struct {
	// Replicas is the number of desired replicas.
	// This is a pointer to distinguish between explicit zero and unspecified.
	// Defaults to 1.
	// More info: https://kubernetes.io/docs/concepts/workloads/controllers/replicationcontroller#what-is-a-replicationcontroller
	// +optional
	Replicas *int32 `json:"replicas,omitempty" protobuf:"varint,1,opt,name=replicas"`

	// Minimum number of seconds for which a newly created pod should be ready
	// without any of its container crashing, for it to be considered available.
	// Defaults to 0 (pod will be considered available as soon as it is ready)
	// +optional
	MinReadySeconds int32 `json:"minReadySeconds,omitempty" protobuf:"varint,4,opt,name=minReadySeconds"`

	// Selector is a label query over pods that should match the Replicas count.
	// If Selector is empty, it is defaulted to the labels present on the Pod template.
	// Label keys and values that must match in order to be controlled by this replication
	// controller, if empty defaulted to labels on Pod template.
	// More info: https://kubernetes.io/docs/concepts/overview/working-with-objects/labels/#label-selectors
	// +optional
	// +mapType=atomic
	Selector map[string]string `json:"selector,omitempty" protobuf:"bytes,2,rep,name=selector"`

	// TemplateRef is a reference to an object that describes the pod that will be created if
	// insufficient replicas are detected.
	// Reference to an object that describes the pod that will be created if insufficient replicas are detected.
	// +optional
	// TemplateRef *ObjectReference `json:"templateRef,omitempty"`

	// Template is the object that describes the pod that will be created if
	// insufficient replicas are detected. This takes precedence over a TemplateRef.
	// The only allowed template.spec.restartPolicy value is "Always".
	// More info: https://kubernetes.io/docs/concepts/workloads/controllers/replicationcontroller#pod-template
	// +optional
	Template *PodTemplateSpec `json:"template,omitempty" protobuf:"bytes,3,opt,name=template"`
}

// ReplicationControllerStatus represents the current status of a replication
// controller.
type ReplicationControllerStatus struct {
	// Replicas is the most recently observed number of replicas.
	// More info: https://kubernetes.io/docs/concepts/workloads/controllers/replicationcontroller#what-is-a-replicationcontroller
	Replicas int32 `json:"replicas" protobuf:"varint,1,opt,name=replicas"`

	// The number of pods that have labels matching the labels of the pod template of the replication controller.
	// +optional
	FullyLabeledReplicas int32 `json:"fullyLabeledReplicas,omitempty" protobuf:"varint,2,opt,name=fullyLabeledReplicas"`

	// The number of ready replicas for this replication controller.
	// +optional
	ReadyReplicas int32 `json:"readyReplicas,omitempty" protobuf:"varint,4,opt,name=readyReplicas"`

	// The number of available replicas (ready for at least minReadySeconds) for this replication controller.
	// +optional
	AvailableReplicas int32 `json:"availableReplicas,omitempty" protobuf:"varint,5,opt,name=availableReplicas"`

	// ObservedGeneration reflects the generation of the most recently observed replication controller.
	// +optional
	ObservedGeneration int64 `json:"observedGeneration,omitempty" protobuf:"varint,3,opt,name=observedGeneration"`

	// Represents the latest available observations of a replication controller's current state.
	// +optional
	// +patchMergeKey=type
	// +patchStrategy=merge
	Conditions []ReplicationControllerCondition `json:"conditions,omitempty" patchStrategy:"merge" patchMergeKey:"type" protobuf:"bytes,6,rep,name=conditions"`
}

type ReplicationControllerConditionType string

// These are valid conditions of a replication controller.
const (
	// ReplicationControllerReplicaFailure is added in a replication controller when one of its pods
	// fails to be created due to insufficient quota, limit ranges, pod security policy, node selectors,
	// etc. or deleted due to kubelet being down or finalizers are failing.
	ReplicationControllerReplicaFailure ReplicationControllerConditionType = "ReplicaFailure"
)

// ReplicationControllerCondition describes the state of a replication controller at a certain point.
type ReplicationControllerCondition struct {
	// Type of replication controller condition.
	Type ReplicationControllerConditionType `json:"type" protobuf:"bytes,1,opt,name=type,casttype=ReplicationControllerConditionType"`
	// Status of the condition, one of True, False, Unknown.
	Status ConditionStatus `json:"status" protobuf:"bytes,2,opt,name=status,casttype=ConditionStatus"`
	// The last time the condition transitioned from one status to another.
	// +optional
	LastTransitionTime metav1.Time `json:"lastTransitionTime,omitempty" protobuf:"bytes,3,opt,name=lastTransitionTime"`
	// The reason for the condition's last transition.
	// +optional
	Reason string `json:"reason,omitempty" protobuf:"bytes,4,opt,name=reason"`
	// A human readable message indicating details about the transition.
	// +optional
	Message string `json:"message,omitempty" protobuf:"bytes,5,opt,name=message"`
}

// +genclient
// +genclient:method=GetScale,verb=get,subresource=scale,result=k8s.io/api/autoscaling/v1.Scale
// +genclient:method=UpdateScale,verb=update,subresource=scale,input=k8s.io/api/autoscaling/v1.Scale,result=k8s.io/api/autoscaling/v1.Scale
// +k8s:deepcopy-gen:interfaces=k8s.io/apimachinery/pkg/runtime.Object

// ReplicationController represents the configuration of a replication controller.
type ReplicationController struct {
	metav1.TypeMeta `json:",inline"`

	// If the Labels of a ReplicationController are empty, they are defaulted to
	// be the same as the Pod(s) that the replication controller manages.
	// Standard object's metadata. More info: https://git.k8s.io/community/contributors/devel/sig-architecture/api-conventions.md#metadata
	// +optional
	metav1.ObjectMeta `json:"metadata,omitempty" protobuf:"bytes,1,opt,name=metadata"`

	// Spec defines the specification of the desired behavior of the replication controller.
	// More info: https://git.k8s.io/community/contributors/devel/sig-architecture/api-conventions.md#spec-and-status
	// +optional
	Spec ReplicationControllerSpec `json:"spec,omitempty" protobuf:"bytes,2,opt,name=spec"`

	// Status is the most recently observed status of the replication controller.
	// This data may be out of date by some window of time.
	// Populated by the system.
	// Read-only.
	// More info: https://git.k8s.io/community/contributors/devel/sig-architecture/api-conventions.md#spec-and-status
	// +optional
	Status ReplicationControllerStatus `json:"status,omitempty" protobuf:"bytes,3,opt,name=status"`
}

// +k8s:deepcopy-gen:interfaces=k8s.io/apimachinery/pkg/runtime.Object

// ReplicationControllerList is a collection of replication controllers.
type ReplicationControllerList struct {
	metav1.TypeMeta `json:",inline"`
	// Standard list metadata.
	// More info: https://git.k8s.io/community/contributors/devel/sig-architecture/api-conventions.md#types-kinds
	// +optional
	metav1.ListMeta `json:"metadata,omitempty" protobuf:"bytes,1,opt,name=metadata"`

	// List of replication controllers.
	// More info: https://kubernetes.io/docs/concepts/workloads/controllers/replicationcontroller
	Items []ReplicationController `json:"items" protobuf:"bytes,2,rep,name=items"`
}

// Session Affinity Type string
// +enum
type ServiceAffinity string

const (
	// ServiceAffinityClientIP is the Client IP based.
	ServiceAffinityClientIP ServiceAffinity = "ClientIP"

	// ServiceAffinityNone - no session affinity.
	ServiceAffinityNone ServiceAffinity = "None"
)

const DefaultClientIPServiceAffinitySeconds int32 = 10800

// SessionAffinityConfig represents the configurations of session affinity.
type SessionAffinityConfig struct {
	// clientIP contains the configurations of Client IP based session affinity.
	// +optional
	ClientIP *ClientIPConfig `json:"clientIP,omitempty" protobuf:"bytes,1,opt,name=clientIP"`
}

// ClientIPConfig represents the configurations of Client IP based session affinity.
type ClientIPConfig struct {
	// timeoutSeconds specifies the seconds of ClientIP type session sticky time.
	// The value must be >0 && <=86400(for 1 day) if ServiceAffinity == "ClientIP".
	// Default value is 10800(for 3 hours).
	// +optional
	TimeoutSeconds *int32 `json:"timeoutSeconds,omitempty" protobuf:"varint,1,opt,name=timeoutSeconds"`
}

// Service Type string describes ingress methods for a service
// +enum
type ServiceType string

const (
	// ServiceTypeClusterIP means a service will only be accessible inside the
	// cluster, via the cluster IP.
	ServiceTypeClusterIP ServiceType = "ClusterIP"

	// ServiceTypeNodePort means a service will be exposed on one port of
	// every node, in addition to 'ClusterIP' type.
	ServiceTypeNodePort ServiceType = "NodePort"

	// ServiceTypeLoadBalancer means a service will be exposed via an
	// external load balancer (if the cloud provider supports it), in addition
	// to 'NodePort' type.
	ServiceTypeLoadBalancer ServiceType = "LoadBalancer"

	// ServiceTypeExternalName means a service consists of only a reference to
	// an external name that kubedns or equivalent will return as a CNAME
	// record, with no exposing or proxying of any pods involved.
	ServiceTypeExternalName ServiceType = "ExternalName"
)

// ServiceInternalTrafficPolicy describes how nodes distribute service traffic they
// receive on the ClusterIP.
// +enum
type ServiceInternalTrafficPolicy string

const (
	// ServiceInternalTrafficPolicyCluster routes traffic to all endpoints.
	ServiceInternalTrafficPolicyCluster ServiceInternalTrafficPolicy = "Cluster"

	// ServiceInternalTrafficPolicyLocal routes traffic only to endpoints on the same
	// node as the client pod (dropping the traffic if there are no local endpoints).
	ServiceInternalTrafficPolicyLocal ServiceInternalTrafficPolicy = "Local"
)

// for backwards compat
// +enum
type ServiceInternalTrafficPolicyType = ServiceInternalTrafficPolicy

// ServiceExternalTrafficPolicy describes how nodes distribute service traffic they
// receive on one of the Service's "externally-facing" addresses (NodePorts, ExternalIPs,
// and LoadBalancer IPs.
// +enum
type ServiceExternalTrafficPolicy string

const (
	// ServiceExternalTrafficPolicyCluster routes traffic to all endpoints.
	ServiceExternalTrafficPolicyCluster ServiceExternalTrafficPolicy = "Cluster"

	// ServiceExternalTrafficPolicyLocal preserves the source IP of the traffic by
	// routing only to endpoints on the same node as the traffic was received on
	// (dropping the traffic if there are no local endpoints).
	ServiceExternalTrafficPolicyLocal ServiceExternalTrafficPolicy = "Local"
)

// for backwards compat
// +enum
type ServiceExternalTrafficPolicyType = ServiceExternalTrafficPolicy

const (
	ServiceExternalTrafficPolicyTypeLocal   = ServiceExternalTrafficPolicyLocal
	ServiceExternalTrafficPolicyTypeCluster = ServiceExternalTrafficPolicyCluster
)

// These are the valid conditions of a service.
const (
	// LoadBalancerPortsError represents the condition of the requested ports
	// on the cloud load balancer instance.
	LoadBalancerPortsError = "LoadBalancerPortsError"
	// LoadBalancerPortsErrorReason reason in ServiceStatus condition LoadBalancerPortsError
	// means the LoadBalancer was not able to be configured correctly.
	LoadBalancerPortsErrorReason = "LoadBalancerMixedProtocolNotSupported"
)

// ServiceStatus represents the current status of a service.
type ServiceStatus struct {
	// LoadBalancer contains the current status of the load-balancer,
	// if one is present.
	// +optional
	LoadBalancer LoadBalancerStatus `json:"loadBalancer,omitempty" protobuf:"bytes,1,opt,name=loadBalancer"`
	// Current service state
	// +optional
	// +patchMergeKey=type
	// +patchStrategy=merge
	// +listType=map
	// +listMapKey=type
	Conditions []metav1.Condition `json:"conditions,omitempty" patchStrategy:"merge" patchMergeKey:"type" protobuf:"bytes,2,rep,name=conditions"`
}

// LoadBalancerStatus represents the status of a load-balancer.
type LoadBalancerStatus struct {
	// Ingress is a list containing ingress points for the load-balancer.
	// Traffic intended for the service should be sent to these ingress points.
	// +optional
	Ingress []LoadBalancerIngress `json:"ingress,omitempty" protobuf:"bytes,1,rep,name=ingress"`
}

// LoadBalancerIngress represents the status of a load-balancer ingress point:
// traffic intended for the service should be sent to an ingress point.
type LoadBalancerIngress struct {
	// IP is set for load-balancer ingress points that are IP based
	// (typically GCE or OpenStack load-balancers)
	// +optional
	IP string `json:"ip,omitempty" protobuf:"bytes,1,opt,name=ip"`

	// Hostname is set for load-balancer ingress points that are DNS based
	// (typically AWS load-balancers)
	// +optional
	Hostname string `json:"hostname,omitempty" protobuf:"bytes,2,opt,name=hostname"`

	// Ports is a list of records of service ports
	// If used, every port defined in the service should have an entry in it
	// +listType=atomic
	// +optional
	Ports []PortStatus `json:"ports,omitempty" protobuf:"bytes,4,rep,name=ports"`
}

// IPFamily represents the IP Family (IPv4 or IPv6). This type is used
// to express the family of an IP expressed by a type (e.g. service.spec.ipFamilies).
// +enum
type IPFamily string

const (
	// IPv4Protocol indicates that this IP is IPv4 protocol
	IPv4Protocol IPFamily = "IPv4"
	// IPv6Protocol indicates that this IP is IPv6 protocol
	IPv6Protocol IPFamily = "IPv6"
)

// IPFamilyPolicy represents the dual-stack-ness requested or required by a Service
// +enum
type IPFamilyPolicy string

const (
	// IPFamilyPolicySingleStack indicates that this service is required to have a single IPFamily.
	// The IPFamily assigned is based on the default IPFamily used by the cluster
	// or as identified by service.spec.ipFamilies field
	IPFamilyPolicySingleStack IPFamilyPolicy = "SingleStack"
	// IPFamilyPolicyPreferDualStack indicates that this service prefers dual-stack when
	// the cluster is configured for dual-stack. If the cluster is not configured
	// for dual-stack the service will be assigned a single IPFamily. If the IPFamily is not
	// set in service.spec.ipFamilies then the service will be assigned the default IPFamily
	// configured on the cluster
	IPFamilyPolicyPreferDualStack IPFamilyPolicy = "PreferDualStack"
	// IPFamilyPolicyRequireDualStack indicates that this service requires dual-stack. Using
	// IPFamilyPolicyRequireDualStack on a single stack cluster will result in validation errors. The
	// IPFamilies (and their order) assigned  to this service is based on service.spec.ipFamilies. If
	// service.spec.ipFamilies was not provided then it will be assigned according to how they are
	// configured on the cluster. If service.spec.ipFamilies has only one entry then the alternative
	// IPFamily will be added by apiserver
	IPFamilyPolicyRequireDualStack IPFamilyPolicy = "RequireDualStack"
)

// for backwards compat
// +enum
type IPFamilyPolicyType = IPFamilyPolicy

// ServiceSpec describes the attributes that a user creates on a service.
type ServiceSpec struct {
	// The list of ports that are exposed by this service.
	// More info: https://kubernetes.io/docs/concepts/services-networking/service/#virtual-ips-and-service-proxies
	// +patchMergeKey=port
	// +patchStrategy=merge
	// +listType=map
	// +listMapKey=port
	// +listMapKey=protocol
	Ports []ServicePort `json:"ports,omitempty" patchStrategy:"merge" patchMergeKey:"port" protobuf:"bytes,1,rep,name=ports"`

	// Route service traffic to pods with label keys and values matching this
	// selector. If empty or not present, the service is assumed to have an
	// external process managing its endpoints, which Kubernetes will not
	// modify. Only applies to types ClusterIP, NodePort, and LoadBalancer.
	// Ignored if type is ExternalName.
	// More info: https://kubernetes.io/docs/concepts/services-networking/service/
	// +optional
	// +mapType=atomic
	Selector map[string]string `json:"selector,omitempty" protobuf:"bytes,2,rep,name=selector"`

	// clusterIP is the IP address of the service and is usually assigned
	// randomly. If an address is specified manually, is in-range (as per
	// system configuration), and is not in use, it will be allocated to the
	// service; otherwise creation of the service will fail. This field may not
	// be changed through updates unless the type field is also being changed
	// to ExternalName (which requires this field to be blank) or the type
	// field is being changed from ExternalName (in which case this field may
	// optionally be specified, as describe above).  Valid values are "None",
	// empty string (""), or a valid IP address. Setting this to "None" makes a
	// "headless service" (no virtual IP), which is useful when direct endpoint
	// connections are preferred and proxying is not required.  Only applies to
	// types ClusterIP, NodePort, and LoadBalancer. If this field is specified
	// when creating a Service of type ExternalName, creation will fail. This
	// field will be wiped when updating a Service to type ExternalName.
	// More info: https://kubernetes.io/docs/concepts/services-networking/service/#virtual-ips-and-service-proxies
	// +optional
	ClusterIP string `json:"clusterIP,omitempty" protobuf:"bytes,3,opt,name=clusterIP"`

	// ClusterIPs is a list of IP addresses assigned to this service, and are
	// usually assigned randomly.  If an address is specified manually, is
	// in-range (as per system configuration), and is not in use, it will be
	// allocated to the service; otherwise creation of the service will fail.
	// This field may not be changed through updates unless the type field is
	// also being changed to ExternalName (which requires this field to be
	// empty) or the type field is being changed from ExternalName (in which
	// case this field may optionally be specified, as describe above).  Valid
	// values are "None", empty string (""), or a valid IP address.  Setting
	// this to "None" makes a "headless service" (no virtual IP), which is
	// useful when direct endpoint connections are preferred and proxying is
	// not required.  Only applies to types ClusterIP, NodePort, and
	// LoadBalancer. If this field is specified when creating a Service of type
	// ExternalName, creation will fail. This field will be wiped when updating
	// a Service to type ExternalName.  If this field is not specified, it will
	// be initialized from the clusterIP field.  If this field is specified,
	// clients must ensure that clusterIPs[0] and clusterIP have the same
	// value.
	//
	// This field may hold a maximum of two entries (dual-stack IPs, in either order).
	// These IPs must correspond to the values of the ipFamilies field. Both
	// clusterIPs and ipFamilies are governed by the ipFamilyPolicy field.
	// More info: https://kubernetes.io/docs/concepts/services-networking/service/#virtual-ips-and-service-proxies
	// +listType=atomic
	// +optional
	ClusterIPs []string `json:"clusterIPs,omitempty" protobuf:"bytes,18,opt,name=clusterIPs"`

	// type determines how the Service is exposed. Defaults to ClusterIP. Valid
	// options are ExternalName, ClusterIP, NodePort, and LoadBalancer.
	// "ClusterIP" allocates a cluster-internal IP address for load-balancing
	// to endpoints. Endpoints are determined by the selector or if that is not
	// specified, by manual construction of an Endpoints object or
	// EndpointSlice objects. If clusterIP is "None", no virtual IP is
	// allocated and the endpoints are published as a set of endpoints rather
	// than a virtual IP.
	// "NodePort" builds on ClusterIP and allocates a port on every node which
	// routes to the same endpoints as the clusterIP.
	// "LoadBalancer" builds on NodePort and creates an external load-balancer
	// (if supported in the current cloud) which routes to the same endpoints
	// as the clusterIP.
	// "ExternalName" aliases this service to the specified externalName.
	// Several other fields do not apply to ExternalName services.
	// More info: https://kubernetes.io/docs/concepts/services-networking/service/#publishing-services-service-types
	// +optional
	Type ServiceType `json:"type,omitempty" protobuf:"bytes,4,opt,name=type,casttype=ServiceType"`

	// externalIPs is a list of IP addresses for which nodes in the cluster
	// will also accept traffic for this service.  These IPs are not managed by
	// Kubernetes.  The user is responsible for ensuring that traffic arrives
	// at a node with this IP.  A common example is external load-balancers
	// that are not part of the Kubernetes system.
	// +optional
	ExternalIPs []string `json:"externalIPs,omitempty" protobuf:"bytes,5,rep,name=externalIPs"`

	// Supports "ClientIP" and "None". Used to maintain session affinity.
	// Enable client IP based session affinity.
	// Must be ClientIP or None.
	// Defaults to None.
	// More info: https://kubernetes.io/docs/concepts/services-networking/service/#virtual-ips-and-service-proxies
	// +optional
	SessionAffinity ServiceAffinity `json:"sessionAffinity,omitempty" protobuf:"bytes,7,opt,name=sessionAffinity,casttype=ServiceAffinity"`

	// Only applies to Service Type: LoadBalancer.
	// This feature depends on whether the underlying cloud-provider supports specifying
	// the loadBalancerIP when a load balancer is created.
	// This field will be ignored if the cloud-provider does not support the feature.
	// Deprecated: This field was under-specified and its meaning varies across implementations.
	// Using it is non-portable and it may not support dual-stack.
	// Users are encouraged to use implementation-specific annotations when available.
	// +optional
	LoadBalancerIP string `json:"loadBalancerIP,omitempty" protobuf:"bytes,8,opt,name=loadBalancerIP"`

	// If specified and supported by the platform, this will restrict traffic through the cloud-provider
	// load-balancer will be restricted to the specified client IPs. This field will be ignored if the
	// cloud-provider does not support the feature."
	// More info: https://kubernetes.io/docs/tasks/access-application-cluster/create-external-load-balancer/
	// +optional
	LoadBalancerSourceRanges []string `json:"loadBalancerSourceRanges,omitempty" protobuf:"bytes,9,opt,name=loadBalancerSourceRanges"`

	// externalName is the external reference that discovery mechanisms will
	// return as an alias for this service (e.g. a DNS CNAME record). No
	// proxying will be involved.  Must be a lowercase RFC-1123 hostname
	// (https://tools.ietf.org/html/rfc1123) and requires `type` to be "ExternalName".
	// +optional
	ExternalName string `json:"externalName,omitempty" protobuf:"bytes,10,opt,name=externalName"`

	// externalTrafficPolicy describes how nodes distribute service traffic they
	// receive on one of the Service's "externally-facing" addresses (NodePorts,
	// ExternalIPs, and LoadBalancer IPs). If set to "Local", the proxy will configure
	// the service in a way that assumes that external load balancers will take care
	// of balancing the service traffic between nodes, and so each node will deliver
	// traffic only to the node-local endpoints of the service, without masquerading
	// the client source IP. (Traffic mistakenly sent to a node with no endpoints will
	// be dropped.) The default value, "Cluster", uses the standard behavior of
	// routing to all endpoints evenly (possibly modified by topology and other
	// features). Note that traffic sent to an External IP or LoadBalancer IP from
	// within the cluster will always get "Cluster" semantics, but clients sending to
	// a NodePort from within the cluster may need to take traffic policy into account
	// when picking a node.
	// +optional
	ExternalTrafficPolicy ServiceExternalTrafficPolicy `json:"externalTrafficPolicy,omitempty" protobuf:"bytes,11,opt,name=externalTrafficPolicy"`

	// healthCheckNodePort specifies the healthcheck nodePort for the service.
	// This only applies when type is set to LoadBalancer and
	// externalTrafficPolicy is set to Local. If a value is specified, is
	// in-range, and is not in use, it will be used.  If not specified, a value
	// will be automatically allocated.  External systems (e.g. load-balancers)
	// can use this port to determine if a given node holds endpoints for this
	// service or not.  If this field is specified when creating a Service
	// which does not need it, creation will fail. This field will be wiped
	// when updating a Service to no longer need it (e.g. changing type).
	// This field cannot be updated once set.
	// +optional
	HealthCheckNodePort int32 `json:"healthCheckNodePort,omitempty" protobuf:"bytes,12,opt,name=healthCheckNodePort"`

	// publishNotReadyAddresses indicates that any agent which deals with endpoints for this
	// Service should disregard any indications of ready/not-ready.
	// The primary use case for setting this field is for a StatefulSet's Headless Service to
	// propagate SRV DNS records for its Pods for the purpose of peer discovery.
	// The Kubernetes controllers that generate Endpoints and EndpointSlice resources for
	// Services interpret this to mean that all endpoints are considered "ready" even if the
	// Pods themselves are not. Agents which consume only Kubernetes generated endpoints
	// through the Endpoints or EndpointSlice resources can safely assume this behavior.
	// +optional
	PublishNotReadyAddresses bool `json:"publishNotReadyAddresses,omitempty" protobuf:"varint,13,opt,name=publishNotReadyAddresses"`

	// sessionAffinityConfig contains the configurations of session affinity.
	// +optional
	SessionAffinityConfig *SessionAffinityConfig `json:"sessionAffinityConfig,omitempty" protobuf:"bytes,14,opt,name=sessionAffinityConfig"`

	// TopologyKeys is tombstoned to show why 16 is reserved protobuf tag.
	// TopologyKeys []string `json:"topologyKeys,omitempty" protobuf:"bytes,16,opt,name=topologyKeys"`

	// IPFamily is tombstoned to show why 15 is a reserved protobuf tag.
	// IPFamily *IPFamily `json:"ipFamily,omitempty" protobuf:"bytes,15,opt,name=ipFamily,Configcasttype=IPFamily"`

	// IPFamilies is a list of IP families (e.g. IPv4, IPv6) assigned to this
	// service. This field is usually assigned automatically based on cluster
	// configuration and the ipFamilyPolicy field. If this field is specified
	// manually, the requested family is available in the cluster,
	// and ipFamilyPolicy allows it, it will be used; otherwise creation of
	// the service will fail. This field is conditionally mutable: it allows
	// for adding or removing a secondary IP family, but it does not allow
	// changing the primary IP family of the Service. Valid values are "IPv4"
	// and "IPv6".  This field only applies to Services of types ClusterIP,
	// NodePort, and LoadBalancer, and does apply to "headless" services.
	// This field will be wiped when updating a Service to type ExternalName.
	//
	// This field may hold a maximum of two entries (dual-stack families, in
	// either order).  These families must correspond to the values of the
	// clusterIPs field, if specified. Both clusterIPs and ipFamilies are
	// governed by the ipFamilyPolicy field.
	// +listType=atomic
	// +optional
	IPFamilies []IPFamily `json:"ipFamilies,omitempty" protobuf:"bytes,19,opt,name=ipFamilies,casttype=IPFamily"`

	// IPFamilyPolicy represents the dual-stack-ness requested or required by
	// this Service. If there is no value provided, then this field will be set
	// to SingleStack. Services can be "SingleStack" (a single IP family),
	// "PreferDualStack" (two IP families on dual-stack configured clusters or
	// a single IP family on single-stack clusters), or "RequireDualStack"
	// (two IP families on dual-stack configured clusters, otherwise fail). The
	// ipFamilies and clusterIPs fields depend on the value of this field. This
	// field will be wiped when updating a service to type ExternalName.
	// +optional
	IPFamilyPolicy *IPFamilyPolicy `json:"ipFamilyPolicy,omitempty" protobuf:"bytes,17,opt,name=ipFamilyPolicy,casttype=IPFamilyPolicy"`

	// allocateLoadBalancerNodePorts defines if NodePorts will be automatically
	// allocated for services with type LoadBalancer.  Default is "true". It
	// may be set to "false" if the cluster load-balancer does not rely on
	// NodePorts.  If the caller requests specific NodePorts (by specifying a
	// value), those requests will be respected, regardless of this field.
	// This field may only be set for services with type LoadBalancer and will
	// be cleared if the type is changed to any other type.
	// +optional
	AllocateLoadBalancerNodePorts *bool `json:"allocateLoadBalancerNodePorts,omitempty" protobuf:"bytes,20,opt,name=allocateLoadBalancerNodePorts"`

	// loadBalancerClass is the class of the load balancer implementation this Service belongs to.
	// If specified, the value of this field must be a label-style identifier, with an optional prefix,
	// e.g. "internal-vip" or "example.com/internal-vip". Unprefixed names are reserved for end-users.
	// This field can only be set when the Service type is 'LoadBalancer'. If not set, the default load
	// balancer implementation is used, today this is typically done through the cloud provider integration,
	// but should apply for any default implementation. If set, it is assumed that a load balancer
	// implementation is watching for Services with a matching class. Any default load balancer
	// implementation (e.g. cloud providers) should ignore Services that set this field.
	// This field can only be set when creating or updating a Service to type 'LoadBalancer'.
	// Once set, it can not be changed. This field will be wiped when a service is updated to a non 'LoadBalancer' type.
	// +optional
	LoadBalancerClass *string `json:"loadBalancerClass,omitempty" protobuf:"bytes,21,opt,name=loadBalancerClass"`

	// InternalTrafficPolicy describes how nodes distribute service traffic they
	// receive on the ClusterIP. If set to "Local", the proxy will assume that pods
	// only want to talk to endpoints of the service on the same node as the pod,
	// dropping the traffic if there are no local endpoints. The default value,
	// "Cluster", uses the standard behavior of routing to all endpoints evenly
	// (possibly modified by topology and other features).
	// +optional
	InternalTrafficPolicy *ServiceInternalTrafficPolicy `json:"internalTrafficPolicy,omitempty" protobuf:"bytes,22,opt,name=internalTrafficPolicy"`
}

// ServicePort contains information on service's port.
type ServicePort struct {
	// The name of this port within the service. This must be a DNS_LABEL.
	// All ports within a ServiceSpec must have unique names. When considering
	// the endpoints for a Service, this must match the 'name' field in the
	// EndpointPort.
	// Optional if only one ServicePort is defined on this service.
	// +optional
	Name string `json:"name,omitempty" protobuf:"bytes,1,opt,name=name"`

	// The IP protocol for this port. Supports "TCP", "UDP", and "SCTP".
	// Default is TCP.
	// +default="TCP"
	// +optional
	Protocol Protocol `json:"protocol,omitempty" protobuf:"bytes,2,opt,name=protocol,casttype=Protocol"`

	// The application protocol for this port.
	// This is used as a hint for implementations to offer richer behavior for protocols that they understand.
	// This field follows standard Kubernetes label syntax.
	// Valid values are either:
	//
	// * Un-prefixed protocol names - reserved for IANA standard service names (as per
	// RFC-6335 and https://www.iana.org/assignments/service-names).
	//
	// * Kubernetes-defined prefixed names:
	//   * 'kubernetes.io/h2c' - HTTP/2 over cleartext as described in https://www.rfc-editor.org/rfc/rfc7540
	//   * 'kubernetes.io/ws'  - WebSocket over cleartext as described in https://www.rfc-editor.org/rfc/rfc6455
	//   * 'kubernetes.io/wss' - WebSocket over TLS as described in https://www.rfc-editor.org/rfc/rfc6455
	//
	// * Other protocols should use implementation-defined prefixed names such as
	// mycompany.com/my-custom-protocol.
	// +optional
	AppProtocol *string `json:"appProtocol,omitempty" protobuf:"bytes,6,opt,name=appProtocol"`

	// The port that will be exposed by this service.
	Port int32 `json:"port" protobuf:"varint,3,opt,name=port"`

	// Number or name of the port to access on the pods targeted by the service.
	// Number must be in the range 1 to 65535. Name must be an IANA_SVC_NAME.
	// If this is a string, it will be looked up as a named port in the
	// target Pod's container ports. If this is not specified, the value
	// of the 'port' field is used (an identity map).
	// This field is ignored for services with clusterIP=None, and should be
	// omitted or set equal to the 'port' field.
	// More info: https://kubernetes.io/docs/concepts/services-networking/service/#defining-a-service
	// +optional
	TargetPort intstr.IntOrString `json:"targetPort,omitempty" protobuf:"bytes,4,opt,name=targetPort"`

	// The port on each node on which this service is exposed when type is
	// NodePort or LoadBalancer.  Usually assigned by the system. If a value is
	// specified, in-range, and not in use it will be used, otherwise the
	// operation will fail.  If not specified, a port will be allocated if this
	// Service requires one.  If this field is specified when creating a
	// Service which does not need it, creation will fail. This field will be
	// wiped when updating a Service to no longer need it (e.g. changing type
	// from NodePort to ClusterIP).
	// More info: https://kubernetes.io/docs/concepts/services-networking/service/#type-nodeport
	// +optional
	NodePort int32 `json:"nodePort,omitempty" protobuf:"varint,5,opt,name=nodePort"`
}

// +genclient
// +genclient:skipVerbs=deleteCollection
// +k8s:deepcopy-gen:interfaces=k8s.io/apimachinery/pkg/runtime.Object

// Service is a named abstraction of software service (for example, mysql) consisting of local port
// (for example 3306) that the proxy listens on, and the selector that determines which pods
// will answer requests sent through the proxy.
type Service struct {
	metav1.TypeMeta `json:",inline"`
	// Standard object's metadata.
	// More info: https://git.k8s.io/community/contributors/devel/sig-architecture/api-conventions.md#metadata
	// +optional
	metav1.ObjectMeta `json:"metadata,omitempty" protobuf:"bytes,1,opt,name=metadata"`

	// Spec defines the behavior of a service.
	// https://git.k8s.io/community/contributors/devel/sig-architecture/api-conventions.md#spec-and-status
	// +optional
	Spec ServiceSpec `json:"spec,omitempty" protobuf:"bytes,2,opt,name=spec"`

	// Most recently observed status of the service.
	// Populated by the system.
	// Read-only.
	// More info: https://git.k8s.io/community/contributors/devel/sig-architecture/api-conventions.md#spec-and-status
	// +optional
	Status ServiceStatus `json:"status,omitempty" protobuf:"bytes,3,opt,name=status"`
}

const (
	// ClusterIPNone - do not assign a cluster IP
	// no proxying required and no environment variables should be created for pods
	ClusterIPNone = "None"
)

// +k8s:deepcopy-gen:interfaces=k8s.io/apimachinery/pkg/runtime.Object

// ServiceList holds a list of services.
type ServiceList struct {
	metav1.TypeMeta `json:",inline"`
	// Standard list metadata.
	// More info: https://git.k8s.io/community/contributors/devel/sig-architecture/api-conventions.md#types-kinds
	// +optional
	metav1.ListMeta `json:"metadata,omitempty" protobuf:"bytes,1,opt,name=metadata"`

	// List of services
	Items []Service `json:"items" protobuf:"bytes,2,rep,name=items"`
}

// +genclient
// +genclient:method=CreateToken,verb=create,subresource=token,input=k8s.io/api/authentication/v1.TokenRequest,result=k8s.io/api/authentication/v1.TokenRequest
// +k8s:deepcopy-gen:interfaces=k8s.io/apimachinery/pkg/runtime.Object

// ServiceAccount binds together:
// * a name, understood by users, and perhaps by peripheral systems, for an identity
// * a principal that can be authenticated and authorized
// * a set of secrets
type ServiceAccount struct {
	metav1.TypeMeta `json:",inline"`
	// Standard object's metadata.
	// More info: https://git.k8s.io/community/contributors/devel/sig-architecture/api-conventions.md#metadata
	// +optional
	metav1.ObjectMeta `json:"metadata,omitempty" protobuf:"bytes,1,opt,name=metadata"`

	// Secrets is a list of the secrets in the same namespace that pods running using this ServiceAccount are allowed to use.
	// Pods are only limited to this list if this service account has a "kubernetes.io/enforce-mountable-secrets" annotation set to "true".
	// This field should not be used to find auto-generated service account token secrets for use outside of pods.
	// Instead, tokens can be requested directly using the TokenRequest API, or service account token secrets can be manually created.
	// More info: https://kubernetes.io/docs/concepts/configuration/secret
	// +optional
	// +patchMergeKey=name
	// +patchStrategy=merge
	Secrets []ObjectReference `json:"secrets,omitempty" patchStrategy:"merge" patchMergeKey:"name" protobuf:"bytes,2,rep,name=secrets"`

	// ImagePullSecrets is a list of references to secrets in the same namespace to use for pulling any images
	// in pods that reference this ServiceAccount. ImagePullSecrets are distinct from Secrets because Secrets
	// can be mounted in the pod, but ImagePullSecrets are only accessed by the kubelet.
	// More info: https://kubernetes.io/docs/concepts/containers/images/#specifying-imagepullsecrets-on-a-pod
	// +optional
	ImagePullSecrets []LocalObjectReference `json:"imagePullSecrets,omitempty" protobuf:"bytes,3,rep,name=imagePullSecrets"`

	// AutomountServiceAccountToken indicates whether pods running as this service account should have an API token automatically mounted.
	// Can be overridden at the pod level.
	// +optional
	AutomountServiceAccountToken *bool `json:"automountServiceAccountToken,omitempty" protobuf:"varint,4,opt,name=automountServiceAccountToken"`
}

// +k8s:deepcopy-gen:interfaces=k8s.io/apimachinery/pkg/runtime.Object

// ServiceAccountList is a list of ServiceAccount objects
type ServiceAccountList struct {
	metav1.TypeMeta `json:",inline"`
	// Standard list metadata.
	// More info: https://git.k8s.io/community/contributors/devel/sig-architecture/api-conventions.md#types-kinds
	// +optional
	metav1.ListMeta `json:"metadata,omitempty" protobuf:"bytes,1,opt,name=metadata"`

	// List of ServiceAccounts.
	// More info: https://kubernetes.io/docs/tasks/configure-pod-container/configure-service-account/
	Items []ServiceAccount `json:"items" protobuf:"bytes,2,rep,name=items"`
}

// +genclient
// +k8s:deepcopy-gen:interfaces=k8s.io/apimachinery/pkg/runtime.Object

// Endpoints is a collection of endpoints that implement the actual service. Example:
//
//	 Name: "mysvc",
//	 Subsets: [
//	   {
//	     Addresses: [{"ip": "10.10.1.1"}, {"ip": "10.10.2.2"}],
//	     Ports: [{"name": "a", "port": 8675}, {"name": "b", "port": 309}]
//	   },
//	   {
//	     Addresses: [{"ip": "10.10.3.3"}],
//	     Ports: [{"name": "a", "port": 93}, {"name": "b", "port": 76}]
//	   },
//	]
type Endpoints struct {
	metav1.TypeMeta `json:",inline"`
	// Standard object's metadata.
	// More info: https://git.k8s.io/community/contributors/devel/sig-architecture/api-conventions.md#metadata
	// +optional
	metav1.ObjectMeta `json:"metadata,omitempty" protobuf:"bytes,1,opt,name=metadata"`

	// The set of all endpoints is the union of all subsets. Addresses are placed into
	// subsets according to the IPs they share. A single address with multiple ports,
	// some of which are ready and some of which are not (because they come from
	// different containers) will result in the address being displayed in different
	// subsets for the different ports. No address will appear in both Addresses and
	// NotReadyAddresses in the same subset.
	// Sets of addresses and ports that comprise a service.
	// +optional
	Subsets []EndpointSubset `json:"subsets,omitempty" protobuf:"bytes,2,rep,name=subsets"`
}

// EndpointSubset is a group of addresses with a common set of ports. The
// expanded set of endpoints is the Cartesian product of Addresses x Ports.
// For example, given:
//
//	{
//	  Addresses: [{"ip": "10.10.1.1"}, {"ip": "10.10.2.2"}],
//	  Ports:     [{"name": "a", "port": 8675}, {"name": "b", "port": 309}]
//	}
//
// The resulting set of endpoints can be viewed as:
//
//	a: [ 10.10.1.1:8675, 10.10.2.2:8675 ],
//	b: [ 10.10.1.1:309, 10.10.2.2:309 ]
type EndpointSubset struct {
	// IP addresses which offer the related ports that are marked as ready. These endpoints
	// should be considered safe for load balancers and clients to utilize.
	// +optional
	Addresses []EndpointAddress `json:"addresses,omitempty" protobuf:"bytes,1,rep,name=addresses"`
	// IP addresses which offer the related ports but are not currently marked as ready
	// because they have not yet finished starting, have recently failed a readiness check,
	// or have recently failed a liveness check.
	// +optional
	NotReadyAddresses []EndpointAddress `json:"notReadyAddresses,omitempty" protobuf:"bytes,2,rep,name=notReadyAddresses"`
	// Port numbers available on the related IP addresses.
	// +optional
	Ports []EndpointPort `json:"ports,omitempty" protobuf:"bytes,3,rep,name=ports"`
}

// EndpointAddress is a tuple that describes single IP address.
// +structType=atomic
type EndpointAddress struct {
	// The IP of this endpoint.
	// May not be loopback (127.0.0.0/8 or ::1), link-local (169.254.0.0/16 or fe80::/10),
	// or link-local multicast (224.0.0.0/24 or ff02::/16).
	IP string `json:"ip" protobuf:"bytes,1,opt,name=ip"`
	// The Hostname of this endpoint
	// +optional
	Hostname string `json:"hostname,omitempty" protobuf:"bytes,3,opt,name=hostname"`
	// Optional: Node hosting this endpoint. This can be used to determine endpoints local to a node.
	// +optional
	NodeName *string `json:"nodeName,omitempty" protobuf:"bytes,4,opt,name=nodeName"`
	// Reference to object providing the endpoint.
	// +optional
	TargetRef *ObjectReference `json:"targetRef,omitempty" protobuf:"bytes,2,opt,name=targetRef"`
}

// EndpointPort is a tuple that describes a single port.
// +structType=atomic
type EndpointPort struct {
	// The name of this port.  This must match the 'name' field in the
	// corresponding ServicePort.
	// Must be a DNS_LABEL.
	// Optional only if one port is defined.
	// +optional
	Name string `json:"name,omitempty" protobuf:"bytes,1,opt,name=name"`

	// The port number of the endpoint.
	Port int32 `json:"port" protobuf:"varint,2,opt,name=port"`

	// The IP protocol for this port.
	// Must be UDP, TCP, or SCTP.
	// Default is TCP.
	// +optional
	Protocol Protocol `json:"protocol,omitempty" protobuf:"bytes,3,opt,name=protocol,casttype=Protocol"`

	// The application protocol for this port.
	// This is used as a hint for implementations to offer richer behavior for protocols that they understand.
	// This field follows standard Kubernetes label syntax.
	// Valid values are either:
	//
	// * Un-prefixed protocol names - reserved for IANA standard service names (as per
	// RFC-6335 and https://www.iana.org/assignments/service-names).
	//
	// * Kubernetes-defined prefixed names:
	//   * 'kubernetes.io/h2c' - HTTP/2 over cleartext as described in https://www.rfc-editor.org/rfc/rfc7540
<<<<<<< HEAD
=======
	//   * 'kubernetes.io/ws'  - WebSocket over cleartext as described in https://www.rfc-editor.org/rfc/rfc6455
	//   * 'kubernetes.io/wss' - WebSocket over TLS as described in https://www.rfc-editor.org/rfc/rfc6455
>>>>>>> ae3de7a1
	//
	// * Other protocols should use implementation-defined prefixed names such as
	// mycompany.com/my-custom-protocol.
	// +optional
	AppProtocol *string `json:"appProtocol,omitempty" protobuf:"bytes,4,opt,name=appProtocol"`
}

// +k8s:deepcopy-gen:interfaces=k8s.io/apimachinery/pkg/runtime.Object

// EndpointsList is a list of endpoints.
type EndpointsList struct {
	metav1.TypeMeta `json:",inline"`
	// Standard list metadata.
	// More info: https://git.k8s.io/community/contributors/devel/sig-architecture/api-conventions.md#types-kinds
	// +optional
	metav1.ListMeta `json:"metadata,omitempty" protobuf:"bytes,1,opt,name=metadata"`

	// List of endpoints.
	Items []Endpoints `json:"items" protobuf:"bytes,2,rep,name=items"`
}

// NodeSpec describes the attributes that a node is created with.
type NodeSpec struct {
	// PodCIDR represents the pod IP range assigned to the node.
	// +optional
	PodCIDR string `json:"podCIDR,omitempty" protobuf:"bytes,1,opt,name=podCIDR"`

	// podCIDRs represents the IP ranges assigned to the node for usage by Pods on that node. If this
	// field is specified, the 0th entry must match the podCIDR field. It may contain at most 1 value for
	// each of IPv4 and IPv6.
	// +optional
	// +patchStrategy=merge
	PodCIDRs []string `json:"podCIDRs,omitempty" protobuf:"bytes,7,opt,name=podCIDRs" patchStrategy:"merge"`

	// ID of the node assigned by the cloud provider in the format: <ProviderName>://<ProviderSpecificNodeID>
	// +optional
	ProviderID string `json:"providerID,omitempty" protobuf:"bytes,3,opt,name=providerID"`
	// Unschedulable controls node schedulability of new pods. By default, node is schedulable.
	// More info: https://kubernetes.io/docs/concepts/nodes/node/#manual-node-administration
	// +optional
	Unschedulable bool `json:"unschedulable,omitempty" protobuf:"varint,4,opt,name=unschedulable"`
	// If specified, the node's taints.
	// +optional
	Taints []Taint `json:"taints,omitempty" protobuf:"bytes,5,opt,name=taints"`

	// Deprecated: Previously used to specify the source of the node's configuration for the DynamicKubeletConfig feature. This feature is removed.
	// +optional
	ConfigSource *NodeConfigSource `json:"configSource,omitempty" protobuf:"bytes,6,opt,name=configSource"`

	// Deprecated. Not all kubelets will set this field. Remove field after 1.13.
	// see: https://issues.k8s.io/61966
	// +optional
	DoNotUseExternalID string `json:"externalID,omitempty" protobuf:"bytes,2,opt,name=externalID"`
}

// NodeConfigSource specifies a source of node configuration. Exactly one subfield (excluding metadata) must be non-nil.
// This API is deprecated since 1.22
type NodeConfigSource struct {
	// For historical context, regarding the below kind, apiVersion, and configMapRef deprecation tags:
	// 1. kind/apiVersion were used by the kubelet to persist this struct to disk (they had no protobuf tags)
	// 2. configMapRef and proto tag 1 were used by the API to refer to a configmap,
	//    but used a generic ObjectReference type that didn't really have the fields we needed
	// All uses/persistence of the NodeConfigSource struct prior to 1.11 were gated by alpha feature flags,
	// so there was no persisted data for these fields that needed to be migrated/handled.

	// +k8s:deprecated=kind
	// +k8s:deprecated=apiVersion
	// +k8s:deprecated=configMapRef,protobuf=1

	// ConfigMap is a reference to a Node's ConfigMap
	ConfigMap *ConfigMapNodeConfigSource `json:"configMap,omitempty" protobuf:"bytes,2,opt,name=configMap"`
}

// ConfigMapNodeConfigSource contains the information to reference a ConfigMap as a config source for the Node.
// This API is deprecated since 1.22: https://git.k8s.io/enhancements/keps/sig-node/281-dynamic-kubelet-configuration
type ConfigMapNodeConfigSource struct {
	// Namespace is the metadata.namespace of the referenced ConfigMap.
	// This field is required in all cases.
	Namespace string `json:"namespace" protobuf:"bytes,1,opt,name=namespace"`

	// Name is the metadata.name of the referenced ConfigMap.
	// This field is required in all cases.
	Name string `json:"name" protobuf:"bytes,2,opt,name=name"`

	// UID is the metadata.UID of the referenced ConfigMap.
	// This field is forbidden in Node.Spec, and required in Node.Status.
	// +optional
	UID types.UID `json:"uid,omitempty" protobuf:"bytes,3,opt,name=uid"`

	// ResourceVersion is the metadata.ResourceVersion of the referenced ConfigMap.
	// This field is forbidden in Node.Spec, and required in Node.Status.
	// +optional
	ResourceVersion string `json:"resourceVersion,omitempty" protobuf:"bytes,4,opt,name=resourceVersion"`

	// KubeletConfigKey declares which key of the referenced ConfigMap corresponds to the KubeletConfiguration structure
	// This field is required in all cases.
	KubeletConfigKey string `json:"kubeletConfigKey" protobuf:"bytes,5,opt,name=kubeletConfigKey"`
}

// DaemonEndpoint contains information about a single Daemon endpoint.
type DaemonEndpoint struct {
	/*
		The port tag was not properly in quotes in earlier releases, so it must be
		uppercased for backwards compat (since it was falling back to var name of
		'Port').
	*/

	// Port number of the given endpoint.
	Port int32 `json:"Port" protobuf:"varint,1,opt,name=Port"`
}

// NodeDaemonEndpoints lists ports opened by daemons running on the Node.
type NodeDaemonEndpoints struct {
	// Endpoint on which Kubelet is listening.
	// +optional
	KubeletEndpoint DaemonEndpoint `json:"kubeletEndpoint,omitempty" protobuf:"bytes,1,opt,name=kubeletEndpoint"`
}

// NodeSystemInfo is a set of ids/uuids to uniquely identify the node.
type NodeSystemInfo struct {
	// MachineID reported by the node. For unique machine identification
	// in the cluster this field is preferred. Learn more from man(5)
	// machine-id: http://man7.org/linux/man-pages/man5/machine-id.5.html
	MachineID string `json:"machineID" protobuf:"bytes,1,opt,name=machineID"`
	// SystemUUID reported by the node. For unique machine identification
	// MachineID is preferred. This field is specific to Red Hat hosts
	// https://access.redhat.com/documentation/en-us/red_hat_subscription_management/1/html/rhsm/uuid
	SystemUUID string `json:"systemUUID" protobuf:"bytes,2,opt,name=systemUUID"`
	// Boot ID reported by the node.
	BootID string `json:"bootID" protobuf:"bytes,3,opt,name=bootID"`
	// Kernel Version reported by the node from 'uname -r' (e.g. 3.16.0-0.bpo.4-amd64).
	KernelVersion string `json:"kernelVersion" protobuf:"bytes,4,opt,name=kernelVersion"`
	// OS Image reported by the node from /etc/os-release (e.g. Debian GNU/Linux 7 (wheezy)).
	OSImage string `json:"osImage" protobuf:"bytes,5,opt,name=osImage"`
	// ContainerRuntime Version reported by the node through runtime remote API (e.g. containerd://1.4.2).
	ContainerRuntimeVersion string `json:"containerRuntimeVersion" protobuf:"bytes,6,opt,name=containerRuntimeVersion"`
	// Kubelet Version reported by the node.
	KubeletVersion string `json:"kubeletVersion" protobuf:"bytes,7,opt,name=kubeletVersion"`
	// KubeProxy Version reported by the node.
	KubeProxyVersion string `json:"kubeProxyVersion" protobuf:"bytes,8,opt,name=kubeProxyVersion"`
	// The Operating System reported by the node
	OperatingSystem string `json:"operatingSystem" protobuf:"bytes,9,opt,name=operatingSystem"`
	// The Architecture reported by the node
	Architecture string `json:"architecture" protobuf:"bytes,10,opt,name=architecture"`
}

// NodeConfigStatus describes the status of the config assigned by Node.Spec.ConfigSource.
type NodeConfigStatus struct {
	// Assigned reports the checkpointed config the node will try to use.
	// When Node.Spec.ConfigSource is updated, the node checkpoints the associated
	// config payload to local disk, along with a record indicating intended
	// config. The node refers to this record to choose its config checkpoint, and
	// reports this record in Assigned. Assigned only updates in the status after
	// the record has been checkpointed to disk. When the Kubelet is restarted,
	// it tries to make the Assigned config the Active config by loading and
	// validating the checkpointed payload identified by Assigned.
	// +optional
	Assigned *NodeConfigSource `json:"assigned,omitempty" protobuf:"bytes,1,opt,name=assigned"`
	// Active reports the checkpointed config the node is actively using.
	// Active will represent either the current version of the Assigned config,
	// or the current LastKnownGood config, depending on whether attempting to use the
	// Assigned config results in an error.
	// +optional
	Active *NodeConfigSource `json:"active,omitempty" protobuf:"bytes,2,opt,name=active"`
	// LastKnownGood reports the checkpointed config the node will fall back to
	// when it encounters an error attempting to use the Assigned config.
	// The Assigned config becomes the LastKnownGood config when the node determines
	// that the Assigned config is stable and correct.
	// This is currently implemented as a 10-minute soak period starting when the local
	// record of Assigned config is updated. If the Assigned config is Active at the end
	// of this period, it becomes the LastKnownGood. Note that if Spec.ConfigSource is
	// reset to nil (use local defaults), the LastKnownGood is also immediately reset to nil,
	// because the local default config is always assumed good.
	// You should not make assumptions about the node's method of determining config stability
	// and correctness, as this may change or become configurable in the future.
	// +optional
	LastKnownGood *NodeConfigSource `json:"lastKnownGood,omitempty" protobuf:"bytes,3,opt,name=lastKnownGood"`
	// Error describes any problems reconciling the Spec.ConfigSource to the Active config.
	// Errors may occur, for example, attempting to checkpoint Spec.ConfigSource to the local Assigned
	// record, attempting to checkpoint the payload associated with Spec.ConfigSource, attempting
	// to load or validate the Assigned config, etc.
	// Errors may occur at different points while syncing config. Earlier errors (e.g. download or
	// checkpointing errors) will not result in a rollback to LastKnownGood, and may resolve across
	// Kubelet retries. Later errors (e.g. loading or validating a checkpointed config) will result in
	// a rollback to LastKnownGood. In the latter case, it is usually possible to resolve the error
	// by fixing the config assigned in Spec.ConfigSource.
	// You can find additional information for debugging by searching the error message in the Kubelet log.
	// Error is a human-readable description of the error state; machines can check whether or not Error
	// is empty, but should not rely on the stability of the Error text across Kubelet versions.
	// +optional
	Error string `json:"error,omitempty" protobuf:"bytes,4,opt,name=error"`
}

// NodeStatus is information about the current status of a node.
type NodeStatus struct {
	// Capacity represents the total resources of a node.
	// More info: https://kubernetes.io/docs/concepts/storage/persistent-volumes#capacity
	// +optional
	Capacity ResourceList `json:"capacity,omitempty" protobuf:"bytes,1,rep,name=capacity,casttype=ResourceList,castkey=ResourceName"`
	// Allocatable represents the resources of a node that are available for scheduling.
	// Defaults to Capacity.
	// +optional
	Allocatable ResourceList `json:"allocatable,omitempty" protobuf:"bytes,2,rep,name=allocatable,casttype=ResourceList,castkey=ResourceName"`
	// NodePhase is the recently observed lifecycle phase of the node.
	// More info: https://kubernetes.io/docs/concepts/nodes/node/#phase
	// The field is never populated, and now is deprecated.
	// +optional
	Phase NodePhase `json:"phase,omitempty" protobuf:"bytes,3,opt,name=phase,casttype=NodePhase"`
	// Conditions is an array of current observed node conditions.
	// More info: https://kubernetes.io/docs/concepts/nodes/node/#condition
	// +optional
	// +patchMergeKey=type
	// +patchStrategy=merge
	Conditions []NodeCondition `json:"conditions,omitempty" patchStrategy:"merge" patchMergeKey:"type" protobuf:"bytes,4,rep,name=conditions"`
	// List of addresses reachable to the node.
	// Queried from cloud provider, if available.
	// More info: https://kubernetes.io/docs/concepts/nodes/node/#addresses
	// Note: This field is declared as mergeable, but the merge key is not sufficiently
	// unique, which can cause data corruption when it is merged. Callers should instead
	// use a full-replacement patch. See https://pr.k8s.io/79391 for an example.
	// Consumers should assume that addresses can change during the
	// lifetime of a Node. However, there are some exceptions where this may not
	// be possible, such as Pods that inherit a Node's address in its own status or
	// consumers of the downward API (status.hostIP).
	// +optional
	// +patchMergeKey=type
	// +patchStrategy=merge
	Addresses []NodeAddress `json:"addresses,omitempty" patchStrategy:"merge" patchMergeKey:"type" protobuf:"bytes,5,rep,name=addresses"`
	// Endpoints of daemons running on the Node.
	// +optional
	DaemonEndpoints NodeDaemonEndpoints `json:"daemonEndpoints,omitempty" protobuf:"bytes,6,opt,name=daemonEndpoints"`
	// Set of ids/uuids to uniquely identify the node.
	// More info: https://kubernetes.io/docs/concepts/nodes/node/#info
	// +optional
	NodeInfo NodeSystemInfo `json:"nodeInfo,omitempty" protobuf:"bytes,7,opt,name=nodeInfo"`
	// List of container images on this node
	// +optional
	Images []ContainerImage `json:"images,omitempty" protobuf:"bytes,8,rep,name=images"`
	// List of attachable volumes in use (mounted) by the node.
	// +optional
	VolumesInUse []UniqueVolumeName `json:"volumesInUse,omitempty" protobuf:"bytes,9,rep,name=volumesInUse"`
	// List of volumes that are attached to the node.
	// +optional
	VolumesAttached []AttachedVolume `json:"volumesAttached,omitempty" protobuf:"bytes,10,rep,name=volumesAttached"`
	// Status of the config assigned to the node via the dynamic Kubelet config feature.
	// +optional
	Config *NodeConfigStatus `json:"config,omitempty" protobuf:"bytes,11,opt,name=config"`
}

type UniqueVolumeName string

// AttachedVolume describes a volume attached to a node
type AttachedVolume struct {
	// Name of the attached volume
	Name UniqueVolumeName `json:"name" protobuf:"bytes,1,rep,name=name"`

	// DevicePath represents the device path where the volume should be available
	DevicePath string `json:"devicePath" protobuf:"bytes,2,rep,name=devicePath"`
}

// AvoidPods describes pods that should avoid this node. This is the value for a
// Node annotation with key scheduler.alpha.kubernetes.io/preferAvoidPods and
// will eventually become a field of NodeStatus.
type AvoidPods struct {
	// Bounded-sized list of signatures of pods that should avoid this node, sorted
	// in timestamp order from oldest to newest. Size of the slice is unspecified.
	// +optional
	PreferAvoidPods []PreferAvoidPodsEntry `json:"preferAvoidPods,omitempty" protobuf:"bytes,1,rep,name=preferAvoidPods"`
}

// Describes a class of pods that should avoid this node.
type PreferAvoidPodsEntry struct {
	// The class of pods.
	PodSignature PodSignature `json:"podSignature" protobuf:"bytes,1,opt,name=podSignature"`
	// Time at which this entry was added to the list.
	// +optional
	EvictionTime metav1.Time `json:"evictionTime,omitempty" protobuf:"bytes,2,opt,name=evictionTime"`
	// (brief) reason why this entry was added to the list.
	// +optional
	Reason string `json:"reason,omitempty" protobuf:"bytes,3,opt,name=reason"`
	// Human readable message indicating why this entry was added to the list.
	// +optional
	Message string `json:"message,omitempty" protobuf:"bytes,4,opt,name=message"`
}

// Describes the class of pods that should avoid this node.
// Exactly one field should be set.
type PodSignature struct {
	// Reference to controller whose pods should avoid this node.
	// +optional
	PodController *metav1.OwnerReference `json:"podController,omitempty" protobuf:"bytes,1,opt,name=podController"`
}

// Describe a container image
type ContainerImage struct {
	// Names by which this image is known.
	// e.g. ["kubernetes.example/hyperkube:v1.0.7", "cloud-vendor.registry.example/cloud-vendor/hyperkube:v1.0.7"]
	// +optional
	Names []string `json:"names" protobuf:"bytes,1,rep,name=names"`
	// The size of the image in bytes.
	// +optional
	SizeBytes int64 `json:"sizeBytes,omitempty" protobuf:"varint,2,opt,name=sizeBytes"`
}

// +enum
type NodePhase string

// These are the valid phases of node.
const (
	// NodePending means the node has been created/added by the system, but not configured.
	NodePending NodePhase = "Pending"
	// NodeRunning means the node has been configured and has Kubernetes components running.
	NodeRunning NodePhase = "Running"
	// NodeTerminated means the node has been removed from the cluster.
	NodeTerminated NodePhase = "Terminated"
)

type NodeConditionType string

// These are valid but not exhaustive conditions of node. A cloud provider may set a condition not listed here.
// The built-in set of conditions are:
// NodeReachable, NodeLive, NodeReady, NodeSchedulable, NodeRunnable.
const (
	// NodeReady means kubelet is healthy and ready to accept pods.
	NodeReady NodeConditionType = "Ready"
	// NodeMemoryPressure means the kubelet is under pressure due to insufficient available memory.
	NodeMemoryPressure NodeConditionType = "MemoryPressure"
	// NodeDiskPressure means the kubelet is under pressure due to insufficient available disk.
	NodeDiskPressure NodeConditionType = "DiskPressure"
	// NodePIDPressure means the kubelet is under pressure due to insufficient available PID.
	NodePIDPressure NodeConditionType = "PIDPressure"
	// NodeNetworkUnavailable means that network for the node is not correctly configured.
	NodeNetworkUnavailable NodeConditionType = "NetworkUnavailable"
)

// NodeCondition contains condition information for a node.
type NodeCondition struct {
	// Type of node condition.
	Type NodeConditionType `json:"type" protobuf:"bytes,1,opt,name=type,casttype=NodeConditionType"`
	// Status of the condition, one of True, False, Unknown.
	Status ConditionStatus `json:"status" protobuf:"bytes,2,opt,name=status,casttype=ConditionStatus"`
	// Last time we got an update on a given condition.
	// +optional
	LastHeartbeatTime metav1.Time `json:"lastHeartbeatTime,omitempty" protobuf:"bytes,3,opt,name=lastHeartbeatTime"`
	// Last time the condition transit from one status to another.
	// +optional
	LastTransitionTime metav1.Time `json:"lastTransitionTime,omitempty" protobuf:"bytes,4,opt,name=lastTransitionTime"`
	// (brief) reason for the condition's last transition.
	// +optional
	Reason string `json:"reason,omitempty" protobuf:"bytes,5,opt,name=reason"`
	// Human readable message indicating details about last transition.
	// +optional
	Message string `json:"message,omitempty" protobuf:"bytes,6,opt,name=message"`
}

type NodeAddressType string

// These are built-in addresses type of node. A cloud provider may set a type not listed here.
const (
	// NodeHostName identifies a name of the node. Although every node can be assumed
	// to have a NodeAddress of this type, its exact syntax and semantics are not
	// defined, and are not consistent between different clusters.
	NodeHostName NodeAddressType = "Hostname"

	// NodeInternalIP identifies an IP address which is assigned to one of the node's
	// network interfaces. Every node should have at least one address of this type.
	//
	// An internal IP is normally expected to be reachable from every other node, but
	// may not be visible to hosts outside the cluster. By default it is assumed that
	// kube-apiserver can reach node internal IPs, though it is possible to configure
	// clusters where this is not the case.
	//
	// NodeInternalIP is the default type of node IP, and does not necessarily imply
	// that the IP is ONLY reachable internally. If a node has multiple internal IPs,
	// no specific semantics are assigned to the additional IPs.
	NodeInternalIP NodeAddressType = "InternalIP"

	// NodeExternalIP identifies an IP address which is, in some way, intended to be
	// more usable from outside the cluster then an internal IP, though no specific
	// semantics are defined. It may be a globally routable IP, though it is not
	// required to be.
	//
	// External IPs may be assigned directly to an interface on the node, like a
	// NodeInternalIP, or alternatively, packets sent to the external IP may be NAT'ed
	// to an internal node IP rather than being delivered directly (making the IP less
	// efficient for node-to-node traffic than a NodeInternalIP).
	NodeExternalIP NodeAddressType = "ExternalIP"

	// NodeInternalDNS identifies a DNS name which resolves to an IP address which has
	// the characteristics of a NodeInternalIP. The IP it resolves to may or may not
	// be a listed NodeInternalIP address.
	NodeInternalDNS NodeAddressType = "InternalDNS"

	// NodeExternalDNS identifies a DNS name which resolves to an IP address which has
	// the characteristics of a NodeExternalIP. The IP it resolves to may or may not
	// be a listed NodeExternalIP address.
	NodeExternalDNS NodeAddressType = "ExternalDNS"
)

// NodeAddress contains information for the node's address.
type NodeAddress struct {
	// Node address type, one of Hostname, ExternalIP or InternalIP.
	Type NodeAddressType `json:"type" protobuf:"bytes,1,opt,name=type,casttype=NodeAddressType"`
	// The node address.
	Address string `json:"address" protobuf:"bytes,2,opt,name=address"`
}

// ResourceName is the name identifying various resources in a ResourceList.
type ResourceName string

// Resource names must be not more than 63 characters, consisting of upper- or lower-case alphanumeric characters,
// with the -, _, and . characters allowed anywhere, except the first or last character.
// The default convention, matching that for annotations, is to use lower-case names, with dashes, rather than
// camel case, separating compound words.
// Fully-qualified resource typenames are constructed from a DNS-style subdomain, followed by a slash `/` and a name.
const (
	// CPU, in cores. (500m = .5 cores)
	ResourceCPU ResourceName = "cpu"
	// Memory, in bytes. (500Gi = 500GiB = 500 * 1024 * 1024 * 1024)
	ResourceMemory ResourceName = "memory"
	// Volume size, in bytes (e,g. 5Gi = 5GiB = 5 * 1024 * 1024 * 1024)
	ResourceStorage ResourceName = "storage"
	// Local ephemeral storage, in bytes. (500Gi = 500GiB = 500 * 1024 * 1024 * 1024)
	// The resource name for ResourceEphemeralStorage is alpha and it can change across releases.
	ResourceEphemeralStorage ResourceName = "ephemeral-storage"
)

const (
	// Default namespace prefix.
	ResourceDefaultNamespacePrefix = "kubernetes.io/"
	// Name prefix for huge page resources (alpha).
	ResourceHugePagesPrefix = "hugepages-"
	// Name prefix for storage resource limits
	ResourceAttachableVolumesPrefix = "attachable-volumes-"
)

// ResourceList is a set of (resource name, quantity) pairs.
type ResourceList map[ResourceName]resource.Quantity

// +genclient
// +genclient:nonNamespaced
// +k8s:deepcopy-gen:interfaces=k8s.io/apimachinery/pkg/runtime.Object

// Node is a worker node in Kubernetes.
// Each node will have a unique identifier in the cache (i.e. in etcd).
type Node struct {
	metav1.TypeMeta `json:",inline"`
	// Standard object's metadata.
	// More info: https://git.k8s.io/community/contributors/devel/sig-architecture/api-conventions.md#metadata
	// +optional
	metav1.ObjectMeta `json:"metadata,omitempty" protobuf:"bytes,1,opt,name=metadata"`

	// Spec defines the behavior of a node.
	// https://git.k8s.io/community/contributors/devel/sig-architecture/api-conventions.md#spec-and-status
	// +optional
	Spec NodeSpec `json:"spec,omitempty" protobuf:"bytes,2,opt,name=spec"`

	// Most recently observed status of the node.
	// Populated by the system.
	// Read-only.
	// More info: https://git.k8s.io/community/contributors/devel/sig-architecture/api-conventions.md#spec-and-status
	// +optional
	Status NodeStatus `json:"status,omitempty" protobuf:"bytes,3,opt,name=status"`
}

// +k8s:deepcopy-gen:interfaces=k8s.io/apimachinery/pkg/runtime.Object

// NodeList is the whole list of all Nodes which have been registered with master.
type NodeList struct {
	metav1.TypeMeta `json:",inline"`
	// Standard list metadata.
	// More info: https://git.k8s.io/community/contributors/devel/sig-architecture/api-conventions.md#types-kinds
	// +optional
	metav1.ListMeta `json:"metadata,omitempty" protobuf:"bytes,1,opt,name=metadata"`

	// List of nodes
	Items []Node `json:"items" protobuf:"bytes,2,rep,name=items"`
}

// FinalizerName is the name identifying a finalizer during namespace lifecycle.
type FinalizerName string

// These are internal finalizer values to Kubernetes, must be qualified name unless defined here or
// in metav1.
const (
	FinalizerKubernetes FinalizerName = "kubernetes"
)

// NamespaceSpec describes the attributes on a Namespace.
type NamespaceSpec struct {
	// Finalizers is an opaque list of values that must be empty to permanently remove object from storage.
	// More info: https://kubernetes.io/docs/tasks/administer-cluster/namespaces/
	// +optional
	Finalizers []FinalizerName `json:"finalizers,omitempty" protobuf:"bytes,1,rep,name=finalizers,casttype=FinalizerName"`
}

// NamespaceStatus is information about the current status of a Namespace.
type NamespaceStatus struct {
	// Phase is the current lifecycle phase of the namespace.
	// More info: https://kubernetes.io/docs/tasks/administer-cluster/namespaces/
	// +optional
	Phase NamespacePhase `json:"phase,omitempty" protobuf:"bytes,1,opt,name=phase,casttype=NamespacePhase"`

	// Represents the latest available observations of a namespace's current state.
	// +optional
	// +patchMergeKey=type
	// +patchStrategy=merge
	Conditions []NamespaceCondition `json:"conditions,omitempty" patchStrategy:"merge" patchMergeKey:"type" protobuf:"bytes,2,rep,name=conditions"`
}

// +enum
type NamespacePhase string

// These are the valid phases of a namespace.
const (
	// NamespaceActive means the namespace is available for use in the system
	NamespaceActive NamespacePhase = "Active"
	// NamespaceTerminating means the namespace is undergoing graceful termination
	NamespaceTerminating NamespacePhase = "Terminating"
)

const (
	// NamespaceTerminatingCause is returned as a defaults.cause item when a change is
	// forbidden due to the namespace being terminated.
	NamespaceTerminatingCause metav1.CauseType = "NamespaceTerminating"
)

type NamespaceConditionType string

// These are built-in conditions of a namespace.
const (
	// NamespaceDeletionDiscoveryFailure contains information about namespace deleter errors during resource discovery.
	NamespaceDeletionDiscoveryFailure NamespaceConditionType = "NamespaceDeletionDiscoveryFailure"
	// NamespaceDeletionContentFailure contains information about namespace deleter errors during deletion of resources.
	NamespaceDeletionContentFailure NamespaceConditionType = "NamespaceDeletionContentFailure"
	// NamespaceDeletionGVParsingFailure contains information about namespace deleter errors parsing GV for legacy types.
	NamespaceDeletionGVParsingFailure NamespaceConditionType = "NamespaceDeletionGroupVersionParsingFailure"
	// NamespaceContentRemaining contains information about resources remaining in a namespace.
	NamespaceContentRemaining NamespaceConditionType = "NamespaceContentRemaining"
	// NamespaceFinalizersRemaining contains information about which finalizers are on resources remaining in a namespace.
	NamespaceFinalizersRemaining NamespaceConditionType = "NamespaceFinalizersRemaining"
)

// NamespaceCondition contains details about state of namespace.
type NamespaceCondition struct {
	// Type of namespace controller condition.
	Type NamespaceConditionType `json:"type" protobuf:"bytes,1,opt,name=type,casttype=NamespaceConditionType"`
	// Status of the condition, one of True, False, Unknown.
	Status ConditionStatus `json:"status" protobuf:"bytes,2,opt,name=status,casttype=ConditionStatus"`
	// +optional
	LastTransitionTime metav1.Time `json:"lastTransitionTime,omitempty" protobuf:"bytes,4,opt,name=lastTransitionTime"`
	// +optional
	Reason string `json:"reason,omitempty" protobuf:"bytes,5,opt,name=reason"`
	// +optional
	Message string `json:"message,omitempty" protobuf:"bytes,6,opt,name=message"`
}

// +genclient
// +genclient:nonNamespaced
// +genclient:skipVerbs=deleteCollection
// +k8s:deepcopy-gen:interfaces=k8s.io/apimachinery/pkg/runtime.Object

// Namespace provides a scope for Names.
// Use of multiple namespaces is optional.
type Namespace struct {
	metav1.TypeMeta `json:",inline"`
	// Standard object's metadata.
	// More info: https://git.k8s.io/community/contributors/devel/sig-architecture/api-conventions.md#metadata
	// +optional
	metav1.ObjectMeta `json:"metadata,omitempty" protobuf:"bytes,1,opt,name=metadata"`

	// Spec defines the behavior of the Namespace.
	// More info: https://git.k8s.io/community/contributors/devel/sig-architecture/api-conventions.md#spec-and-status
	// +optional
	Spec NamespaceSpec `json:"spec,omitempty" protobuf:"bytes,2,opt,name=spec"`

	// Status describes the current status of a Namespace.
	// More info: https://git.k8s.io/community/contributors/devel/sig-architecture/api-conventions.md#spec-and-status
	// +optional
	Status NamespaceStatus `json:"status,omitempty" protobuf:"bytes,3,opt,name=status"`
}

// +k8s:deepcopy-gen:interfaces=k8s.io/apimachinery/pkg/runtime.Object

// NamespaceList is a list of Namespaces.
type NamespaceList struct {
	metav1.TypeMeta `json:",inline"`
	// Standard list metadata.
	// More info: https://git.k8s.io/community/contributors/devel/sig-architecture/api-conventions.md#types-kinds
	// +optional
	metav1.ListMeta `json:"metadata,omitempty" protobuf:"bytes,1,opt,name=metadata"`

	// Items is the list of Namespace objects in the list.
	// More info: https://kubernetes.io/docs/concepts/overview/working-with-objects/namespaces/
	Items []Namespace `json:"items" protobuf:"bytes,2,rep,name=items"`
}

// +k8s:deepcopy-gen:interfaces=k8s.io/apimachinery/pkg/runtime.Object

// Binding ties one object to another; for example, a pod is bound to a node by a scheduler.
// Deprecated in 1.7, please use the bindings subresource of pods instead.
type Binding struct {
	metav1.TypeMeta `json:",inline"`
	// Standard object's metadata.
	// More info: https://git.k8s.io/community/contributors/devel/sig-architecture/api-conventions.md#metadata
	// +optional
	metav1.ObjectMeta `json:"metadata,omitempty" protobuf:"bytes,1,opt,name=metadata"`

	// The target object that you want to bind to the standard object.
	Target ObjectReference `json:"target" protobuf:"bytes,2,opt,name=target"`
}

// Preconditions must be fulfilled before an operation (update, delete, etc.) is carried out.
// +k8s:openapi-gen=false
type Preconditions struct {
	// Specifies the target UID.
	// +optional
	UID *types.UID `json:"uid,omitempty" protobuf:"bytes,1,opt,name=uid,casttype=k8s.io/apimachinery/pkg/types.UID"`
}

// +k8s:conversion-gen:explicit-from=net/url.Values
// +k8s:deepcopy-gen:interfaces=k8s.io/apimachinery/pkg/runtime.Object

// PodLogOptions is the query options for a Pod's logs REST call.
type PodLogOptions struct {
	metav1.TypeMeta `json:",inline"`

	// The container for which to stream logs. Defaults to only container if there is one container in the pod.
	// +optional
	Container string `json:"container,omitempty" protobuf:"bytes,1,opt,name=container"`
	// Follow the log stream of the pod. Defaults to false.
	// +optional
	Follow bool `json:"follow,omitempty" protobuf:"varint,2,opt,name=follow"`
	// Return previous terminated container logs. Defaults to false.
	// +optional
	Previous bool `json:"previous,omitempty" protobuf:"varint,3,opt,name=previous"`
	// A relative time in seconds before the current time from which to show logs. If this value
	// precedes the time a pod was started, only logs since the pod start will be returned.
	// If this value is in the future, no logs will be returned.
	// Only one of sinceSeconds or sinceTime may be specified.
	// +optional
	SinceSeconds *int64 `json:"sinceSeconds,omitempty" protobuf:"varint,4,opt,name=sinceSeconds"`
	// An RFC3339 timestamp from which to show logs. If this value
	// precedes the time a pod was started, only logs since the pod start will be returned.
	// If this value is in the future, no logs will be returned.
	// Only one of sinceSeconds or sinceTime may be specified.
	// +optional
	SinceTime *metav1.Time `json:"sinceTime,omitempty" protobuf:"bytes,5,opt,name=sinceTime"`
	// If true, add an RFC3339 or RFC3339Nano timestamp at the beginning of every line
	// of log output. Defaults to false.
	// +optional
	Timestamps bool `json:"timestamps,omitempty" protobuf:"varint,6,opt,name=timestamps"`
	// If set, the number of lines from the end of the logs to show. If not specified,
	// logs are shown from the creation of the container or sinceSeconds or sinceTime
	// +optional
	TailLines *int64 `json:"tailLines,omitempty" protobuf:"varint,7,opt,name=tailLines"`
	// If set, the number of bytes to read from the server before terminating the
	// log output. This may not display a complete final line of logging, and may return
	// slightly more or slightly less than the specified limit.
	// +optional
	LimitBytes *int64 `json:"limitBytes,omitempty" protobuf:"varint,8,opt,name=limitBytes"`

	// insecureSkipTLSVerifyBackend indicates that the apiserver should not confirm the validity of the
	// serving certificate of the backend it is connecting to.  This will make the HTTPS connection between the apiserver
	// and the backend insecure. This means the apiserver cannot verify the log data it is receiving came from the real
	// kubelet.  If the kubelet is configured to verify the apiserver's TLS credentials, it does not mean the
	// connection to the real kubelet is vulnerable to a man in the middle attack (e.g. an attacker could not intercept
	// the actual log data coming from the real kubelet).
	// +optional
	InsecureSkipTLSVerifyBackend bool `json:"insecureSkipTLSVerifyBackend,omitempty" protobuf:"varint,9,opt,name=insecureSkipTLSVerifyBackend"`
}

// +k8s:conversion-gen:explicit-from=net/url.Values
// +k8s:deepcopy-gen:interfaces=k8s.io/apimachinery/pkg/runtime.Object

// PodAttachOptions is the query options to a Pod's remote attach call.
// ---
// TODO: merge w/ PodExecOptions below for stdin, stdout, etc
// and also when we cut V2, we should export a "StreamOptions" or somesuch that contains Stdin, Stdout, Stder and TTY
type PodAttachOptions struct {
	metav1.TypeMeta `json:",inline"`

	// Stdin if true, redirects the standard input stream of the pod for this call.
	// Defaults to false.
	// +optional
	Stdin bool `json:"stdin,omitempty" protobuf:"varint,1,opt,name=stdin"`

	// Stdout if true indicates that stdout is to be redirected for the attach call.
	// Defaults to true.
	// +optional
	Stdout bool `json:"stdout,omitempty" protobuf:"varint,2,opt,name=stdout"`

	// Stderr if true indicates that stderr is to be redirected for the attach call.
	// Defaults to true.
	// +optional
	Stderr bool `json:"stderr,omitempty" protobuf:"varint,3,opt,name=stderr"`

	// TTY if true indicates that a tty will be allocated for the attach call.
	// This is passed through the container runtime so the tty
	// is allocated on the worker node by the container runtime.
	// Defaults to false.
	// +optional
	TTY bool `json:"tty,omitempty" protobuf:"varint,4,opt,name=tty"`

	// The container in which to execute the command.
	// Defaults to only container if there is only one container in the pod.
	// +optional
	Container string `json:"container,omitempty" protobuf:"bytes,5,opt,name=container"`
}

// +k8s:conversion-gen:explicit-from=net/url.Values
// +k8s:deepcopy-gen:interfaces=k8s.io/apimachinery/pkg/runtime.Object

// PodExecOptions is the query options to a Pod's remote exec call.
// ---
// TODO: This is largely identical to PodAttachOptions above, make sure they stay in sync and see about merging
// and also when we cut V2, we should export a "StreamOptions" or somesuch that contains Stdin, Stdout, Stder and TTY
type PodExecOptions struct {
	metav1.TypeMeta `json:",inline"`

	// Redirect the standard input stream of the pod for this call.
	// Defaults to false.
	// +optional
	Stdin bool `json:"stdin,omitempty" protobuf:"varint,1,opt,name=stdin"`

	// Redirect the standard output stream of the pod for this call.
	// +optional
	Stdout bool `json:"stdout,omitempty" protobuf:"varint,2,opt,name=stdout"`

	// Redirect the standard error stream of the pod for this call.
	// +optional
	Stderr bool `json:"stderr,omitempty" protobuf:"varint,3,opt,name=stderr"`

	// TTY if true indicates that a tty will be allocated for the exec call.
	// Defaults to false.
	// +optional
	TTY bool `json:"tty,omitempty" protobuf:"varint,4,opt,name=tty"`

	// Container in which to execute the command.
	// Defaults to only container if there is only one container in the pod.
	// +optional
	Container string `json:"container,omitempty" protobuf:"bytes,5,opt,name=container"`

	// Command is the remote command to execute. argv array. Not executed within a shell.
	Command []string `json:"command" protobuf:"bytes,6,rep,name=command"`
}

// +k8s:conversion-gen:explicit-from=net/url.Values
// +k8s:deepcopy-gen:interfaces=k8s.io/apimachinery/pkg/runtime.Object

// PodPortForwardOptions is the query options to a Pod's port forward call
// when using WebSockets.
// The `port` query parameter must specify the port or
// ports (comma separated) to forward over.
// Port forwarding over SPDY does not use these options. It requires the port
// to be passed in the `port` header as part of request.
type PodPortForwardOptions struct {
	metav1.TypeMeta `json:",inline"`

	// List of ports to forward
	// Required when using WebSockets
	// +optional
	Ports []int32 `json:"ports,omitempty" protobuf:"varint,1,rep,name=ports"`
}

// +k8s:conversion-gen:explicit-from=net/url.Values
// +k8s:deepcopy-gen:interfaces=k8s.io/apimachinery/pkg/runtime.Object

// PodProxyOptions is the query options to a Pod's proxy call.
type PodProxyOptions struct {
	metav1.TypeMeta `json:",inline"`

	// Path is the URL path to use for the current proxy request to pod.
	// +optional
	Path string `json:"path,omitempty" protobuf:"bytes,1,opt,name=path"`
}

// +k8s:conversion-gen:explicit-from=net/url.Values
// +k8s:deepcopy-gen:interfaces=k8s.io/apimachinery/pkg/runtime.Object

// NodeProxyOptions is the query options to a Node's proxy call.
type NodeProxyOptions struct {
	metav1.TypeMeta `json:",inline"`

	// Path is the URL path to use for the current proxy request to node.
	// +optional
	Path string `json:"path,omitempty" protobuf:"bytes,1,opt,name=path"`
}

// +k8s:conversion-gen:explicit-from=net/url.Values
// +k8s:deepcopy-gen:interfaces=k8s.io/apimachinery/pkg/runtime.Object

// ServiceProxyOptions is the query options to a Service's proxy call.
type ServiceProxyOptions struct {
	metav1.TypeMeta `json:",inline"`

	// Path is the part of URLs that include service endpoints, suffixes,
	// and parameters to use for the current proxy request to service.
	// For example, the whole request URL is
	// http://localhost/api/v1/namespaces/kube-system/services/elasticsearch-logging/_search?q=user:kimchy.
	// Path is _search?q=user:kimchy.
	// +optional
	Path string `json:"path,omitempty" protobuf:"bytes,1,opt,name=path"`
}

// ObjectReference contains enough information to let you inspect or modify the referred object.
// ---
// New uses of this type are discouraged because of difficulty describing its usage when embedded in APIs.
//  1. Ignored fields.  It includes many fields which are not generally honored.  For instance, ResourceVersion and FieldPath are both very rarely valid in actual usage.
//  2. Invalid usage help.  It is impossible to add specific help for individual usage.  In most embedded usages, there are particular
//     restrictions like, "must refer only to types A and B" or "UID not honored" or "name must be restricted".
//     Those cannot be well described when embedded.
//  3. Inconsistent validation.  Because the usages are different, the validation rules are different by usage, which makes it hard for users to predict what will happen.
//  4. The fields are both imprecise and overly precise.  Kind is not a precise mapping to a URL. This can produce ambiguity
//     during interpretation and require a REST mapping.  In most cases, the dependency is on the group,resource tuple
//     and the version of the actual struct is irrelevant.
//  5. We cannot easily change it.  Because this type is embedded in many locations, updates to this type
//     will affect numerous schemas.  Don't make new APIs embed an underspecified API type they do not control.
//
// Instead of using this type, create a locally provided and used type that is well-focused on your reference.
// For example, ServiceReferences for admission registration: https://github.com/kubernetes/api/blob/release-1.17/admissionregistration/v1/types.go#L533 .
// +k8s:deepcopy-gen:interfaces=k8s.io/apimachinery/pkg/runtime.Object
// +structType=atomic
type ObjectReference struct {
	// Kind of the referent.
	// More info: https://git.k8s.io/community/contributors/devel/sig-architecture/api-conventions.md#types-kinds
	// +optional
	Kind string `json:"kind,omitempty" protobuf:"bytes,1,opt,name=kind"`
	// Namespace of the referent.
	// More info: https://kubernetes.io/docs/concepts/overview/working-with-objects/namespaces/
	// +optional
	Namespace string `json:"namespace,omitempty" protobuf:"bytes,2,opt,name=namespace"`
	// Name of the referent.
	// More info: https://kubernetes.io/docs/concepts/overview/working-with-objects/names/#names
	// +optional
	Name string `json:"name,omitempty" protobuf:"bytes,3,opt,name=name"`
	// UID of the referent.
	// More info: https://kubernetes.io/docs/concepts/overview/working-with-objects/names/#uids
	// +optional
	UID types.UID `json:"uid,omitempty" protobuf:"bytes,4,opt,name=uid,casttype=k8s.io/apimachinery/pkg/types.UID"`
	// API version of the referent.
	// +optional
	APIVersion string `json:"apiVersion,omitempty" protobuf:"bytes,5,opt,name=apiVersion"`
	// Specific resourceVersion to which this reference is made, if any.
	// More info: https://git.k8s.io/community/contributors/devel/sig-architecture/api-conventions.md#concurrency-control-and-consistency
	// +optional
	ResourceVersion string `json:"resourceVersion,omitempty" protobuf:"bytes,6,opt,name=resourceVersion"`

	// If referring to a piece of an object instead of an entire object, this string
	// should contain a valid JSON/Go field access statement, such as desiredState.manifest.containers[2].
	// For example, if the object reference is to a container within a pod, this would take on a value like:
	// "spec.containers{name}" (where "name" refers to the name of the container that triggered
	// the event) or if no container name is specified "spec.containers[2]" (container with
	// index 2 in this pod). This syntax is chosen only to have some well-defined way of
	// referencing a part of an object.
	// TODO: this design is not final and this field is subject to change in the future.
	// +optional
	FieldPath string `json:"fieldPath,omitempty" protobuf:"bytes,7,opt,name=fieldPath"`
}

// LocalObjectReference contains enough information to let you locate the
// referenced object inside the same namespace.
// +structType=atomic
type LocalObjectReference struct {
	// Name of the referent.
	// More info: https://kubernetes.io/docs/concepts/overview/working-with-objects/names/#names
	// TODO: Add other useful fields. apiVersion, kind, uid?
	// +optional
	Name string `json:"name,omitempty" protobuf:"bytes,1,opt,name=name"`
}

// TypedLocalObjectReference contains enough information to let you locate the
// typed referenced object inside the same namespace.
// +structType=atomic
type TypedLocalObjectReference struct {
	// APIGroup is the group for the resource being referenced.
	// If APIGroup is not specified, the specified Kind must be in the core API group.
	// For any other third-party types, APIGroup is required.
	// +optional
	APIGroup *string `json:"apiGroup" protobuf:"bytes,1,opt,name=apiGroup"`
	// Kind is the type of resource being referenced
	Kind string `json:"kind" protobuf:"bytes,2,opt,name=kind"`
	// Name is the name of resource being referenced
	Name string `json:"name" protobuf:"bytes,3,opt,name=name"`
}

// +k8s:deepcopy-gen:interfaces=k8s.io/apimachinery/pkg/runtime.Object

// SerializedReference is a reference to serialized object.
type SerializedReference struct {
	metav1.TypeMeta `json:",inline"`
	// The reference to an object in the system.
	// +optional
	Reference ObjectReference `json:"reference,omitempty" protobuf:"bytes,1,opt,name=reference"`
}

// EventSource contains information for an event.
type EventSource struct {
	// Component from which the event is generated.
	// +optional
	Component string `json:"component,omitempty" protobuf:"bytes,1,opt,name=component"`
	// Node name on which the event is generated.
	// +optional
	Host string `json:"host,omitempty" protobuf:"bytes,2,opt,name=host"`
}

// Valid values for event types (new types could be added in future)
const (
	// Information only and will not cause any problems
	EventTypeNormal string = "Normal"
	// These events are to warn that something might go wrong
	EventTypeWarning string = "Warning"
)

// +genclient
// +k8s:deepcopy-gen:interfaces=k8s.io/apimachinery/pkg/runtime.Object

// Event is a report of an event somewhere in the cluster.  Events
// have a limited retention time and triggers and messages may evolve
// with time.  Event consumers should not rely on the timing of an event
// with a given Reason reflecting a consistent underlying trigger, or the
// continued existence of events with that Reason.  Events should be
// treated as informative, best-effort, supplemental data.
type Event struct {
	metav1.TypeMeta `json:",inline"`
	// Standard object's metadata.
	// More info: https://git.k8s.io/community/contributors/devel/sig-architecture/api-conventions.md#metadata
	metav1.ObjectMeta `json:"metadata" protobuf:"bytes,1,opt,name=metadata"`

	// The object that this event is about.
	InvolvedObject ObjectReference `json:"involvedObject" protobuf:"bytes,2,opt,name=involvedObject"`

	// This should be a short, machine understandable string that gives the reason
	// for the transition into the object's current status.
	// TODO: provide exact specification for format.
	// +optional
	Reason string `json:"reason,omitempty" protobuf:"bytes,3,opt,name=reason"`

	// A human-readable description of the status of this operation.
	// TODO: decide on maximum length.
	// +optional
	Message string `json:"message,omitempty" protobuf:"bytes,4,opt,name=message"`

	// The component reporting this event. Should be a short machine understandable string.
	// +optional
	Source EventSource `json:"source,omitempty" protobuf:"bytes,5,opt,name=source"`

	// The time at which the event was first recorded. (Time of server receipt is in TypeMeta.)
	// +optional
	FirstTimestamp metav1.Time `json:"firstTimestamp,omitempty" protobuf:"bytes,6,opt,name=firstTimestamp"`

	// The time at which the most recent occurrence of this event was recorded.
	// +optional
	LastTimestamp metav1.Time `json:"lastTimestamp,omitempty" protobuf:"bytes,7,opt,name=lastTimestamp"`

	// The number of times this event has occurred.
	// +optional
	Count int32 `json:"count,omitempty" protobuf:"varint,8,opt,name=count"`

	// Type of this event (Normal, Warning), new types could be added in the future
	// +optional
	Type string `json:"type,omitempty" protobuf:"bytes,9,opt,name=type"`

	// Time when this Event was first observed.
	// +optional
	EventTime metav1.MicroTime `json:"eventTime,omitempty" protobuf:"bytes,10,opt,name=eventTime"`

	// Data about the Event series this event represents or nil if it's a singleton Event.
	// +optional
	Series *EventSeries `json:"series,omitempty" protobuf:"bytes,11,opt,name=series"`

	// What action was taken/failed regarding to the Regarding object.
	// +optional
	Action string `json:"action,omitempty" protobuf:"bytes,12,opt,name=action"`

	// Optional secondary object for more complex actions.
	// +optional
	Related *ObjectReference `json:"related,omitempty" protobuf:"bytes,13,opt,name=related"`

	// Name of the controller that emitted this Event, e.g. `kubernetes.io/kubelet`.
	// +optional
	ReportingController string `json:"reportingComponent" protobuf:"bytes,14,opt,name=reportingComponent"`

	// ID of the controller instance, e.g. `kubelet-xyzf`.
	// +optional
	ReportingInstance string `json:"reportingInstance" protobuf:"bytes,15,opt,name=reportingInstance"`
}

// EventSeries contain information on series of events, i.e. thing that was/is happening
// continuously for some time.
type EventSeries struct {
	// Number of occurrences in this series up to the last heartbeat time
	Count int32 `json:"count,omitempty" protobuf:"varint,1,name=count"`
	// Time of the last occurrence observed
	LastObservedTime metav1.MicroTime `json:"lastObservedTime,omitempty" protobuf:"bytes,2,name=lastObservedTime"`

	// +k8s:deprecated=state,protobuf=3
}

// +k8s:deepcopy-gen:interfaces=k8s.io/apimachinery/pkg/runtime.Object

// EventList is a list of events.
type EventList struct {
	metav1.TypeMeta `json:",inline"`
	// Standard list metadata.
	// More info: https://git.k8s.io/community/contributors/devel/sig-architecture/api-conventions.md#types-kinds
	// +optional
	metav1.ListMeta `json:"metadata,omitempty" protobuf:"bytes,1,opt,name=metadata"`

	// List of events
	Items []Event `json:"items" protobuf:"bytes,2,rep,name=items"`
}

// +k8s:deepcopy-gen:interfaces=k8s.io/apimachinery/pkg/runtime.Object

// List holds a list of objects, which may not be known by the server.
type List metav1.List

// LimitType is a type of object that is limited. It can be Pod, Container, PersistentVolumeClaim or
// a fully qualified resource name.
type LimitType string

const (
	// Limit that applies to all pods in a namespace
	LimitTypePod LimitType = "Pod"
	// Limit that applies to all containers in a namespace
	LimitTypeContainer LimitType = "Container"
	// Limit that applies to all persistent volume claims in a namespace
	LimitTypePersistentVolumeClaim LimitType = "PersistentVolumeClaim"
)

// LimitRangeItem defines a min/max usage limit for any resource that matches on kind.
type LimitRangeItem struct {
	// Type of resource that this limit applies to.
	Type LimitType `json:"type" protobuf:"bytes,1,opt,name=type,casttype=LimitType"`
	// Max usage constraints on this kind by resource name.
	// +optional
	Max ResourceList `json:"max,omitempty" protobuf:"bytes,2,rep,name=max,casttype=ResourceList,castkey=ResourceName"`
	// Min usage constraints on this kind by resource name.
	// +optional
	Min ResourceList `json:"min,omitempty" protobuf:"bytes,3,rep,name=min,casttype=ResourceList,castkey=ResourceName"`
	// Default resource requirement limit value by resource name if resource limit is omitted.
	// +optional
	Default ResourceList `json:"default,omitempty" protobuf:"bytes,4,rep,name=default,casttype=ResourceList,castkey=ResourceName"`
	// DefaultRequest is the default resource requirement request value by resource name if resource request is omitted.
	// +optional
	DefaultRequest ResourceList `json:"defaultRequest,omitempty" protobuf:"bytes,5,rep,name=defaultRequest,casttype=ResourceList,castkey=ResourceName"`
	// MaxLimitRequestRatio if specified, the named resource must have a request and limit that are both non-zero where limit divided by request is less than or equal to the enumerated value; this represents the max burst for the named resource.
	// +optional
	MaxLimitRequestRatio ResourceList `json:"maxLimitRequestRatio,omitempty" protobuf:"bytes,6,rep,name=maxLimitRequestRatio,casttype=ResourceList,castkey=ResourceName"`
}

// LimitRangeSpec defines a min/max usage limit for resources that match on kind.
type LimitRangeSpec struct {
	// Limits is the list of LimitRangeItem objects that are enforced.
	Limits []LimitRangeItem `json:"limits" protobuf:"bytes,1,rep,name=limits"`
}

// +genclient
// +k8s:deepcopy-gen:interfaces=k8s.io/apimachinery/pkg/runtime.Object

// LimitRange sets resource usage limits for each kind of resource in a Namespace.
type LimitRange struct {
	metav1.TypeMeta `json:",inline"`
	// Standard object's metadata.
	// More info: https://git.k8s.io/community/contributors/devel/sig-architecture/api-conventions.md#metadata
	// +optional
	metav1.ObjectMeta `json:"metadata,omitempty" protobuf:"bytes,1,opt,name=metadata"`

	// Spec defines the limits enforced.
	// More info: https://git.k8s.io/community/contributors/devel/sig-architecture/api-conventions.md#spec-and-status
	// +optional
	Spec LimitRangeSpec `json:"spec,omitempty" protobuf:"bytes,2,opt,name=spec"`
}

// +k8s:deepcopy-gen:interfaces=k8s.io/apimachinery/pkg/runtime.Object

// LimitRangeList is a list of LimitRange items.
type LimitRangeList struct {
	metav1.TypeMeta `json:",inline"`
	// Standard list metadata.
	// More info: https://git.k8s.io/community/contributors/devel/sig-architecture/api-conventions.md#types-kinds
	// +optional
	metav1.ListMeta `json:"metadata,omitempty" protobuf:"bytes,1,opt,name=metadata"`

	// Items is a list of LimitRange objects.
	// More info: https://kubernetes.io/docs/concepts/configuration/manage-resources-containers/
	Items []LimitRange `json:"items" protobuf:"bytes,2,rep,name=items"`
}

// The following identify resource constants for Kubernetes object types
const (
	// Pods, number
	ResourcePods ResourceName = "pods"
	// Services, number
	ResourceServices ResourceName = "services"
	// ReplicationControllers, number
	ResourceReplicationControllers ResourceName = "replicationcontrollers"
	// ResourceQuotas, number
	ResourceQuotas ResourceName = "resourcequotas"
	// ResourceSecrets, number
	ResourceSecrets ResourceName = "secrets"
	// ResourceConfigMaps, number
	ResourceConfigMaps ResourceName = "configmaps"
	// ResourcePersistentVolumeClaims, number
	ResourcePersistentVolumeClaims ResourceName = "persistentvolumeclaims"
	// ResourceServicesNodePorts, number
	ResourceServicesNodePorts ResourceName = "services.nodeports"
	// ResourceServicesLoadBalancers, number
	ResourceServicesLoadBalancers ResourceName = "services.loadbalancers"
	// CPU request, in cores. (500m = .5 cores)
	ResourceRequestsCPU ResourceName = "requests.cpu"
	// Memory request, in bytes. (500Gi = 500GiB = 500 * 1024 * 1024 * 1024)
	ResourceRequestsMemory ResourceName = "requests.memory"
	// Storage request, in bytes
	ResourceRequestsStorage ResourceName = "requests.storage"
	// Local ephemeral storage request, in bytes. (500Gi = 500GiB = 500 * 1024 * 1024 * 1024)
	ResourceRequestsEphemeralStorage ResourceName = "requests.ephemeral-storage"
	// CPU limit, in cores. (500m = .5 cores)
	ResourceLimitsCPU ResourceName = "limits.cpu"
	// Memory limit, in bytes. (500Gi = 500GiB = 500 * 1024 * 1024 * 1024)
	ResourceLimitsMemory ResourceName = "limits.memory"
	// Local ephemeral storage limit, in bytes. (500Gi = 500GiB = 500 * 1024 * 1024 * 1024)
	ResourceLimitsEphemeralStorage ResourceName = "limits.ephemeral-storage"
)

// The following identify resource prefix for Kubernetes object types
const (
	// HugePages request, in bytes. (500Gi = 500GiB = 500 * 1024 * 1024 * 1024)
	// As burst is not supported for HugePages, we would only quota its request, and ignore the limit.
	ResourceRequestsHugePagesPrefix = "requests.hugepages-"
	// Default resource requests prefix
	DefaultResourceRequestsPrefix = "requests."
)

// A ResourceQuotaScope defines a filter that must match each object tracked by a quota
// +enum
type ResourceQuotaScope string

const (
	// Match all pod objects where spec.activeDeadlineSeconds >=0
	ResourceQuotaScopeTerminating ResourceQuotaScope = "Terminating"
	// Match all pod objects where spec.activeDeadlineSeconds is nil
	ResourceQuotaScopeNotTerminating ResourceQuotaScope = "NotTerminating"
	// Match all pod objects that have best effort quality of service
	ResourceQuotaScopeBestEffort ResourceQuotaScope = "BestEffort"
	// Match all pod objects that do not have best effort quality of service
	ResourceQuotaScopeNotBestEffort ResourceQuotaScope = "NotBestEffort"
	// Match all pod objects that have priority class mentioned
	ResourceQuotaScopePriorityClass ResourceQuotaScope = "PriorityClass"
	// Match all pod objects that have cross-namespace pod (anti)affinity mentioned.
	ResourceQuotaScopeCrossNamespacePodAffinity ResourceQuotaScope = "CrossNamespacePodAffinity"
)

// ResourceQuotaSpec defines the desired hard limits to enforce for Quota.
type ResourceQuotaSpec struct {
	// hard is the set of desired hard limits for each named resource.
	// More info: https://kubernetes.io/docs/concepts/policy/resource-quotas/
	// +optional
	Hard ResourceList `json:"hard,omitempty" protobuf:"bytes,1,rep,name=hard,casttype=ResourceList,castkey=ResourceName"`
	// A collection of filters that must match each object tracked by a quota.
	// If not specified, the quota matches all objects.
	// +optional
	Scopes []ResourceQuotaScope `json:"scopes,omitempty" protobuf:"bytes,2,rep,name=scopes,casttype=ResourceQuotaScope"`
	// scopeSelector is also a collection of filters like scopes that must match each object tracked by a quota
	// but expressed using ScopeSelectorOperator in combination with possible values.
	// For a resource to match, both scopes AND scopeSelector (if specified in spec), must be matched.
	// +optional
	ScopeSelector *ScopeSelector `json:"scopeSelector,omitempty" protobuf:"bytes,3,opt,name=scopeSelector"`
}

// A scope selector represents the AND of the selectors represented
// by the scoped-resource selector requirements.
// +structType=atomic
type ScopeSelector struct {
	// A list of scope selector requirements by scope of the resources.
	// +optional
	MatchExpressions []ScopedResourceSelectorRequirement `json:"matchExpressions,omitempty" protobuf:"bytes,1,rep,name=matchExpressions"`
}

// A scoped-resource selector requirement is a selector that contains values, a scope name, and an operator
// that relates the scope name and values.
type ScopedResourceSelectorRequirement struct {
	// The name of the scope that the selector applies to.
	ScopeName ResourceQuotaScope `json:"scopeName" protobuf:"bytes,1,opt,name=scopeName"`
	// Represents a scope's relationship to a set of values.
	// Valid operators are In, NotIn, Exists, DoesNotExist.
	Operator ScopeSelectorOperator `json:"operator" protobuf:"bytes,2,opt,name=operator,casttype=ScopedResourceSelectorOperator"`
	// An array of string values. If the operator is In or NotIn,
	// the values array must be non-empty. If the operator is Exists or DoesNotExist,
	// the values array must be empty.
	// This array is replaced during a strategic merge patch.
	// +optional
	Values []string `json:"values,omitempty" protobuf:"bytes,3,rep,name=values"`
}

// A scope selector operator is the set of operators that can be used in
// a scope selector requirement.
// +enum
type ScopeSelectorOperator string

const (
	ScopeSelectorOpIn           ScopeSelectorOperator = "In"
	ScopeSelectorOpNotIn        ScopeSelectorOperator = "NotIn"
	ScopeSelectorOpExists       ScopeSelectorOperator = "Exists"
	ScopeSelectorOpDoesNotExist ScopeSelectorOperator = "DoesNotExist"
)

// ResourceQuotaStatus defines the enforced hard limits and observed use.
type ResourceQuotaStatus struct {
	// Hard is the set of enforced hard limits for each named resource.
	// More info: https://kubernetes.io/docs/concepts/policy/resource-quotas/
	// +optional
	Hard ResourceList `json:"hard,omitempty" protobuf:"bytes,1,rep,name=hard,casttype=ResourceList,castkey=ResourceName"`
	// Used is the current observed total usage of the resource in the namespace.
	// +optional
	Used ResourceList `json:"used,omitempty" protobuf:"bytes,2,rep,name=used,casttype=ResourceList,castkey=ResourceName"`
}

// +genclient
// +k8s:deepcopy-gen:interfaces=k8s.io/apimachinery/pkg/runtime.Object

// ResourceQuota sets aggregate quota restrictions enforced per namespace
type ResourceQuota struct {
	metav1.TypeMeta `json:",inline"`
	// Standard object's metadata.
	// More info: https://git.k8s.io/community/contributors/devel/sig-architecture/api-conventions.md#metadata
	// +optional
	metav1.ObjectMeta `json:"metadata,omitempty" protobuf:"bytes,1,opt,name=metadata"`

	// Spec defines the desired quota.
	// https://git.k8s.io/community/contributors/devel/sig-architecture/api-conventions.md#spec-and-status
	// +optional
	Spec ResourceQuotaSpec `json:"spec,omitempty" protobuf:"bytes,2,opt,name=spec"`

	// Status defines the actual enforced quota and its current usage.
	// https://git.k8s.io/community/contributors/devel/sig-architecture/api-conventions.md#spec-and-status
	// +optional
	Status ResourceQuotaStatus `json:"status,omitempty" protobuf:"bytes,3,opt,name=status"`
}

// +k8s:deepcopy-gen:interfaces=k8s.io/apimachinery/pkg/runtime.Object

// ResourceQuotaList is a list of ResourceQuota items.
type ResourceQuotaList struct {
	metav1.TypeMeta `json:",inline"`
	// Standard list metadata.
	// More info: https://git.k8s.io/community/contributors/devel/sig-architecture/api-conventions.md#types-kinds
	// +optional
	metav1.ListMeta `json:"metadata,omitempty" protobuf:"bytes,1,opt,name=metadata"`

	// Items is a list of ResourceQuota objects.
	// More info: https://kubernetes.io/docs/concepts/policy/resource-quotas/
	Items []ResourceQuota `json:"items" protobuf:"bytes,2,rep,name=items"`
}

// +genclient
// +k8s:deepcopy-gen:interfaces=k8s.io/apimachinery/pkg/runtime.Object

// Secret holds secret data of a certain type. The total bytes of the values in
// the Data field must be less than MaxSecretSize bytes.
type Secret struct {
	metav1.TypeMeta `json:",inline"`
	// Standard object's metadata.
	// More info: https://git.k8s.io/community/contributors/devel/sig-architecture/api-conventions.md#metadata
	// +optional
	metav1.ObjectMeta `json:"metadata,omitempty" protobuf:"bytes,1,opt,name=metadata"`

	// Immutable, if set to true, ensures that data stored in the Secret cannot
	// be updated (only object metadata can be modified).
	// If not set to true, the field can be modified at any time.
	// Defaulted to nil.
	// +optional
	Immutable *bool `json:"immutable,omitempty" protobuf:"varint,5,opt,name=immutable"`

	// Data contains the secret data. Each key must consist of alphanumeric
	// characters, '-', '_' or '.'. The serialized form of the secret data is a
	// base64 encoded string, representing the arbitrary (possibly non-string)
	// data value here. Described in https://tools.ietf.org/html/rfc4648#section-4
	// +optional
	Data map[string][]byte `json:"data,omitempty" protobuf:"bytes,2,rep,name=data"`

	// stringData allows specifying non-binary secret data in string form.
	// It is provided as a write-only input field for convenience.
	// All keys and values are merged into the data field on write, overwriting any existing values.
	// The stringData field is never output when reading from the API.
	// +k8s:conversion-gen=false
	// +optional
	StringData map[string]string `json:"stringData,omitempty" protobuf:"bytes,4,rep,name=stringData"`

	// Used to facilitate programmatic handling of secret data.
	// More info: https://kubernetes.io/docs/concepts/configuration/secret/#secret-types
	// +optional
	Type SecretType `json:"type,omitempty" protobuf:"bytes,3,opt,name=type,casttype=SecretType"`
}

const MaxSecretSize = 1 * 1024 * 1024

type SecretType string

const (
	// SecretTypeOpaque is the default. Arbitrary user-defined data
	SecretTypeOpaque SecretType = "Opaque"

	// SecretTypeServiceAccountToken contains a token that identifies a service account to the API
	//
	// Required fields:
	// - Secret.Annotations["kubernetes.io/service-account.name"] - the name of the ServiceAccount the token identifies
	// - Secret.Annotations["kubernetes.io/service-account.uid"] - the UID of the ServiceAccount the token identifies
	// - Secret.Data["token"] - a token that identifies the service account to the API
	SecretTypeServiceAccountToken SecretType = "kubernetes.io/service-account-token"

	// ServiceAccountNameKey is the key of the required annotation for SecretTypeServiceAccountToken secrets
	ServiceAccountNameKey = "kubernetes.io/service-account.name"
	// ServiceAccountUIDKey is the key of the required annotation for SecretTypeServiceAccountToken secrets
	ServiceAccountUIDKey = "kubernetes.io/service-account.uid"
	// ServiceAccountTokenKey is the key of the required data for SecretTypeServiceAccountToken secrets
	ServiceAccountTokenKey = "token"
	// ServiceAccountKubeconfigKey is the key of the optional kubeconfig data for SecretTypeServiceAccountToken secrets
	ServiceAccountKubeconfigKey = "kubernetes.kubeconfig"
	// ServiceAccountRootCAKey is the key of the optional root certificate authority for SecretTypeServiceAccountToken secrets
	ServiceAccountRootCAKey = "ca.crt"
	// ServiceAccountNamespaceKey is the key of the optional namespace to use as the default for namespaced API calls
	ServiceAccountNamespaceKey = "namespace"

	// SecretTypeDockercfg contains a dockercfg file that follows the same format rules as ~/.dockercfg
	//
	// Required fields:
	// - Secret.Data[".dockercfg"] - a serialized ~/.dockercfg file
	SecretTypeDockercfg SecretType = "kubernetes.io/dockercfg"

	// DockerConfigKey is the key of the required data for SecretTypeDockercfg secrets
	DockerConfigKey = ".dockercfg"

	// SecretTypeDockerConfigJson contains a dockercfg file that follows the same format rules as ~/.docker/config.json
	//
	// Required fields:
	// - Secret.Data[".dockerconfigjson"] - a serialized ~/.docker/config.json file
	SecretTypeDockerConfigJson SecretType = "kubernetes.io/dockerconfigjson"

	// DockerConfigJsonKey is the key of the required data for SecretTypeDockerConfigJson secrets
	DockerConfigJsonKey = ".dockerconfigjson"

	// SecretTypeBasicAuth contains data needed for basic authentication.
	//
	// Required at least one of fields:
	// - Secret.Data["username"] - username used for authentication
	// - Secret.Data["password"] - password or token needed for authentication
	SecretTypeBasicAuth SecretType = "kubernetes.io/basic-auth"

	// BasicAuthUsernameKey is the key of the username for SecretTypeBasicAuth secrets
	BasicAuthUsernameKey = "username"
	// BasicAuthPasswordKey is the key of the password or token for SecretTypeBasicAuth secrets
	BasicAuthPasswordKey = "password"

	// SecretTypeSSHAuth contains data needed for SSH authetication.
	//
	// Required field:
	// - Secret.Data["ssh-privatekey"] - private SSH key needed for authentication
	SecretTypeSSHAuth SecretType = "kubernetes.io/ssh-auth"

	// SSHAuthPrivateKey is the key of the required SSH private key for SecretTypeSSHAuth secrets
	SSHAuthPrivateKey = "ssh-privatekey"
	// SecretTypeTLS contains information about a TLS client or server secret. It
	// is primarily used with TLS termination of the Ingress resource, but may be
	// used in other types.
	//
	// Required fields:
	// - Secret.Data["tls.key"] - TLS private key.
	//   Secret.Data["tls.crt"] - TLS certificate.
	// TODO: Consider supporting different formats, specifying CA/destinationCA.
	SecretTypeTLS SecretType = "kubernetes.io/tls"

	// TLSCertKey is the key for tls certificates in a TLS secret.
	TLSCertKey = "tls.crt"
	// TLSPrivateKeyKey is the key for the private key field in a TLS secret.
	TLSPrivateKeyKey = "tls.key"
	// SecretTypeBootstrapToken is used during the automated bootstrap process (first
	// implemented by kubeadm). It stores tokens that are used to sign well known
	// ConfigMaps. They are used for authn.
	SecretTypeBootstrapToken SecretType = "bootstrap.kubernetes.io/token"
)

// +k8s:deepcopy-gen:interfaces=k8s.io/apimachinery/pkg/runtime.Object

// SecretList is a list of Secret.
type SecretList struct {
	metav1.TypeMeta `json:",inline"`
	// Standard list metadata.
	// More info: https://git.k8s.io/community/contributors/devel/sig-architecture/api-conventions.md#types-kinds
	// +optional
	metav1.ListMeta `json:"metadata,omitempty" protobuf:"bytes,1,opt,name=metadata"`

	// Items is a list of secret objects.
	// More info: https://kubernetes.io/docs/concepts/configuration/secret
	Items []Secret `json:"items" protobuf:"bytes,2,rep,name=items"`
}

// +genclient
// +k8s:deepcopy-gen:interfaces=k8s.io/apimachinery/pkg/runtime.Object

// ConfigMap holds configuration data for pods to consume.
type ConfigMap struct {
	metav1.TypeMeta `json:",inline"`
	// Standard object's metadata.
	// More info: https://git.k8s.io/community/contributors/devel/sig-architecture/api-conventions.md#metadata
	// +optional
	metav1.ObjectMeta `json:"metadata,omitempty" protobuf:"bytes,1,opt,name=metadata"`

	// Immutable, if set to true, ensures that data stored in the ConfigMap cannot
	// be updated (only object metadata can be modified).
	// If not set to true, the field can be modified at any time.
	// Defaulted to nil.
	// +optional
	Immutable *bool `json:"immutable,omitempty" protobuf:"varint,4,opt,name=immutable"`

	// Data contains the configuration data.
	// Each key must consist of alphanumeric characters, '-', '_' or '.'.
	// Values with non-UTF-8 byte sequences must use the BinaryData field.
	// The keys stored in Data must not overlap with the keys in
	// the BinaryData field, this is enforced during validation process.
	// +optional
	Data map[string]string `json:"data,omitempty" protobuf:"bytes,2,rep,name=data"`

	// BinaryData contains the binary data.
	// Each key must consist of alphanumeric characters, '-', '_' or '.'.
	// BinaryData can contain byte sequences that are not in the UTF-8 range.
	// The keys stored in BinaryData must not overlap with the ones in
	// the Data field, this is enforced during validation process.
	// Using this field will require 1.10+ apiserver and
	// kubelet.
	// +optional
	BinaryData map[string][]byte `json:"binaryData,omitempty" protobuf:"bytes,3,rep,name=binaryData"`
}

// +k8s:deepcopy-gen:interfaces=k8s.io/apimachinery/pkg/runtime.Object

// ConfigMapList is a resource containing a list of ConfigMap objects.
type ConfigMapList struct {
	metav1.TypeMeta `json:",inline"`

	// More info: https://git.k8s.io/community/contributors/devel/sig-architecture/api-conventions.md#metadata
	// +optional
	metav1.ListMeta `json:"metadata,omitempty" protobuf:"bytes,1,opt,name=metadata"`

	// Items is the list of ConfigMaps.
	Items []ConfigMap `json:"items" protobuf:"bytes,2,rep,name=items"`
}

// Type and constants for component health validation.
type ComponentConditionType string

// These are the valid conditions for the component.
const (
	ComponentHealthy ComponentConditionType = "Healthy"
)

// Information about the condition of a component.
type ComponentCondition struct {
	// Type of condition for a component.
	// Valid value: "Healthy"
	Type ComponentConditionType `json:"type" protobuf:"bytes,1,opt,name=type,casttype=ComponentConditionType"`
	// Status of the condition for a component.
	// Valid values for "Healthy": "True", "False", or "Unknown".
	Status ConditionStatus `json:"status" protobuf:"bytes,2,opt,name=status,casttype=ConditionStatus"`
	// Message about the condition for a component.
	// For example, information about a health check.
	// +optional
	Message string `json:"message,omitempty" protobuf:"bytes,3,opt,name=message"`
	// Condition error code for a component.
	// For example, a health check error code.
	// +optional
	Error string `json:"error,omitempty" protobuf:"bytes,4,opt,name=error"`
}

// +genclient
// +genclient:nonNamespaced
// +k8s:deepcopy-gen:interfaces=k8s.io/apimachinery/pkg/runtime.Object

// ComponentStatus (and ComponentStatusList) holds the cluster validation info.
// Deprecated: This API is deprecated in v1.19+
type ComponentStatus struct {
	metav1.TypeMeta `json:",inline"`
	// Standard object's metadata.
	// More info: https://git.k8s.io/community/contributors/devel/sig-architecture/api-conventions.md#metadata
	// +optional
	metav1.ObjectMeta `json:"metadata,omitempty" protobuf:"bytes,1,opt,name=metadata"`

	// List of component conditions observed
	// +optional
	// +patchMergeKey=type
	// +patchStrategy=merge
	Conditions []ComponentCondition `json:"conditions,omitempty" patchStrategy:"merge" patchMergeKey:"type" protobuf:"bytes,2,rep,name=conditions"`
}

// +k8s:deepcopy-gen:interfaces=k8s.io/apimachinery/pkg/runtime.Object

// Status of all the conditions for the component as a list of ComponentStatus objects.
// Deprecated: This API is deprecated in v1.19+
type ComponentStatusList struct {
	metav1.TypeMeta `json:",inline"`
	// Standard list metadata.
	// More info: https://git.k8s.io/community/contributors/devel/sig-architecture/api-conventions.md#types-kinds
	// +optional
	metav1.ListMeta `json:"metadata,omitempty" protobuf:"bytes,1,opt,name=metadata"`

	// List of ComponentStatus objects.
	Items []ComponentStatus `json:"items" protobuf:"bytes,2,rep,name=items"`
}

// DownwardAPIVolumeSource represents a volume containing downward API info.
// Downward API volumes support ownership management and SELinux relabeling.
type DownwardAPIVolumeSource struct {
	// Items is a list of downward API volume file
	// +optional
	Items []DownwardAPIVolumeFile `json:"items,omitempty" protobuf:"bytes,1,rep,name=items"`
	// Optional: mode bits to use on created files by default. Must be a
	// Optional: mode bits used to set permissions on created files by default.
	// Must be an octal value between 0000 and 0777 or a decimal value between 0 and 511.
	// YAML accepts both octal and decimal values, JSON requires decimal values for mode bits.
	// Defaults to 0644.
	// Directories within the path are not affected by this setting.
	// This might be in conflict with other options that affect the file
	// mode, like fsGroup, and the result can be other mode bits set.
	// +optional
	DefaultMode *int32 `json:"defaultMode,omitempty" protobuf:"varint,2,opt,name=defaultMode"`
}

const (
	DownwardAPIVolumeSourceDefaultMode int32 = 0644
)

// DownwardAPIVolumeFile represents information to create the file containing the pod field
type DownwardAPIVolumeFile struct {
	// Required: Path is  the relative path name of the file to be created. Must not be absolute or contain the '..' path. Must be utf-8 encoded. The first item of the relative path must not start with '..'
	Path string `json:"path" protobuf:"bytes,1,opt,name=path"`
	// Required: Selects a field of the pod: only annotations, labels, name and namespace are supported.
	// +optional
	FieldRef *ObjectFieldSelector `json:"fieldRef,omitempty" protobuf:"bytes,2,opt,name=fieldRef"`
	// Selects a resource of the container: only resources limits and requests
	// (limits.cpu, limits.memory, requests.cpu and requests.memory) are currently supported.
	// +optional
	ResourceFieldRef *ResourceFieldSelector `json:"resourceFieldRef,omitempty" protobuf:"bytes,3,opt,name=resourceFieldRef"`
	// Optional: mode bits used to set permissions on this file, must be an octal value
	// between 0000 and 0777 or a decimal value between 0 and 511.
	// YAML accepts both octal and decimal values, JSON requires decimal values for mode bits.
	// If not specified, the volume defaultMode will be used.
	// This might be in conflict with other options that affect the file
	// mode, like fsGroup, and the result can be other mode bits set.
	// +optional
	Mode *int32 `json:"mode,omitempty" protobuf:"varint,4,opt,name=mode"`
}

// Represents downward API info for projecting into a projected volume.
// Note that this is identical to a downwardAPI volume source without the default
// mode.
type DownwardAPIProjection struct {
	// Items is a list of DownwardAPIVolume file
	// +optional
	Items []DownwardAPIVolumeFile `json:"items,omitempty" protobuf:"bytes,1,rep,name=items"`
}

// SecurityContext holds security configuration that will be applied to a container.
// Some fields are present in both SecurityContext and PodSecurityContext.  When both
// are set, the values in SecurityContext take precedence.
type SecurityContext struct {
	// The capabilities to add/drop when running containers.
	// Defaults to the default set of capabilities granted by the container runtime.
	// Note that this field cannot be set when spec.os.name is windows.
	// +optional
	Capabilities *Capabilities `json:"capabilities,omitempty" protobuf:"bytes,1,opt,name=capabilities"`
	// Run container in privileged mode.
	// Processes in privileged containers are essentially equivalent to root on the host.
	// Defaults to false.
	// Note that this field cannot be set when spec.os.name is windows.
	// +optional
	Privileged *bool `json:"privileged,omitempty" protobuf:"varint,2,opt,name=privileged"`
	// The SELinux context to be applied to the container.
	// If unspecified, the container runtime will allocate a random SELinux context for each
	// container.  May also be set in PodSecurityContext.  If set in both SecurityContext and
	// PodSecurityContext, the value specified in SecurityContext takes precedence.
	// Note that this field cannot be set when spec.os.name is windows.
	// +optional
	SELinuxOptions *SELinuxOptions `json:"seLinuxOptions,omitempty" protobuf:"bytes,3,opt,name=seLinuxOptions"`
	// The Windows specific settings applied to all containers.
	// If unspecified, the options from the PodSecurityContext will be used.
	// If set in both SecurityContext and PodSecurityContext, the value specified in SecurityContext takes precedence.
	// Note that this field cannot be set when spec.os.name is linux.
	// +optional
	WindowsOptions *WindowsSecurityContextOptions `json:"windowsOptions,omitempty" protobuf:"bytes,10,opt,name=windowsOptions"`
	// The UID to run the entrypoint of the container process.
	// Defaults to user specified in image metadata if unspecified.
	// May also be set in PodSecurityContext.  If set in both SecurityContext and
	// PodSecurityContext, the value specified in SecurityContext takes precedence.
	// Note that this field cannot be set when spec.os.name is windows.
	// +optional
	RunAsUser *int64 `json:"runAsUser,omitempty" protobuf:"varint,4,opt,name=runAsUser"`
	// The GID to run the entrypoint of the container process.
	// Uses runtime default if unset.
	// May also be set in PodSecurityContext.  If set in both SecurityContext and
	// PodSecurityContext, the value specified in SecurityContext takes precedence.
	// Note that this field cannot be set when spec.os.name is windows.
	// +optional
	RunAsGroup *int64 `json:"runAsGroup,omitempty" protobuf:"varint,8,opt,name=runAsGroup"`
	// Indicates that the container must run as a non-root user.
	// If true, the Kubelet will validate the image at runtime to ensure that it
	// does not run as UID 0 (root) and fail to start the container if it does.
	// If unset or false, no such validation will be performed.
	// May also be set in PodSecurityContext.  If set in both SecurityContext and
	// PodSecurityContext, the value specified in SecurityContext takes precedence.
	// +optional
	RunAsNonRoot *bool `json:"runAsNonRoot,omitempty" protobuf:"varint,5,opt,name=runAsNonRoot"`
	// Whether this container has a read-only root filesystem.
	// Default is false.
	// Note that this field cannot be set when spec.os.name is windows.
	// +optional
	ReadOnlyRootFilesystem *bool `json:"readOnlyRootFilesystem,omitempty" protobuf:"varint,6,opt,name=readOnlyRootFilesystem"`
	// AllowPrivilegeEscalation controls whether a process can gain more
	// privileges than its parent process. This bool directly controls if
	// the no_new_privs flag will be set on the container process.
	// AllowPrivilegeEscalation is true always when the container is:
	// 1) run as Privileged
	// 2) has CAP_SYS_ADMIN
	// Note that this field cannot be set when spec.os.name is windows.
	// +optional
	AllowPrivilegeEscalation *bool `json:"allowPrivilegeEscalation,omitempty" protobuf:"varint,7,opt,name=allowPrivilegeEscalation"`
	// procMount denotes the type of proc mount to use for the containers.
	// The default is DefaultProcMount which uses the container runtime defaults for
	// readonly paths and masked paths.
	// This requires the ProcMountType feature flag to be enabled.
	// Note that this field cannot be set when spec.os.name is windows.
	// +optional
	ProcMount *ProcMountType `json:"procMount,omitempty" protobuf:"bytes,9,opt,name=procMount"`
	// The seccomp options to use by this container. If seccomp options are
	// provided at both the pod & container level, the container options
	// override the pod options.
	// Note that this field cannot be set when spec.os.name is windows.
	// +optional
	SeccompProfile *SeccompProfile `json:"seccompProfile,omitempty" protobuf:"bytes,11,opt,name=seccompProfile"`
}

// +enum
type ProcMountType string

const (
	// DefaultProcMount uses the container runtime defaults for readonly and masked
	// paths for /proc.  Most container runtimes mask certain paths in /proc to avoid
	// accidental security exposure of special devices or information.
	DefaultProcMount ProcMountType = "Default"

	// UnmaskedProcMount bypasses the default masking behavior of the container
	// runtime and ensures the newly created /proc the container stays in tact with
	// no modifications.
	UnmaskedProcMount ProcMountType = "Unmasked"
)

// SELinuxOptions are the labels to be applied to the container
type SELinuxOptions struct {
	// User is a SELinux user label that applies to the container.
	// +optional
	User string `json:"user,omitempty" protobuf:"bytes,1,opt,name=user"`
	// Role is a SELinux role label that applies to the container.
	// +optional
	Role string `json:"role,omitempty" protobuf:"bytes,2,opt,name=role"`
	// Type is a SELinux type label that applies to the container.
	// +optional
	Type string `json:"type,omitempty" protobuf:"bytes,3,opt,name=type"`
	// Level is SELinux level label that applies to the container.
	// +optional
	Level string `json:"level,omitempty" protobuf:"bytes,4,opt,name=level"`
}

// WindowsSecurityContextOptions contain Windows-specific options and credentials.
type WindowsSecurityContextOptions struct {
	// GMSACredentialSpecName is the name of the GMSA credential spec to use.
	// +optional
	GMSACredentialSpecName *string `json:"gmsaCredentialSpecName,omitempty" protobuf:"bytes,1,opt,name=gmsaCredentialSpecName"`

	// GMSACredentialSpec is where the GMSA admission webhook
	// (https://github.com/kubernetes-sigs/windows-gmsa) inlines the contents of the
	// GMSA credential spec named by the GMSACredentialSpecName field.
	// +optional
	GMSACredentialSpec *string `json:"gmsaCredentialSpec,omitempty" protobuf:"bytes,2,opt,name=gmsaCredentialSpec"`

	// The UserName in Windows to run the entrypoint of the container process.
	// Defaults to the user specified in image metadata if unspecified.
	// May also be set in PodSecurityContext. If set in both SecurityContext and
	// PodSecurityContext, the value specified in SecurityContext takes precedence.
	// +optional
	RunAsUserName *string `json:"runAsUserName,omitempty" protobuf:"bytes,3,opt,name=runAsUserName"`

	// HostProcess determines if a container should be run as a 'Host Process' container.
	// All of a Pod's containers must have the same effective HostProcess value
	// (it is not allowed to have a mix of HostProcess containers and non-HostProcess containers).
	// In addition, if HostProcess is true then HostNetwork must also be set to true.
	// +optional
	HostProcess *bool `json:"hostProcess,omitempty" protobuf:"bytes,4,opt,name=hostProcess"`
}

// +k8s:deepcopy-gen:interfaces=k8s.io/apimachinery/pkg/runtime.Object

// RangeAllocation is not a public type.
type RangeAllocation struct {
	metav1.TypeMeta `json:",inline"`
	// Standard object's metadata.
	// More info: https://git.k8s.io/community/contributors/devel/sig-architecture/api-conventions.md#metadata
	// +optional
	metav1.ObjectMeta `json:"metadata,omitempty" protobuf:"bytes,1,opt,name=metadata"`

	// Range is string that identifies the range represented by 'data'.
	Range string `json:"range" protobuf:"bytes,2,opt,name=range"`
	// Data is a bit array containing all allocated addresses in the previous segment.
	Data []byte `json:"data" protobuf:"bytes,3,opt,name=data"`
}

const (
	// DefaultSchedulerName defines the name of default scheduler.
	DefaultSchedulerName = "default-scheduler"

	// RequiredDuringScheduling affinity is not symmetric, but there is an implicit PreferredDuringScheduling affinity rule
	// corresponding to every RequiredDuringScheduling affinity rule.
	// When the --hard-pod-affinity-weight scheduler flag is not specified,
	// DefaultHardPodAffinityWeight defines the weight of the implicit PreferredDuringScheduling affinity rule.
	DefaultHardPodAffinitySymmetricWeight int32 = 1
)

// Sysctl defines a kernel parameter to be set
type Sysctl struct {
	// Name of a property to set
	Name string `json:"name" protobuf:"bytes,1,opt,name=name"`
	// Value of a property to set
	Value string `json:"value" protobuf:"bytes,2,opt,name=value"`
}

// NodeResources is an object for conveying resource information about a node.
// see https://kubernetes.io/docs/concepts/architecture/nodes/#capacity for more details.
type NodeResources struct {
	// Capacity represents the available resources of a node
	Capacity ResourceList `protobuf:"bytes,1,rep,name=capacity,casttype=ResourceList,castkey=ResourceName"`
}

const (
	// Enable stdin for remote command execution
	ExecStdinParam = "input"
	// Enable stdout for remote command execution
	ExecStdoutParam = "output"
	// Enable stderr for remote command execution
	ExecStderrParam = "error"
	// Enable TTY for remote command execution
	ExecTTYParam = "tty"
	// Command to run for remote command execution
	ExecCommandParam = "command"

	// Name of header that specifies stream type
	StreamType = "streamType"
	// Value for streamType header for stdin stream
	StreamTypeStdin = "stdin"
	// Value for streamType header for stdout stream
	StreamTypeStdout = "stdout"
	// Value for streamType header for stderr stream
	StreamTypeStderr = "stderr"
	// Value for streamType header for data stream
	StreamTypeData = "data"
	// Value for streamType header for error stream
	StreamTypeError = "error"
	// Value for streamType header for terminal resize stream
	StreamTypeResize = "resize"

	// Name of header that specifies the port being forwarded
	PortHeader = "port"
	// Name of header that specifies a request ID used to associate the error
	// and data streams for a single forwarded connection
	PortForwardRequestIDHeader = "requestID"
)

const (
	// MixedProtocolNotSupported error in PortStatus means that the cloud provider
	// can't publish the port on the load balancer because mixed values of protocols
	// on the same LoadBalancer type of Service are not supported by the cloud provider.
	MixedProtocolNotSupported = "MixedProtocolNotSupported"
)

// PortStatus represents the error condition of a service port

type PortStatus struct {
	// Port is the port number of the service port of which status is recorded here
	Port int32 `json:"port" protobuf:"varint,1,opt,name=port"`
	// Protocol is the protocol of the service port of which status is recorded here
	// The supported values are: "TCP", "UDP", "SCTP"
	Protocol Protocol `json:"protocol" protobuf:"bytes,2,opt,name=protocol,casttype=Protocol"`
	// Error is to record the problem with the service port
	// The format of the error shall comply with the following rules:
	// - built-in error values shall be specified in this file and those shall use
	//   CamelCase names
	// - cloud provider specific error values must have names that comply with the
	//   format foo.example.com/CamelCase.
	// ---
	// The regex it matches is (dns1123SubdomainFmt/)?(qualifiedNameFmt)
	// +optional
	// +kubebuilder:validation:Required
	// +kubebuilder:validation:Pattern=`^([a-z0-9]([-a-z0-9]*[a-z0-9])?(\.[a-z0-9]([-a-z0-9]*[a-z0-9])?)*/)?(([A-Za-z0-9][-A-Za-z0-9_.]*)?[A-Za-z0-9])$`
	// +kubebuilder:validation:MaxLength=316
	Error *string `json:"error,omitempty" protobuf:"bytes,3,opt,name=error"`
}<|MERGE_RESOLUTION|>--- conflicted
+++ resolved
@@ -2506,8 +2506,6 @@
 	// +optional
 	// +listType=atomic
 	ResizePolicy []ContainerResizePolicy `json:"resizePolicy,omitempty" protobuf:"bytes,23,rep,name=resizePolicy"`
-<<<<<<< HEAD
-=======
 	// RestartPolicy defines the restart behavior of individual containers in a pod.
 	// This field may only be set for init containers, and the only allowed value is "Always".
 	// For non-init containers or when this field is not specified,
@@ -2526,7 +2524,6 @@
 	// +featureGate=SidecarContainers
 	// +optional
 	RestartPolicy *ContainerRestartPolicy `json:"restartPolicy,omitempty" protobuf:"bytes,24,opt,name=restartPolicy,casttype=ContainerRestartPolicy"`
->>>>>>> ae3de7a1
 	// Pod volumes to mount into the container's filesystem.
 	// Cannot be updated.
 	// +optional
@@ -4080,8 +4077,6 @@
 	// +optional
 	// +listType=atomic
 	ResizePolicy []ContainerResizePolicy `json:"resizePolicy,omitempty" protobuf:"bytes,23,rep,name=resizePolicy"`
-<<<<<<< HEAD
-=======
 	// Restart policy for the container to manage the restart behavior of each
 	// container within a pod.
 	// This may only be set for init containers. You cannot set this field on
@@ -4089,7 +4084,6 @@
 	// +featureGate=SidecarContainers
 	// +optional
 	RestartPolicy *ContainerRestartPolicy `json:"restartPolicy,omitempty" protobuf:"bytes,24,opt,name=restartPolicy,casttype=ContainerRestartPolicy"`
->>>>>>> ae3de7a1
 	// Pod volumes to mount into the container's filesystem. Subpath mounts are not allowed for ephemeral containers.
 	// Cannot be updated.
 	// +optional
@@ -4301,8 +4295,6 @@
 	// +featureGate=InPlacePodVerticalScaling
 	// +optional
 	Resize PodResizeStatus `json:"resize,omitempty" protobuf:"bytes,14,opt,name=resize,casttype=PodResizeStatus"`
-<<<<<<< HEAD
-=======
 
 	// Status of resource claims.
 	// +patchMergeKey=name
@@ -4312,7 +4304,6 @@
 	// +featureGate=DynamicResourceAllocation
 	// +optional
 	ResourceClaimStatuses []PodResourceClaimStatus `json:"resourceClaimStatuses,omitempty" patchStrategy:"merge,retainKeys" patchMergeKey:"name" protobuf:"bytes,15,rep,name=resourceClaimStatuses"`
->>>>>>> ae3de7a1
 }
 
 // +k8s:deepcopy-gen:interfaces=k8s.io/apimachinery/pkg/runtime.Object
@@ -5257,11 +5248,8 @@
 	//
 	// * Kubernetes-defined prefixed names:
 	//   * 'kubernetes.io/h2c' - HTTP/2 over cleartext as described in https://www.rfc-editor.org/rfc/rfc7540
-<<<<<<< HEAD
-=======
 	//   * 'kubernetes.io/ws'  - WebSocket over cleartext as described in https://www.rfc-editor.org/rfc/rfc6455
 	//   * 'kubernetes.io/wss' - WebSocket over TLS as described in https://www.rfc-editor.org/rfc/rfc6455
->>>>>>> ae3de7a1
 	//
 	// * Other protocols should use implementation-defined prefixed names such as
 	// mycompany.com/my-custom-protocol.

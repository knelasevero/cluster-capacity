--- conflicted
+++ resolved
@@ -232,11 +232,8 @@
 
 type Termios C.struct_termios
 
-<<<<<<< HEAD
-=======
 type Winsize C.struct_winsize
 
->>>>>>> 7e597d92
 // fchmodat-like syscalls.
 
 const (
@@ -259,9 +256,6 @@
 	POLLRDNORM = C.POLLRDNORM
 	POLLWRBAND = C.POLLWRBAND
 	POLLWRNORM = C.POLLWRNORM
-<<<<<<< HEAD
-)
-=======
 )
 
 // Uname
@@ -272,5 +266,4 @@
 
 const SizeofClockinfo = C.sizeof_struct_clockinfo
 
-type Clockinfo C.struct_clockinfo
->>>>>>> 7e597d92
+type Clockinfo C.struct_clockinfo
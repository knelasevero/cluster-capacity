/*
Copyright 2017 The Kubernetes Authors.

Licensed under the Apache License, Version 2.0 (the "License");
you may not use this file except in compliance with the License.
You may obtain a copy of the License at

    http://www.apache.org/licenses/LICENSE-2.0

Unless required by applicable law or agreed to in writing, software
distributed under the License is distributed on an "AS IS" BASIS,
WITHOUT WARRANTIES OR CONDITIONS OF ANY KIND, either express or implied.
See the License for the specific language governing permissions and
limitations under the License.
*/

package v1

import (
	"k8s.io/apimachinery/pkg/api/resource"
)

// Returns string version of ResourceName.
func (self ResourceName) String() string {
	return string(self)
}

// Returns the CPU limit if specified.
func (self *ResourceList) Cpu() *resource.Quantity {
	if val, ok := (*self)[ResourceCPU]; ok {
		return &val
	}
	return &resource.Quantity{Format: resource.DecimalSI}
}

// Returns the Memory limit if specified.
func (self *ResourceList) Memory() *resource.Quantity {
	if val, ok := (*self)[ResourceMemory]; ok {
		return &val
	}
	return &resource.Quantity{Format: resource.BinarySI}
}

func (self *ResourceList) Pods() *resource.Quantity {
	if val, ok := (*self)[ResourcePods]; ok {
		return &val
	}
	return &resource.Quantity{}
}

<<<<<<< HEAD
func (self *ResourceList) NvidiaGPU() *resource.Quantity {
	if val, ok := (*self)[ResourceNvidiaGPU]; ok {
		return &val
	}
	return &resource.Quantity{}
}

=======
>>>>>>> 7e597d92
func (self *ResourceList) StorageEphemeral() *resource.Quantity {
	if val, ok := (*self)[ResourceEphemeralStorage]; ok {
		return &val
	}
	return &resource.Quantity{}
}<|MERGE_RESOLUTION|>--- conflicted
+++ resolved
@@ -48,16 +48,6 @@
 	return &resource.Quantity{}
 }
 
-<<<<<<< HEAD
-func (self *ResourceList) NvidiaGPU() *resource.Quantity {
-	if val, ok := (*self)[ResourceNvidiaGPU]; ok {
-		return &val
-	}
-	return &resource.Quantity{}
-}
-
-=======
->>>>>>> 7e597d92
 func (self *ResourceList) StorageEphemeral() *resource.Quantity {
 	if val, ok := (*self)[ResourceEphemeralStorage]; ok {
 		return &val

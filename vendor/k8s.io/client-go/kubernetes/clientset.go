/*
Copyright The Kubernetes Authors.

Licensed under the Apache License, Version 2.0 (the "License");
you may not use this file except in compliance with the License.
You may obtain a copy of the License at

    http://www.apache.org/licenses/LICENSE-2.0

Unless required by applicable law or agreed to in writing, software
distributed under the License is distributed on an "AS IS" BASIS,
WITHOUT WARRANTIES OR CONDITIONS OF ANY KIND, either express or implied.
See the License for the specific language governing permissions and
limitations under the License.
*/

// Code generated by client-gen. DO NOT EDIT.

package kubernetes

import (
	"fmt"

	discovery "k8s.io/client-go/discovery"
<<<<<<< HEAD
	admissionregistrationv1alpha1 "k8s.io/client-go/kubernetes/typed/admissionregistration/v1alpha1"
=======
	admissionregistrationv1 "k8s.io/client-go/kubernetes/typed/admissionregistration/v1"
>>>>>>> 7e597d92
	admissionregistrationv1beta1 "k8s.io/client-go/kubernetes/typed/admissionregistration/v1beta1"
	appsv1 "k8s.io/client-go/kubernetes/typed/apps/v1"
	appsv1beta1 "k8s.io/client-go/kubernetes/typed/apps/v1beta1"
	appsv1beta2 "k8s.io/client-go/kubernetes/typed/apps/v1beta2"
<<<<<<< HEAD
=======
	auditregistrationv1alpha1 "k8s.io/client-go/kubernetes/typed/auditregistration/v1alpha1"
>>>>>>> 7e597d92
	authenticationv1 "k8s.io/client-go/kubernetes/typed/authentication/v1"
	authenticationv1beta1 "k8s.io/client-go/kubernetes/typed/authentication/v1beta1"
	authorizationv1 "k8s.io/client-go/kubernetes/typed/authorization/v1"
	authorizationv1beta1 "k8s.io/client-go/kubernetes/typed/authorization/v1beta1"
	autoscalingv1 "k8s.io/client-go/kubernetes/typed/autoscaling/v1"
	autoscalingv2beta1 "k8s.io/client-go/kubernetes/typed/autoscaling/v2beta1"
<<<<<<< HEAD
=======
	autoscalingv2beta2 "k8s.io/client-go/kubernetes/typed/autoscaling/v2beta2"
>>>>>>> 7e597d92
	batchv1 "k8s.io/client-go/kubernetes/typed/batch/v1"
	batchv1beta1 "k8s.io/client-go/kubernetes/typed/batch/v1beta1"
	batchv2alpha1 "k8s.io/client-go/kubernetes/typed/batch/v2alpha1"
	certificatesv1beta1 "k8s.io/client-go/kubernetes/typed/certificates/v1beta1"
	coordinationv1 "k8s.io/client-go/kubernetes/typed/coordination/v1"
	coordinationv1beta1 "k8s.io/client-go/kubernetes/typed/coordination/v1beta1"
	corev1 "k8s.io/client-go/kubernetes/typed/core/v1"
<<<<<<< HEAD
=======
	discoveryv1alpha1 "k8s.io/client-go/kubernetes/typed/discovery/v1alpha1"
>>>>>>> 7e597d92
	eventsv1beta1 "k8s.io/client-go/kubernetes/typed/events/v1beta1"
	extensionsv1beta1 "k8s.io/client-go/kubernetes/typed/extensions/v1beta1"
	networkingv1 "k8s.io/client-go/kubernetes/typed/networking/v1"
	networkingv1beta1 "k8s.io/client-go/kubernetes/typed/networking/v1beta1"
	nodev1alpha1 "k8s.io/client-go/kubernetes/typed/node/v1alpha1"
	nodev1beta1 "k8s.io/client-go/kubernetes/typed/node/v1beta1"
	policyv1beta1 "k8s.io/client-go/kubernetes/typed/policy/v1beta1"
	rbacv1 "k8s.io/client-go/kubernetes/typed/rbac/v1"
	rbacv1alpha1 "k8s.io/client-go/kubernetes/typed/rbac/v1alpha1"
	rbacv1beta1 "k8s.io/client-go/kubernetes/typed/rbac/v1beta1"
<<<<<<< HEAD
	schedulingv1alpha1 "k8s.io/client-go/kubernetes/typed/scheduling/v1alpha1"
=======
	schedulingv1 "k8s.io/client-go/kubernetes/typed/scheduling/v1"
	schedulingv1alpha1 "k8s.io/client-go/kubernetes/typed/scheduling/v1alpha1"
	schedulingv1beta1 "k8s.io/client-go/kubernetes/typed/scheduling/v1beta1"
>>>>>>> 7e597d92
	settingsv1alpha1 "k8s.io/client-go/kubernetes/typed/settings/v1alpha1"
	storagev1 "k8s.io/client-go/kubernetes/typed/storage/v1"
	storagev1alpha1 "k8s.io/client-go/kubernetes/typed/storage/v1alpha1"
	storagev1beta1 "k8s.io/client-go/kubernetes/typed/storage/v1beta1"
	rest "k8s.io/client-go/rest"
	flowcontrol "k8s.io/client-go/util/flowcontrol"
)

type Interface interface {
	Discovery() discovery.DiscoveryInterface
<<<<<<< HEAD
	AdmissionregistrationV1alpha1() admissionregistrationv1alpha1.AdmissionregistrationV1alpha1Interface
	AdmissionregistrationV1beta1() admissionregistrationv1beta1.AdmissionregistrationV1beta1Interface
	// Deprecated: please explicitly pick a version if possible.
	Admissionregistration() admissionregistrationv1beta1.AdmissionregistrationV1beta1Interface
	AppsV1beta1() appsv1beta1.AppsV1beta1Interface
	AppsV1beta2() appsv1beta2.AppsV1beta2Interface
	AppsV1() appsv1.AppsV1Interface
	// Deprecated: please explicitly pick a version if possible.
	Apps() appsv1.AppsV1Interface
=======
	AdmissionregistrationV1() admissionregistrationv1.AdmissionregistrationV1Interface
	AdmissionregistrationV1beta1() admissionregistrationv1beta1.AdmissionregistrationV1beta1Interface
	AppsV1() appsv1.AppsV1Interface
	AppsV1beta1() appsv1beta1.AppsV1beta1Interface
	AppsV1beta2() appsv1beta2.AppsV1beta2Interface
	AuditregistrationV1alpha1() auditregistrationv1alpha1.AuditregistrationV1alpha1Interface
>>>>>>> 7e597d92
	AuthenticationV1() authenticationv1.AuthenticationV1Interface
	AuthenticationV1beta1() authenticationv1beta1.AuthenticationV1beta1Interface
	AuthorizationV1() authorizationv1.AuthorizationV1Interface
	AuthorizationV1beta1() authorizationv1beta1.AuthorizationV1beta1Interface
	AutoscalingV1() autoscalingv1.AutoscalingV1Interface
<<<<<<< HEAD
	// Deprecated: please explicitly pick a version if possible.
	Autoscaling() autoscalingv1.AutoscalingV1Interface
	AutoscalingV2beta1() autoscalingv2beta1.AutoscalingV2beta1Interface
	BatchV1() batchv1.BatchV1Interface
	// Deprecated: please explicitly pick a version if possible.
	Batch() batchv1.BatchV1Interface
	BatchV1beta1() batchv1beta1.BatchV1beta1Interface
	BatchV2alpha1() batchv2alpha1.BatchV2alpha1Interface
	CertificatesV1beta1() certificatesv1beta1.CertificatesV1beta1Interface
	// Deprecated: please explicitly pick a version if possible.
	Certificates() certificatesv1beta1.CertificatesV1beta1Interface
	CoreV1() corev1.CoreV1Interface
	// Deprecated: please explicitly pick a version if possible.
	Core() corev1.CoreV1Interface
	EventsV1beta1() eventsv1beta1.EventsV1beta1Interface
	// Deprecated: please explicitly pick a version if possible.
	Events() eventsv1beta1.EventsV1beta1Interface
=======
	AutoscalingV2beta1() autoscalingv2beta1.AutoscalingV2beta1Interface
	AutoscalingV2beta2() autoscalingv2beta2.AutoscalingV2beta2Interface
	BatchV1() batchv1.BatchV1Interface
	BatchV1beta1() batchv1beta1.BatchV1beta1Interface
	BatchV2alpha1() batchv2alpha1.BatchV2alpha1Interface
	CertificatesV1beta1() certificatesv1beta1.CertificatesV1beta1Interface
	CoordinationV1beta1() coordinationv1beta1.CoordinationV1beta1Interface
	CoordinationV1() coordinationv1.CoordinationV1Interface
	CoreV1() corev1.CoreV1Interface
	DiscoveryV1alpha1() discoveryv1alpha1.DiscoveryV1alpha1Interface
	EventsV1beta1() eventsv1beta1.EventsV1beta1Interface
>>>>>>> 7e597d92
	ExtensionsV1beta1() extensionsv1beta1.ExtensionsV1beta1Interface
	NetworkingV1() networkingv1.NetworkingV1Interface
	NetworkingV1beta1() networkingv1beta1.NetworkingV1beta1Interface
	NodeV1alpha1() nodev1alpha1.NodeV1alpha1Interface
	NodeV1beta1() nodev1beta1.NodeV1beta1Interface
	PolicyV1beta1() policyv1beta1.PolicyV1beta1Interface
<<<<<<< HEAD
	// Deprecated: please explicitly pick a version if possible.
	Policy() policyv1beta1.PolicyV1beta1Interface
	RbacV1() rbacv1.RbacV1Interface
	// Deprecated: please explicitly pick a version if possible.
	Rbac() rbacv1.RbacV1Interface
	RbacV1beta1() rbacv1beta1.RbacV1beta1Interface
	RbacV1alpha1() rbacv1alpha1.RbacV1alpha1Interface
	SchedulingV1alpha1() schedulingv1alpha1.SchedulingV1alpha1Interface
	// Deprecated: please explicitly pick a version if possible.
	Scheduling() schedulingv1alpha1.SchedulingV1alpha1Interface
=======
	RbacV1() rbacv1.RbacV1Interface
	RbacV1beta1() rbacv1beta1.RbacV1beta1Interface
	RbacV1alpha1() rbacv1alpha1.RbacV1alpha1Interface
	SchedulingV1alpha1() schedulingv1alpha1.SchedulingV1alpha1Interface
	SchedulingV1beta1() schedulingv1beta1.SchedulingV1beta1Interface
	SchedulingV1() schedulingv1.SchedulingV1Interface
>>>>>>> 7e597d92
	SettingsV1alpha1() settingsv1alpha1.SettingsV1alpha1Interface
	StorageV1beta1() storagev1beta1.StorageV1beta1Interface
	StorageV1() storagev1.StorageV1Interface
<<<<<<< HEAD
	// Deprecated: please explicitly pick a version if possible.
	Storage() storagev1.StorageV1Interface
=======
>>>>>>> 7e597d92
	StorageV1alpha1() storagev1alpha1.StorageV1alpha1Interface
}

// Clientset contains the clients for groups. Each group has exactly one
// version included in a Clientset.
type Clientset struct {
	*discovery.DiscoveryClient
<<<<<<< HEAD
	admissionregistrationV1alpha1 *admissionregistrationv1alpha1.AdmissionregistrationV1alpha1Client
	admissionregistrationV1beta1  *admissionregistrationv1beta1.AdmissionregistrationV1beta1Client
	appsV1beta1                   *appsv1beta1.AppsV1beta1Client
	appsV1beta2                   *appsv1beta2.AppsV1beta2Client
	appsV1                        *appsv1.AppsV1Client
	authenticationV1              *authenticationv1.AuthenticationV1Client
	authenticationV1beta1         *authenticationv1beta1.AuthenticationV1beta1Client
	authorizationV1               *authorizationv1.AuthorizationV1Client
	authorizationV1beta1          *authorizationv1beta1.AuthorizationV1beta1Client
	autoscalingV1                 *autoscalingv1.AutoscalingV1Client
	autoscalingV2beta1            *autoscalingv2beta1.AutoscalingV2beta1Client
	batchV1                       *batchv1.BatchV1Client
	batchV1beta1                  *batchv1beta1.BatchV1beta1Client
	batchV2alpha1                 *batchv2alpha1.BatchV2alpha1Client
	certificatesV1beta1           *certificatesv1beta1.CertificatesV1beta1Client
	coreV1                        *corev1.CoreV1Client
	eventsV1beta1                 *eventsv1beta1.EventsV1beta1Client
	extensionsV1beta1             *extensionsv1beta1.ExtensionsV1beta1Client
	networkingV1                  *networkingv1.NetworkingV1Client
	policyV1beta1                 *policyv1beta1.PolicyV1beta1Client
	rbacV1                        *rbacv1.RbacV1Client
	rbacV1beta1                   *rbacv1beta1.RbacV1beta1Client
	rbacV1alpha1                  *rbacv1alpha1.RbacV1alpha1Client
	schedulingV1alpha1            *schedulingv1alpha1.SchedulingV1alpha1Client
	settingsV1alpha1              *settingsv1alpha1.SettingsV1alpha1Client
	storageV1beta1                *storagev1beta1.StorageV1beta1Client
	storageV1                     *storagev1.StorageV1Client
	storageV1alpha1               *storagev1alpha1.StorageV1alpha1Client
}

// AdmissionregistrationV1alpha1 retrieves the AdmissionregistrationV1alpha1Client
func (c *Clientset) AdmissionregistrationV1alpha1() admissionregistrationv1alpha1.AdmissionregistrationV1alpha1Interface {
	return c.admissionregistrationV1alpha1
=======
	admissionregistrationV1      *admissionregistrationv1.AdmissionregistrationV1Client
	admissionregistrationV1beta1 *admissionregistrationv1beta1.AdmissionregistrationV1beta1Client
	appsV1                       *appsv1.AppsV1Client
	appsV1beta1                  *appsv1beta1.AppsV1beta1Client
	appsV1beta2                  *appsv1beta2.AppsV1beta2Client
	auditregistrationV1alpha1    *auditregistrationv1alpha1.AuditregistrationV1alpha1Client
	authenticationV1             *authenticationv1.AuthenticationV1Client
	authenticationV1beta1        *authenticationv1beta1.AuthenticationV1beta1Client
	authorizationV1              *authorizationv1.AuthorizationV1Client
	authorizationV1beta1         *authorizationv1beta1.AuthorizationV1beta1Client
	autoscalingV1                *autoscalingv1.AutoscalingV1Client
	autoscalingV2beta1           *autoscalingv2beta1.AutoscalingV2beta1Client
	autoscalingV2beta2           *autoscalingv2beta2.AutoscalingV2beta2Client
	batchV1                      *batchv1.BatchV1Client
	batchV1beta1                 *batchv1beta1.BatchV1beta1Client
	batchV2alpha1                *batchv2alpha1.BatchV2alpha1Client
	certificatesV1beta1          *certificatesv1beta1.CertificatesV1beta1Client
	coordinationV1beta1          *coordinationv1beta1.CoordinationV1beta1Client
	coordinationV1               *coordinationv1.CoordinationV1Client
	coreV1                       *corev1.CoreV1Client
	discoveryV1alpha1            *discoveryv1alpha1.DiscoveryV1alpha1Client
	eventsV1beta1                *eventsv1beta1.EventsV1beta1Client
	extensionsV1beta1            *extensionsv1beta1.ExtensionsV1beta1Client
	networkingV1                 *networkingv1.NetworkingV1Client
	networkingV1beta1            *networkingv1beta1.NetworkingV1beta1Client
	nodeV1alpha1                 *nodev1alpha1.NodeV1alpha1Client
	nodeV1beta1                  *nodev1beta1.NodeV1beta1Client
	policyV1beta1                *policyv1beta1.PolicyV1beta1Client
	rbacV1                       *rbacv1.RbacV1Client
	rbacV1beta1                  *rbacv1beta1.RbacV1beta1Client
	rbacV1alpha1                 *rbacv1alpha1.RbacV1alpha1Client
	schedulingV1alpha1           *schedulingv1alpha1.SchedulingV1alpha1Client
	schedulingV1beta1            *schedulingv1beta1.SchedulingV1beta1Client
	schedulingV1                 *schedulingv1.SchedulingV1Client
	settingsV1alpha1             *settingsv1alpha1.SettingsV1alpha1Client
	storageV1beta1               *storagev1beta1.StorageV1beta1Client
	storageV1                    *storagev1.StorageV1Client
	storageV1alpha1              *storagev1alpha1.StorageV1alpha1Client
}

// AdmissionregistrationV1 retrieves the AdmissionregistrationV1Client
func (c *Clientset) AdmissionregistrationV1() admissionregistrationv1.AdmissionregistrationV1Interface {
	return c.admissionregistrationV1
>>>>>>> 7e597d92
}

// AdmissionregistrationV1beta1 retrieves the AdmissionregistrationV1beta1Client
func (c *Clientset) AdmissionregistrationV1beta1() admissionregistrationv1beta1.AdmissionregistrationV1beta1Interface {
	return c.admissionregistrationV1beta1
}

<<<<<<< HEAD
// Deprecated: Admissionregistration retrieves the default version of AdmissionregistrationClient.
// Please explicitly pick a version.
func (c *Clientset) Admissionregistration() admissionregistrationv1beta1.AdmissionregistrationV1beta1Interface {
	return c.admissionregistrationV1beta1
}

// AppsV1beta1 retrieves the AppsV1beta1Client
func (c *Clientset) AppsV1beta1() appsv1beta1.AppsV1beta1Interface {
	return c.appsV1beta1
}

// AppsV1beta2 retrieves the AppsV1beta2Client
func (c *Clientset) AppsV1beta2() appsv1beta2.AppsV1beta2Interface {
	return c.appsV1beta2
}

// AppsV1 retrieves the AppsV1Client
func (c *Clientset) AppsV1() appsv1.AppsV1Interface {
	return c.appsV1
}

// Deprecated: Apps retrieves the default version of AppsClient.
// Please explicitly pick a version.
func (c *Clientset) Apps() appsv1.AppsV1Interface {
	return c.appsV1
}

// AuthenticationV1 retrieves the AuthenticationV1Client
func (c *Clientset) AuthenticationV1() authenticationv1.AuthenticationV1Interface {
	return c.authenticationV1
}

// Deprecated: Authentication retrieves the default version of AuthenticationClient.
// Please explicitly pick a version.
func (c *Clientset) Authentication() authenticationv1.AuthenticationV1Interface {
=======
// AppsV1 retrieves the AppsV1Client
func (c *Clientset) AppsV1() appsv1.AppsV1Interface {
	return c.appsV1
}

// AppsV1beta1 retrieves the AppsV1beta1Client
func (c *Clientset) AppsV1beta1() appsv1beta1.AppsV1beta1Interface {
	return c.appsV1beta1
}

// AppsV1beta2 retrieves the AppsV1beta2Client
func (c *Clientset) AppsV1beta2() appsv1beta2.AppsV1beta2Interface {
	return c.appsV1beta2
}

// AuditregistrationV1alpha1 retrieves the AuditregistrationV1alpha1Client
func (c *Clientset) AuditregistrationV1alpha1() auditregistrationv1alpha1.AuditregistrationV1alpha1Interface {
	return c.auditregistrationV1alpha1
}

// AuthenticationV1 retrieves the AuthenticationV1Client
func (c *Clientset) AuthenticationV1() authenticationv1.AuthenticationV1Interface {
>>>>>>> 7e597d92
	return c.authenticationV1
}

// AuthenticationV1beta1 retrieves the AuthenticationV1beta1Client
func (c *Clientset) AuthenticationV1beta1() authenticationv1beta1.AuthenticationV1beta1Interface {
	return c.authenticationV1beta1
}

// AuthorizationV1 retrieves the AuthorizationV1Client
func (c *Clientset) AuthorizationV1() authorizationv1.AuthorizationV1Interface {
	return c.authorizationV1
<<<<<<< HEAD
}

// Deprecated: Authorization retrieves the default version of AuthorizationClient.
// Please explicitly pick a version.
func (c *Clientset) Authorization() authorizationv1.AuthorizationV1Interface {
	return c.authorizationV1
=======
>>>>>>> 7e597d92
}

// AuthorizationV1beta1 retrieves the AuthorizationV1beta1Client
func (c *Clientset) AuthorizationV1beta1() authorizationv1beta1.AuthorizationV1beta1Interface {
	return c.authorizationV1beta1
}

// AutoscalingV1 retrieves the AutoscalingV1Client
func (c *Clientset) AutoscalingV1() autoscalingv1.AutoscalingV1Interface {
	return c.autoscalingV1
}

<<<<<<< HEAD
// Deprecated: Autoscaling retrieves the default version of AutoscalingClient.
// Please explicitly pick a version.
func (c *Clientset) Autoscaling() autoscalingv1.AutoscalingV1Interface {
	return c.autoscalingV1
}

// AutoscalingV2beta1 retrieves the AutoscalingV2beta1Client
func (c *Clientset) AutoscalingV2beta1() autoscalingv2beta1.AutoscalingV2beta1Interface {
	return c.autoscalingV2beta1
=======
// AutoscalingV2beta1 retrieves the AutoscalingV2beta1Client
func (c *Clientset) AutoscalingV2beta1() autoscalingv2beta1.AutoscalingV2beta1Interface {
	return c.autoscalingV2beta1
}

// AutoscalingV2beta2 retrieves the AutoscalingV2beta2Client
func (c *Clientset) AutoscalingV2beta2() autoscalingv2beta2.AutoscalingV2beta2Interface {
	return c.autoscalingV2beta2
>>>>>>> 7e597d92
}

// BatchV1 retrieves the BatchV1Client
func (c *Clientset) BatchV1() batchv1.BatchV1Interface {
	return c.batchV1
}

<<<<<<< HEAD
// Deprecated: Batch retrieves the default version of BatchClient.
// Please explicitly pick a version.
func (c *Clientset) Batch() batchv1.BatchV1Interface {
	return c.batchV1
}

=======
>>>>>>> 7e597d92
// BatchV1beta1 retrieves the BatchV1beta1Client
func (c *Clientset) BatchV1beta1() batchv1beta1.BatchV1beta1Interface {
	return c.batchV1beta1
}

// BatchV2alpha1 retrieves the BatchV2alpha1Client
func (c *Clientset) BatchV2alpha1() batchv2alpha1.BatchV2alpha1Interface {
	return c.batchV2alpha1
}

// CertificatesV1beta1 retrieves the CertificatesV1beta1Client
func (c *Clientset) CertificatesV1beta1() certificatesv1beta1.CertificatesV1beta1Interface {
	return c.certificatesV1beta1
}

<<<<<<< HEAD
// Deprecated: Certificates retrieves the default version of CertificatesClient.
// Please explicitly pick a version.
func (c *Clientset) Certificates() certificatesv1beta1.CertificatesV1beta1Interface {
	return c.certificatesV1beta1
}

// CoreV1 retrieves the CoreV1Client
func (c *Clientset) CoreV1() corev1.CoreV1Interface {
	return c.coreV1
}

// Deprecated: Core retrieves the default version of CoreClient.
// Please explicitly pick a version.
func (c *Clientset) Core() corev1.CoreV1Interface {
	return c.coreV1
}

// EventsV1beta1 retrieves the EventsV1beta1Client
func (c *Clientset) EventsV1beta1() eventsv1beta1.EventsV1beta1Interface {
	return c.eventsV1beta1
}

// Deprecated: Events retrieves the default version of EventsClient.
// Please explicitly pick a version.
func (c *Clientset) Events() eventsv1beta1.EventsV1beta1Interface {
	return c.eventsV1beta1
}

// ExtensionsV1beta1 retrieves the ExtensionsV1beta1Client
func (c *Clientset) ExtensionsV1beta1() extensionsv1beta1.ExtensionsV1beta1Interface {
	return c.extensionsV1beta1
}

// Deprecated: Extensions retrieves the default version of ExtensionsClient.
// Please explicitly pick a version.
func (c *Clientset) Extensions() extensionsv1beta1.ExtensionsV1beta1Interface {
=======
// CoordinationV1beta1 retrieves the CoordinationV1beta1Client
func (c *Clientset) CoordinationV1beta1() coordinationv1beta1.CoordinationV1beta1Interface {
	return c.coordinationV1beta1
}

// CoordinationV1 retrieves the CoordinationV1Client
func (c *Clientset) CoordinationV1() coordinationv1.CoordinationV1Interface {
	return c.coordinationV1
}

// CoreV1 retrieves the CoreV1Client
func (c *Clientset) CoreV1() corev1.CoreV1Interface {
	return c.coreV1
}

// DiscoveryV1alpha1 retrieves the DiscoveryV1alpha1Client
func (c *Clientset) DiscoveryV1alpha1() discoveryv1alpha1.DiscoveryV1alpha1Interface {
	return c.discoveryV1alpha1
}

// EventsV1beta1 retrieves the EventsV1beta1Client
func (c *Clientset) EventsV1beta1() eventsv1beta1.EventsV1beta1Interface {
	return c.eventsV1beta1
}

// ExtensionsV1beta1 retrieves the ExtensionsV1beta1Client
func (c *Clientset) ExtensionsV1beta1() extensionsv1beta1.ExtensionsV1beta1Interface {
>>>>>>> 7e597d92
	return c.extensionsV1beta1
}

// NetworkingV1 retrieves the NetworkingV1Client
func (c *Clientset) NetworkingV1() networkingv1.NetworkingV1Interface {
	return c.networkingV1
}

<<<<<<< HEAD
// Deprecated: Networking retrieves the default version of NetworkingClient.
// Please explicitly pick a version.
func (c *Clientset) Networking() networkingv1.NetworkingV1Interface {
	return c.networkingV1
=======
// NetworkingV1beta1 retrieves the NetworkingV1beta1Client
func (c *Clientset) NetworkingV1beta1() networkingv1beta1.NetworkingV1beta1Interface {
	return c.networkingV1beta1
}

// NodeV1alpha1 retrieves the NodeV1alpha1Client
func (c *Clientset) NodeV1alpha1() nodev1alpha1.NodeV1alpha1Interface {
	return c.nodeV1alpha1
}

// NodeV1beta1 retrieves the NodeV1beta1Client
func (c *Clientset) NodeV1beta1() nodev1beta1.NodeV1beta1Interface {
	return c.nodeV1beta1
>>>>>>> 7e597d92
}

// PolicyV1beta1 retrieves the PolicyV1beta1Client
func (c *Clientset) PolicyV1beta1() policyv1beta1.PolicyV1beta1Interface {
	return c.policyV1beta1
}

<<<<<<< HEAD
// Deprecated: Policy retrieves the default version of PolicyClient.
// Please explicitly pick a version.
func (c *Clientset) Policy() policyv1beta1.PolicyV1beta1Interface {
	return c.policyV1beta1
}

// RbacV1 retrieves the RbacV1Client
func (c *Clientset) RbacV1() rbacv1.RbacV1Interface {
	return c.rbacV1
}

// Deprecated: Rbac retrieves the default version of RbacClient.
// Please explicitly pick a version.
func (c *Clientset) Rbac() rbacv1.RbacV1Interface {
	return c.rbacV1
}

=======
// RbacV1 retrieves the RbacV1Client
func (c *Clientset) RbacV1() rbacv1.RbacV1Interface {
	return c.rbacV1
}

>>>>>>> 7e597d92
// RbacV1beta1 retrieves the RbacV1beta1Client
func (c *Clientset) RbacV1beta1() rbacv1beta1.RbacV1beta1Interface {
	return c.rbacV1beta1
}

// RbacV1alpha1 retrieves the RbacV1alpha1Client
func (c *Clientset) RbacV1alpha1() rbacv1alpha1.RbacV1alpha1Interface {
	return c.rbacV1alpha1
<<<<<<< HEAD
}

// SchedulingV1alpha1 retrieves the SchedulingV1alpha1Client
func (c *Clientset) SchedulingV1alpha1() schedulingv1alpha1.SchedulingV1alpha1Interface {
	return c.schedulingV1alpha1
}

// Deprecated: Scheduling retrieves the default version of SchedulingClient.
// Please explicitly pick a version.
func (c *Clientset) Scheduling() schedulingv1alpha1.SchedulingV1alpha1Interface {
	return c.schedulingV1alpha1
}

// SettingsV1alpha1 retrieves the SettingsV1alpha1Client
func (c *Clientset) SettingsV1alpha1() settingsv1alpha1.SettingsV1alpha1Interface {
	return c.settingsV1alpha1
}

// Deprecated: Settings retrieves the default version of SettingsClient.
// Please explicitly pick a version.
func (c *Clientset) Settings() settingsv1alpha1.SettingsV1alpha1Interface {
=======
}

// SchedulingV1alpha1 retrieves the SchedulingV1alpha1Client
func (c *Clientset) SchedulingV1alpha1() schedulingv1alpha1.SchedulingV1alpha1Interface {
	return c.schedulingV1alpha1
}

// SchedulingV1beta1 retrieves the SchedulingV1beta1Client
func (c *Clientset) SchedulingV1beta1() schedulingv1beta1.SchedulingV1beta1Interface {
	return c.schedulingV1beta1
}

// SchedulingV1 retrieves the SchedulingV1Client
func (c *Clientset) SchedulingV1() schedulingv1.SchedulingV1Interface {
	return c.schedulingV1
}

// SettingsV1alpha1 retrieves the SettingsV1alpha1Client
func (c *Clientset) SettingsV1alpha1() settingsv1alpha1.SettingsV1alpha1Interface {
>>>>>>> 7e597d92
	return c.settingsV1alpha1
}

// StorageV1beta1 retrieves the StorageV1beta1Client
func (c *Clientset) StorageV1beta1() storagev1beta1.StorageV1beta1Interface {
	return c.storageV1beta1
}

// StorageV1 retrieves the StorageV1Client
func (c *Clientset) StorageV1() storagev1.StorageV1Interface {
	return c.storageV1
}

<<<<<<< HEAD
// Deprecated: Storage retrieves the default version of StorageClient.
// Please explicitly pick a version.
func (c *Clientset) Storage() storagev1.StorageV1Interface {
	return c.storageV1
}

=======
>>>>>>> 7e597d92
// StorageV1alpha1 retrieves the StorageV1alpha1Client
func (c *Clientset) StorageV1alpha1() storagev1alpha1.StorageV1alpha1Interface {
	return c.storageV1alpha1
}

// Discovery retrieves the DiscoveryClient
func (c *Clientset) Discovery() discovery.DiscoveryInterface {
	if c == nil {
		return nil
	}
	return c.DiscoveryClient
}

// NewForConfig creates a new Clientset for the given config.
// If config's RateLimiter is not set and QPS and Burst are acceptable,
// NewForConfig will generate a rate-limiter in configShallowCopy.
func NewForConfig(c *rest.Config) (*Clientset, error) {
	configShallowCopy := *c
	if configShallowCopy.RateLimiter == nil && configShallowCopy.QPS > 0 {
		if configShallowCopy.Burst <= 0 {
			return nil, fmt.Errorf("Burst is required to be greater than 0 when RateLimiter is not set and QPS is set to greater than 0")
		}
		configShallowCopy.RateLimiter = flowcontrol.NewTokenBucketRateLimiter(configShallowCopy.QPS, configShallowCopy.Burst)
	}
	var cs Clientset
	var err error
<<<<<<< HEAD
	cs.admissionregistrationV1alpha1, err = admissionregistrationv1alpha1.NewForConfig(&configShallowCopy)
=======
	cs.admissionregistrationV1, err = admissionregistrationv1.NewForConfig(&configShallowCopy)
>>>>>>> 7e597d92
	if err != nil {
		return nil, err
	}
	cs.admissionregistrationV1beta1, err = admissionregistrationv1beta1.NewForConfig(&configShallowCopy)
	if err != nil {
		return nil, err
	}
<<<<<<< HEAD
=======
	cs.appsV1, err = appsv1.NewForConfig(&configShallowCopy)
	if err != nil {
		return nil, err
	}
>>>>>>> 7e597d92
	cs.appsV1beta1, err = appsv1beta1.NewForConfig(&configShallowCopy)
	if err != nil {
		return nil, err
	}
	cs.appsV1beta2, err = appsv1beta2.NewForConfig(&configShallowCopy)
	if err != nil {
		return nil, err
	}
<<<<<<< HEAD
	cs.appsV1, err = appsv1.NewForConfig(&configShallowCopy)
=======
	cs.auditregistrationV1alpha1, err = auditregistrationv1alpha1.NewForConfig(&configShallowCopy)
>>>>>>> 7e597d92
	if err != nil {
		return nil, err
	}
	cs.authenticationV1, err = authenticationv1.NewForConfig(&configShallowCopy)
	if err != nil {
		return nil, err
	}
	cs.authenticationV1beta1, err = authenticationv1beta1.NewForConfig(&configShallowCopy)
	if err != nil {
		return nil, err
	}
	cs.authorizationV1, err = authorizationv1.NewForConfig(&configShallowCopy)
	if err != nil {
		return nil, err
	}
	cs.authorizationV1beta1, err = authorizationv1beta1.NewForConfig(&configShallowCopy)
<<<<<<< HEAD
	if err != nil {
		return nil, err
	}
	cs.autoscalingV1, err = autoscalingv1.NewForConfig(&configShallowCopy)
	if err != nil {
		return nil, err
	}
	cs.autoscalingV2beta1, err = autoscalingv2beta1.NewForConfig(&configShallowCopy)
	if err != nil {
		return nil, err
	}
	cs.batchV1, err = batchv1.NewForConfig(&configShallowCopy)
	if err != nil {
		return nil, err
	}
	cs.batchV1beta1, err = batchv1beta1.NewForConfig(&configShallowCopy)
	if err != nil {
		return nil, err
	}
	cs.batchV2alpha1, err = batchv2alpha1.NewForConfig(&configShallowCopy)
	if err != nil {
		return nil, err
	}
	cs.certificatesV1beta1, err = certificatesv1beta1.NewForConfig(&configShallowCopy)
	if err != nil {
		return nil, err
	}
	cs.coreV1, err = corev1.NewForConfig(&configShallowCopy)
	if err != nil {
		return nil, err
	}
	cs.eventsV1beta1, err = eventsv1beta1.NewForConfig(&configShallowCopy)
	if err != nil {
		return nil, err
	}
	cs.extensionsV1beta1, err = extensionsv1beta1.NewForConfig(&configShallowCopy)
	if err != nil {
		return nil, err
	}
	cs.networkingV1, err = networkingv1.NewForConfig(&configShallowCopy)
	if err != nil {
		return nil, err
	}
	cs.policyV1beta1, err = policyv1beta1.NewForConfig(&configShallowCopy)
	if err != nil {
		return nil, err
	}
	cs.rbacV1, err = rbacv1.NewForConfig(&configShallowCopy)
	if err != nil {
		return nil, err
	}
	cs.rbacV1beta1, err = rbacv1beta1.NewForConfig(&configShallowCopy)
	if err != nil {
		return nil, err
	}
	cs.rbacV1alpha1, err = rbacv1alpha1.NewForConfig(&configShallowCopy)
	if err != nil {
		return nil, err
	}
	cs.schedulingV1alpha1, err = schedulingv1alpha1.NewForConfig(&configShallowCopy)
=======
	if err != nil {
		return nil, err
	}
	cs.autoscalingV1, err = autoscalingv1.NewForConfig(&configShallowCopy)
	if err != nil {
		return nil, err
	}
	cs.autoscalingV2beta1, err = autoscalingv2beta1.NewForConfig(&configShallowCopy)
	if err != nil {
		return nil, err
	}
	cs.autoscalingV2beta2, err = autoscalingv2beta2.NewForConfig(&configShallowCopy)
	if err != nil {
		return nil, err
	}
	cs.batchV1, err = batchv1.NewForConfig(&configShallowCopy)
	if err != nil {
		return nil, err
	}
	cs.batchV1beta1, err = batchv1beta1.NewForConfig(&configShallowCopy)
	if err != nil {
		return nil, err
	}
	cs.batchV2alpha1, err = batchv2alpha1.NewForConfig(&configShallowCopy)
	if err != nil {
		return nil, err
	}
	cs.certificatesV1beta1, err = certificatesv1beta1.NewForConfig(&configShallowCopy)
	if err != nil {
		return nil, err
	}
	cs.coordinationV1beta1, err = coordinationv1beta1.NewForConfig(&configShallowCopy)
	if err != nil {
		return nil, err
	}
	cs.coordinationV1, err = coordinationv1.NewForConfig(&configShallowCopy)
	if err != nil {
		return nil, err
	}
	cs.coreV1, err = corev1.NewForConfig(&configShallowCopy)
	if err != nil {
		return nil, err
	}
	cs.discoveryV1alpha1, err = discoveryv1alpha1.NewForConfig(&configShallowCopy)
	if err != nil {
		return nil, err
	}
	cs.eventsV1beta1, err = eventsv1beta1.NewForConfig(&configShallowCopy)
	if err != nil {
		return nil, err
	}
	cs.extensionsV1beta1, err = extensionsv1beta1.NewForConfig(&configShallowCopy)
	if err != nil {
		return nil, err
	}
	cs.networkingV1, err = networkingv1.NewForConfig(&configShallowCopy)
	if err != nil {
		return nil, err
	}
	cs.networkingV1beta1, err = networkingv1beta1.NewForConfig(&configShallowCopy)
	if err != nil {
		return nil, err
	}
	cs.nodeV1alpha1, err = nodev1alpha1.NewForConfig(&configShallowCopy)
	if err != nil {
		return nil, err
	}
	cs.nodeV1beta1, err = nodev1beta1.NewForConfig(&configShallowCopy)
	if err != nil {
		return nil, err
	}
	cs.policyV1beta1, err = policyv1beta1.NewForConfig(&configShallowCopy)
	if err != nil {
		return nil, err
	}
	cs.rbacV1, err = rbacv1.NewForConfig(&configShallowCopy)
	if err != nil {
		return nil, err
	}
	cs.rbacV1beta1, err = rbacv1beta1.NewForConfig(&configShallowCopy)
	if err != nil {
		return nil, err
	}
	cs.rbacV1alpha1, err = rbacv1alpha1.NewForConfig(&configShallowCopy)
	if err != nil {
		return nil, err
	}
	cs.schedulingV1alpha1, err = schedulingv1alpha1.NewForConfig(&configShallowCopy)
	if err != nil {
		return nil, err
	}
	cs.schedulingV1beta1, err = schedulingv1beta1.NewForConfig(&configShallowCopy)
	if err != nil {
		return nil, err
	}
	cs.schedulingV1, err = schedulingv1.NewForConfig(&configShallowCopy)
>>>>>>> 7e597d92
	if err != nil {
		return nil, err
	}
	cs.settingsV1alpha1, err = settingsv1alpha1.NewForConfig(&configShallowCopy)
	if err != nil {
		return nil, err
	}
	cs.storageV1beta1, err = storagev1beta1.NewForConfig(&configShallowCopy)
	if err != nil {
		return nil, err
	}
	cs.storageV1, err = storagev1.NewForConfig(&configShallowCopy)
	if err != nil {
		return nil, err
	}
	cs.storageV1alpha1, err = storagev1alpha1.NewForConfig(&configShallowCopy)
	if err != nil {
		return nil, err
	}

	cs.DiscoveryClient, err = discovery.NewDiscoveryClientForConfig(&configShallowCopy)
	if err != nil {
		return nil, err
	}
	return &cs, nil
}

// NewForConfigOrDie creates a new Clientset for the given config and
// panics if there is an error in the config.
func NewForConfigOrDie(c *rest.Config) *Clientset {
	var cs Clientset
<<<<<<< HEAD
	cs.admissionregistrationV1alpha1 = admissionregistrationv1alpha1.NewForConfigOrDie(c)
	cs.admissionregistrationV1beta1 = admissionregistrationv1beta1.NewForConfigOrDie(c)
	cs.appsV1beta1 = appsv1beta1.NewForConfigOrDie(c)
	cs.appsV1beta2 = appsv1beta2.NewForConfigOrDie(c)
	cs.appsV1 = appsv1.NewForConfigOrDie(c)
=======
	cs.admissionregistrationV1 = admissionregistrationv1.NewForConfigOrDie(c)
	cs.admissionregistrationV1beta1 = admissionregistrationv1beta1.NewForConfigOrDie(c)
	cs.appsV1 = appsv1.NewForConfigOrDie(c)
	cs.appsV1beta1 = appsv1beta1.NewForConfigOrDie(c)
	cs.appsV1beta2 = appsv1beta2.NewForConfigOrDie(c)
	cs.auditregistrationV1alpha1 = auditregistrationv1alpha1.NewForConfigOrDie(c)
>>>>>>> 7e597d92
	cs.authenticationV1 = authenticationv1.NewForConfigOrDie(c)
	cs.authenticationV1beta1 = authenticationv1beta1.NewForConfigOrDie(c)
	cs.authorizationV1 = authorizationv1.NewForConfigOrDie(c)
	cs.authorizationV1beta1 = authorizationv1beta1.NewForConfigOrDie(c)
	cs.autoscalingV1 = autoscalingv1.NewForConfigOrDie(c)
	cs.autoscalingV2beta1 = autoscalingv2beta1.NewForConfigOrDie(c)
<<<<<<< HEAD
=======
	cs.autoscalingV2beta2 = autoscalingv2beta2.NewForConfigOrDie(c)
>>>>>>> 7e597d92
	cs.batchV1 = batchv1.NewForConfigOrDie(c)
	cs.batchV1beta1 = batchv1beta1.NewForConfigOrDie(c)
	cs.batchV2alpha1 = batchv2alpha1.NewForConfigOrDie(c)
	cs.certificatesV1beta1 = certificatesv1beta1.NewForConfigOrDie(c)
<<<<<<< HEAD
	cs.coreV1 = corev1.NewForConfigOrDie(c)
	cs.eventsV1beta1 = eventsv1beta1.NewForConfigOrDie(c)
	cs.extensionsV1beta1 = extensionsv1beta1.NewForConfigOrDie(c)
	cs.networkingV1 = networkingv1.NewForConfigOrDie(c)
=======
	cs.coordinationV1beta1 = coordinationv1beta1.NewForConfigOrDie(c)
	cs.coordinationV1 = coordinationv1.NewForConfigOrDie(c)
	cs.coreV1 = corev1.NewForConfigOrDie(c)
	cs.discoveryV1alpha1 = discoveryv1alpha1.NewForConfigOrDie(c)
	cs.eventsV1beta1 = eventsv1beta1.NewForConfigOrDie(c)
	cs.extensionsV1beta1 = extensionsv1beta1.NewForConfigOrDie(c)
	cs.networkingV1 = networkingv1.NewForConfigOrDie(c)
	cs.networkingV1beta1 = networkingv1beta1.NewForConfigOrDie(c)
	cs.nodeV1alpha1 = nodev1alpha1.NewForConfigOrDie(c)
	cs.nodeV1beta1 = nodev1beta1.NewForConfigOrDie(c)
>>>>>>> 7e597d92
	cs.policyV1beta1 = policyv1beta1.NewForConfigOrDie(c)
	cs.rbacV1 = rbacv1.NewForConfigOrDie(c)
	cs.rbacV1beta1 = rbacv1beta1.NewForConfigOrDie(c)
	cs.rbacV1alpha1 = rbacv1alpha1.NewForConfigOrDie(c)
	cs.schedulingV1alpha1 = schedulingv1alpha1.NewForConfigOrDie(c)
<<<<<<< HEAD
=======
	cs.schedulingV1beta1 = schedulingv1beta1.NewForConfigOrDie(c)
	cs.schedulingV1 = schedulingv1.NewForConfigOrDie(c)
>>>>>>> 7e597d92
	cs.settingsV1alpha1 = settingsv1alpha1.NewForConfigOrDie(c)
	cs.storageV1beta1 = storagev1beta1.NewForConfigOrDie(c)
	cs.storageV1 = storagev1.NewForConfigOrDie(c)
	cs.storageV1alpha1 = storagev1alpha1.NewForConfigOrDie(c)

	cs.DiscoveryClient = discovery.NewDiscoveryClientForConfigOrDie(c)
	return &cs
}

// New creates a new Clientset for the given RESTClient.
func New(c rest.Interface) *Clientset {
	var cs Clientset
<<<<<<< HEAD
	cs.admissionregistrationV1alpha1 = admissionregistrationv1alpha1.New(c)
	cs.admissionregistrationV1beta1 = admissionregistrationv1beta1.New(c)
	cs.appsV1beta1 = appsv1beta1.New(c)
	cs.appsV1beta2 = appsv1beta2.New(c)
	cs.appsV1 = appsv1.New(c)
=======
	cs.admissionregistrationV1 = admissionregistrationv1.New(c)
	cs.admissionregistrationV1beta1 = admissionregistrationv1beta1.New(c)
	cs.appsV1 = appsv1.New(c)
	cs.appsV1beta1 = appsv1beta1.New(c)
	cs.appsV1beta2 = appsv1beta2.New(c)
	cs.auditregistrationV1alpha1 = auditregistrationv1alpha1.New(c)
>>>>>>> 7e597d92
	cs.authenticationV1 = authenticationv1.New(c)
	cs.authenticationV1beta1 = authenticationv1beta1.New(c)
	cs.authorizationV1 = authorizationv1.New(c)
	cs.authorizationV1beta1 = authorizationv1beta1.New(c)
	cs.autoscalingV1 = autoscalingv1.New(c)
	cs.autoscalingV2beta1 = autoscalingv2beta1.New(c)
<<<<<<< HEAD
=======
	cs.autoscalingV2beta2 = autoscalingv2beta2.New(c)
>>>>>>> 7e597d92
	cs.batchV1 = batchv1.New(c)
	cs.batchV1beta1 = batchv1beta1.New(c)
	cs.batchV2alpha1 = batchv2alpha1.New(c)
	cs.certificatesV1beta1 = certificatesv1beta1.New(c)
<<<<<<< HEAD
	cs.coreV1 = corev1.New(c)
	cs.eventsV1beta1 = eventsv1beta1.New(c)
	cs.extensionsV1beta1 = extensionsv1beta1.New(c)
	cs.networkingV1 = networkingv1.New(c)
=======
	cs.coordinationV1beta1 = coordinationv1beta1.New(c)
	cs.coordinationV1 = coordinationv1.New(c)
	cs.coreV1 = corev1.New(c)
	cs.discoveryV1alpha1 = discoveryv1alpha1.New(c)
	cs.eventsV1beta1 = eventsv1beta1.New(c)
	cs.extensionsV1beta1 = extensionsv1beta1.New(c)
	cs.networkingV1 = networkingv1.New(c)
	cs.networkingV1beta1 = networkingv1beta1.New(c)
	cs.nodeV1alpha1 = nodev1alpha1.New(c)
	cs.nodeV1beta1 = nodev1beta1.New(c)
>>>>>>> 7e597d92
	cs.policyV1beta1 = policyv1beta1.New(c)
	cs.rbacV1 = rbacv1.New(c)
	cs.rbacV1beta1 = rbacv1beta1.New(c)
	cs.rbacV1alpha1 = rbacv1alpha1.New(c)
	cs.schedulingV1alpha1 = schedulingv1alpha1.New(c)
<<<<<<< HEAD
=======
	cs.schedulingV1beta1 = schedulingv1beta1.New(c)
	cs.schedulingV1 = schedulingv1.New(c)
>>>>>>> 7e597d92
	cs.settingsV1alpha1 = settingsv1alpha1.New(c)
	cs.storageV1beta1 = storagev1beta1.New(c)
	cs.storageV1 = storagev1.New(c)
	cs.storageV1alpha1 = storagev1alpha1.New(c)

	cs.DiscoveryClient = discovery.NewDiscoveryClient(c)
	return &cs
}<|MERGE_RESOLUTION|>--- conflicted
+++ resolved
@@ -22,29 +22,19 @@
 	"fmt"
 
 	discovery "k8s.io/client-go/discovery"
-<<<<<<< HEAD
-	admissionregistrationv1alpha1 "k8s.io/client-go/kubernetes/typed/admissionregistration/v1alpha1"
-=======
 	admissionregistrationv1 "k8s.io/client-go/kubernetes/typed/admissionregistration/v1"
->>>>>>> 7e597d92
 	admissionregistrationv1beta1 "k8s.io/client-go/kubernetes/typed/admissionregistration/v1beta1"
 	appsv1 "k8s.io/client-go/kubernetes/typed/apps/v1"
 	appsv1beta1 "k8s.io/client-go/kubernetes/typed/apps/v1beta1"
 	appsv1beta2 "k8s.io/client-go/kubernetes/typed/apps/v1beta2"
-<<<<<<< HEAD
-=======
 	auditregistrationv1alpha1 "k8s.io/client-go/kubernetes/typed/auditregistration/v1alpha1"
->>>>>>> 7e597d92
 	authenticationv1 "k8s.io/client-go/kubernetes/typed/authentication/v1"
 	authenticationv1beta1 "k8s.io/client-go/kubernetes/typed/authentication/v1beta1"
 	authorizationv1 "k8s.io/client-go/kubernetes/typed/authorization/v1"
 	authorizationv1beta1 "k8s.io/client-go/kubernetes/typed/authorization/v1beta1"
 	autoscalingv1 "k8s.io/client-go/kubernetes/typed/autoscaling/v1"
 	autoscalingv2beta1 "k8s.io/client-go/kubernetes/typed/autoscaling/v2beta1"
-<<<<<<< HEAD
-=======
 	autoscalingv2beta2 "k8s.io/client-go/kubernetes/typed/autoscaling/v2beta2"
->>>>>>> 7e597d92
 	batchv1 "k8s.io/client-go/kubernetes/typed/batch/v1"
 	batchv1beta1 "k8s.io/client-go/kubernetes/typed/batch/v1beta1"
 	batchv2alpha1 "k8s.io/client-go/kubernetes/typed/batch/v2alpha1"
@@ -52,10 +42,7 @@
 	coordinationv1 "k8s.io/client-go/kubernetes/typed/coordination/v1"
 	coordinationv1beta1 "k8s.io/client-go/kubernetes/typed/coordination/v1beta1"
 	corev1 "k8s.io/client-go/kubernetes/typed/core/v1"
-<<<<<<< HEAD
-=======
 	discoveryv1alpha1 "k8s.io/client-go/kubernetes/typed/discovery/v1alpha1"
->>>>>>> 7e597d92
 	eventsv1beta1 "k8s.io/client-go/kubernetes/typed/events/v1beta1"
 	extensionsv1beta1 "k8s.io/client-go/kubernetes/typed/extensions/v1beta1"
 	networkingv1 "k8s.io/client-go/kubernetes/typed/networking/v1"
@@ -66,13 +53,9 @@
 	rbacv1 "k8s.io/client-go/kubernetes/typed/rbac/v1"
 	rbacv1alpha1 "k8s.io/client-go/kubernetes/typed/rbac/v1alpha1"
 	rbacv1beta1 "k8s.io/client-go/kubernetes/typed/rbac/v1beta1"
-<<<<<<< HEAD
-	schedulingv1alpha1 "k8s.io/client-go/kubernetes/typed/scheduling/v1alpha1"
-=======
 	schedulingv1 "k8s.io/client-go/kubernetes/typed/scheduling/v1"
 	schedulingv1alpha1 "k8s.io/client-go/kubernetes/typed/scheduling/v1alpha1"
 	schedulingv1beta1 "k8s.io/client-go/kubernetes/typed/scheduling/v1beta1"
->>>>>>> 7e597d92
 	settingsv1alpha1 "k8s.io/client-go/kubernetes/typed/settings/v1alpha1"
 	storagev1 "k8s.io/client-go/kubernetes/typed/storage/v1"
 	storagev1alpha1 "k8s.io/client-go/kubernetes/typed/storage/v1alpha1"
@@ -83,48 +66,17 @@
 
 type Interface interface {
 	Discovery() discovery.DiscoveryInterface
-<<<<<<< HEAD
-	AdmissionregistrationV1alpha1() admissionregistrationv1alpha1.AdmissionregistrationV1alpha1Interface
-	AdmissionregistrationV1beta1() admissionregistrationv1beta1.AdmissionregistrationV1beta1Interface
-	// Deprecated: please explicitly pick a version if possible.
-	Admissionregistration() admissionregistrationv1beta1.AdmissionregistrationV1beta1Interface
-	AppsV1beta1() appsv1beta1.AppsV1beta1Interface
-	AppsV1beta2() appsv1beta2.AppsV1beta2Interface
-	AppsV1() appsv1.AppsV1Interface
-	// Deprecated: please explicitly pick a version if possible.
-	Apps() appsv1.AppsV1Interface
-=======
 	AdmissionregistrationV1() admissionregistrationv1.AdmissionregistrationV1Interface
 	AdmissionregistrationV1beta1() admissionregistrationv1beta1.AdmissionregistrationV1beta1Interface
 	AppsV1() appsv1.AppsV1Interface
 	AppsV1beta1() appsv1beta1.AppsV1beta1Interface
 	AppsV1beta2() appsv1beta2.AppsV1beta2Interface
 	AuditregistrationV1alpha1() auditregistrationv1alpha1.AuditregistrationV1alpha1Interface
->>>>>>> 7e597d92
 	AuthenticationV1() authenticationv1.AuthenticationV1Interface
 	AuthenticationV1beta1() authenticationv1beta1.AuthenticationV1beta1Interface
 	AuthorizationV1() authorizationv1.AuthorizationV1Interface
 	AuthorizationV1beta1() authorizationv1beta1.AuthorizationV1beta1Interface
 	AutoscalingV1() autoscalingv1.AutoscalingV1Interface
-<<<<<<< HEAD
-	// Deprecated: please explicitly pick a version if possible.
-	Autoscaling() autoscalingv1.AutoscalingV1Interface
-	AutoscalingV2beta1() autoscalingv2beta1.AutoscalingV2beta1Interface
-	BatchV1() batchv1.BatchV1Interface
-	// Deprecated: please explicitly pick a version if possible.
-	Batch() batchv1.BatchV1Interface
-	BatchV1beta1() batchv1beta1.BatchV1beta1Interface
-	BatchV2alpha1() batchv2alpha1.BatchV2alpha1Interface
-	CertificatesV1beta1() certificatesv1beta1.CertificatesV1beta1Interface
-	// Deprecated: please explicitly pick a version if possible.
-	Certificates() certificatesv1beta1.CertificatesV1beta1Interface
-	CoreV1() corev1.CoreV1Interface
-	// Deprecated: please explicitly pick a version if possible.
-	Core() corev1.CoreV1Interface
-	EventsV1beta1() eventsv1beta1.EventsV1beta1Interface
-	// Deprecated: please explicitly pick a version if possible.
-	Events() eventsv1beta1.EventsV1beta1Interface
-=======
 	AutoscalingV2beta1() autoscalingv2beta1.AutoscalingV2beta1Interface
 	AutoscalingV2beta2() autoscalingv2beta2.AutoscalingV2beta2Interface
 	BatchV1() batchv1.BatchV1Interface
@@ -136,40 +88,21 @@
 	CoreV1() corev1.CoreV1Interface
 	DiscoveryV1alpha1() discoveryv1alpha1.DiscoveryV1alpha1Interface
 	EventsV1beta1() eventsv1beta1.EventsV1beta1Interface
->>>>>>> 7e597d92
 	ExtensionsV1beta1() extensionsv1beta1.ExtensionsV1beta1Interface
 	NetworkingV1() networkingv1.NetworkingV1Interface
 	NetworkingV1beta1() networkingv1beta1.NetworkingV1beta1Interface
 	NodeV1alpha1() nodev1alpha1.NodeV1alpha1Interface
 	NodeV1beta1() nodev1beta1.NodeV1beta1Interface
 	PolicyV1beta1() policyv1beta1.PolicyV1beta1Interface
-<<<<<<< HEAD
-	// Deprecated: please explicitly pick a version if possible.
-	Policy() policyv1beta1.PolicyV1beta1Interface
-	RbacV1() rbacv1.RbacV1Interface
-	// Deprecated: please explicitly pick a version if possible.
-	Rbac() rbacv1.RbacV1Interface
-	RbacV1beta1() rbacv1beta1.RbacV1beta1Interface
-	RbacV1alpha1() rbacv1alpha1.RbacV1alpha1Interface
-	SchedulingV1alpha1() schedulingv1alpha1.SchedulingV1alpha1Interface
-	// Deprecated: please explicitly pick a version if possible.
-	Scheduling() schedulingv1alpha1.SchedulingV1alpha1Interface
-=======
 	RbacV1() rbacv1.RbacV1Interface
 	RbacV1beta1() rbacv1beta1.RbacV1beta1Interface
 	RbacV1alpha1() rbacv1alpha1.RbacV1alpha1Interface
 	SchedulingV1alpha1() schedulingv1alpha1.SchedulingV1alpha1Interface
 	SchedulingV1beta1() schedulingv1beta1.SchedulingV1beta1Interface
 	SchedulingV1() schedulingv1.SchedulingV1Interface
->>>>>>> 7e597d92
 	SettingsV1alpha1() settingsv1alpha1.SettingsV1alpha1Interface
 	StorageV1beta1() storagev1beta1.StorageV1beta1Interface
 	StorageV1() storagev1.StorageV1Interface
-<<<<<<< HEAD
-	// Deprecated: please explicitly pick a version if possible.
-	Storage() storagev1.StorageV1Interface
-=======
->>>>>>> 7e597d92
 	StorageV1alpha1() storagev1alpha1.StorageV1alpha1Interface
 }
 
@@ -177,41 +110,6 @@
 // version included in a Clientset.
 type Clientset struct {
 	*discovery.DiscoveryClient
-<<<<<<< HEAD
-	admissionregistrationV1alpha1 *admissionregistrationv1alpha1.AdmissionregistrationV1alpha1Client
-	admissionregistrationV1beta1  *admissionregistrationv1beta1.AdmissionregistrationV1beta1Client
-	appsV1beta1                   *appsv1beta1.AppsV1beta1Client
-	appsV1beta2                   *appsv1beta2.AppsV1beta2Client
-	appsV1                        *appsv1.AppsV1Client
-	authenticationV1              *authenticationv1.AuthenticationV1Client
-	authenticationV1beta1         *authenticationv1beta1.AuthenticationV1beta1Client
-	authorizationV1               *authorizationv1.AuthorizationV1Client
-	authorizationV1beta1          *authorizationv1beta1.AuthorizationV1beta1Client
-	autoscalingV1                 *autoscalingv1.AutoscalingV1Client
-	autoscalingV2beta1            *autoscalingv2beta1.AutoscalingV2beta1Client
-	batchV1                       *batchv1.BatchV1Client
-	batchV1beta1                  *batchv1beta1.BatchV1beta1Client
-	batchV2alpha1                 *batchv2alpha1.BatchV2alpha1Client
-	certificatesV1beta1           *certificatesv1beta1.CertificatesV1beta1Client
-	coreV1                        *corev1.CoreV1Client
-	eventsV1beta1                 *eventsv1beta1.EventsV1beta1Client
-	extensionsV1beta1             *extensionsv1beta1.ExtensionsV1beta1Client
-	networkingV1                  *networkingv1.NetworkingV1Client
-	policyV1beta1                 *policyv1beta1.PolicyV1beta1Client
-	rbacV1                        *rbacv1.RbacV1Client
-	rbacV1beta1                   *rbacv1beta1.RbacV1beta1Client
-	rbacV1alpha1                  *rbacv1alpha1.RbacV1alpha1Client
-	schedulingV1alpha1            *schedulingv1alpha1.SchedulingV1alpha1Client
-	settingsV1alpha1              *settingsv1alpha1.SettingsV1alpha1Client
-	storageV1beta1                *storagev1beta1.StorageV1beta1Client
-	storageV1                     *storagev1.StorageV1Client
-	storageV1alpha1               *storagev1alpha1.StorageV1alpha1Client
-}
-
-// AdmissionregistrationV1alpha1 retrieves the AdmissionregistrationV1alpha1Client
-func (c *Clientset) AdmissionregistrationV1alpha1() admissionregistrationv1alpha1.AdmissionregistrationV1alpha1Interface {
-	return c.admissionregistrationV1alpha1
-=======
 	admissionregistrationV1      *admissionregistrationv1.AdmissionregistrationV1Client
 	admissionregistrationV1beta1 *admissionregistrationv1beta1.AdmissionregistrationV1beta1Client
 	appsV1                       *appsv1.AppsV1Client
@@ -255,7 +153,6 @@
 // AdmissionregistrationV1 retrieves the AdmissionregistrationV1Client
 func (c *Clientset) AdmissionregistrationV1() admissionregistrationv1.AdmissionregistrationV1Interface {
 	return c.admissionregistrationV1
->>>>>>> 7e597d92
 }
 
 // AdmissionregistrationV1beta1 retrieves the AdmissionregistrationV1beta1Client
@@ -263,11 +160,9 @@
 	return c.admissionregistrationV1beta1
 }
 
-<<<<<<< HEAD
-// Deprecated: Admissionregistration retrieves the default version of AdmissionregistrationClient.
-// Please explicitly pick a version.
-func (c *Clientset) Admissionregistration() admissionregistrationv1beta1.AdmissionregistrationV1beta1Interface {
-	return c.admissionregistrationV1beta1
+// AppsV1 retrieves the AppsV1Client
+func (c *Clientset) AppsV1() appsv1.AppsV1Interface {
+	return c.appsV1
 }
 
 // AppsV1beta1 retrieves the AppsV1beta1Client
@@ -280,15 +175,9 @@
 	return c.appsV1beta2
 }
 
-// AppsV1 retrieves the AppsV1Client
-func (c *Clientset) AppsV1() appsv1.AppsV1Interface {
-	return c.appsV1
-}
-
-// Deprecated: Apps retrieves the default version of AppsClient.
-// Please explicitly pick a version.
-func (c *Clientset) Apps() appsv1.AppsV1Interface {
-	return c.appsV1
+// AuditregistrationV1alpha1 retrieves the AuditregistrationV1alpha1Client
+func (c *Clientset) AuditregistrationV1alpha1() auditregistrationv1alpha1.AuditregistrationV1alpha1Interface {
+	return c.auditregistrationV1alpha1
 }
 
 // AuthenticationV1 retrieves the AuthenticationV1Client
@@ -296,36 +185,6 @@
 	return c.authenticationV1
 }
 
-// Deprecated: Authentication retrieves the default version of AuthenticationClient.
-// Please explicitly pick a version.
-func (c *Clientset) Authentication() authenticationv1.AuthenticationV1Interface {
-=======
-// AppsV1 retrieves the AppsV1Client
-func (c *Clientset) AppsV1() appsv1.AppsV1Interface {
-	return c.appsV1
-}
-
-// AppsV1beta1 retrieves the AppsV1beta1Client
-func (c *Clientset) AppsV1beta1() appsv1beta1.AppsV1beta1Interface {
-	return c.appsV1beta1
-}
-
-// AppsV1beta2 retrieves the AppsV1beta2Client
-func (c *Clientset) AppsV1beta2() appsv1beta2.AppsV1beta2Interface {
-	return c.appsV1beta2
-}
-
-// AuditregistrationV1alpha1 retrieves the AuditregistrationV1alpha1Client
-func (c *Clientset) AuditregistrationV1alpha1() auditregistrationv1alpha1.AuditregistrationV1alpha1Interface {
-	return c.auditregistrationV1alpha1
-}
-
-// AuthenticationV1 retrieves the AuthenticationV1Client
-func (c *Clientset) AuthenticationV1() authenticationv1.AuthenticationV1Interface {
->>>>>>> 7e597d92
-	return c.authenticationV1
-}
-
 // AuthenticationV1beta1 retrieves the AuthenticationV1beta1Client
 func (c *Clientset) AuthenticationV1beta1() authenticationv1beta1.AuthenticationV1beta1Interface {
 	return c.authenticationV1beta1
@@ -334,15 +193,6 @@
 // AuthorizationV1 retrieves the AuthorizationV1Client
 func (c *Clientset) AuthorizationV1() authorizationv1.AuthorizationV1Interface {
 	return c.authorizationV1
-<<<<<<< HEAD
-}
-
-// Deprecated: Authorization retrieves the default version of AuthorizationClient.
-// Please explicitly pick a version.
-func (c *Clientset) Authorization() authorizationv1.AuthorizationV1Interface {
-	return c.authorizationV1
-=======
->>>>>>> 7e597d92
 }
 
 // AuthorizationV1beta1 retrieves the AuthorizationV1beta1Client
@@ -355,26 +205,14 @@
 	return c.autoscalingV1
 }
 
-<<<<<<< HEAD
-// Deprecated: Autoscaling retrieves the default version of AutoscalingClient.
-// Please explicitly pick a version.
-func (c *Clientset) Autoscaling() autoscalingv1.AutoscalingV1Interface {
-	return c.autoscalingV1
-}
-
 // AutoscalingV2beta1 retrieves the AutoscalingV2beta1Client
 func (c *Clientset) AutoscalingV2beta1() autoscalingv2beta1.AutoscalingV2beta1Interface {
 	return c.autoscalingV2beta1
-=======
-// AutoscalingV2beta1 retrieves the AutoscalingV2beta1Client
-func (c *Clientset) AutoscalingV2beta1() autoscalingv2beta1.AutoscalingV2beta1Interface {
-	return c.autoscalingV2beta1
 }
 
 // AutoscalingV2beta2 retrieves the AutoscalingV2beta2Client
 func (c *Clientset) AutoscalingV2beta2() autoscalingv2beta2.AutoscalingV2beta2Interface {
 	return c.autoscalingV2beta2
->>>>>>> 7e597d92
 }
 
 // BatchV1 retrieves the BatchV1Client
@@ -382,15 +220,6 @@
 	return c.batchV1
 }
 
-<<<<<<< HEAD
-// Deprecated: Batch retrieves the default version of BatchClient.
-// Please explicitly pick a version.
-func (c *Clientset) Batch() batchv1.BatchV1Interface {
-	return c.batchV1
-}
-
-=======
->>>>>>> 7e597d92
 // BatchV1beta1 retrieves the BatchV1beta1Client
 func (c *Clientset) BatchV1beta1() batchv1beta1.BatchV1beta1Interface {
 	return c.batchV1beta1
@@ -406,11 +235,14 @@
 	return c.certificatesV1beta1
 }
 
-<<<<<<< HEAD
-// Deprecated: Certificates retrieves the default version of CertificatesClient.
-// Please explicitly pick a version.
-func (c *Clientset) Certificates() certificatesv1beta1.CertificatesV1beta1Interface {
-	return c.certificatesV1beta1
+// CoordinationV1beta1 retrieves the CoordinationV1beta1Client
+func (c *Clientset) CoordinationV1beta1() coordinationv1beta1.CoordinationV1beta1Interface {
+	return c.coordinationV1beta1
+}
+
+// CoordinationV1 retrieves the CoordinationV1Client
+func (c *Clientset) CoordinationV1() coordinationv1.CoordinationV1Interface {
+	return c.coordinationV1
 }
 
 // CoreV1 retrieves the CoreV1Client
@@ -418,10 +250,9 @@
 	return c.coreV1
 }
 
-// Deprecated: Core retrieves the default version of CoreClient.
-// Please explicitly pick a version.
-func (c *Clientset) Core() corev1.CoreV1Interface {
-	return c.coreV1
+// DiscoveryV1alpha1 retrieves the DiscoveryV1alpha1Client
+func (c *Clientset) DiscoveryV1alpha1() discoveryv1alpha1.DiscoveryV1alpha1Interface {
+	return c.discoveryV1alpha1
 }
 
 // EventsV1beta1 retrieves the EventsV1beta1Client
@@ -429,63 +260,16 @@
 	return c.eventsV1beta1
 }
 
-// Deprecated: Events retrieves the default version of EventsClient.
-// Please explicitly pick a version.
-func (c *Clientset) Events() eventsv1beta1.EventsV1beta1Interface {
-	return c.eventsV1beta1
-}
-
 // ExtensionsV1beta1 retrieves the ExtensionsV1beta1Client
 func (c *Clientset) ExtensionsV1beta1() extensionsv1beta1.ExtensionsV1beta1Interface {
 	return c.extensionsV1beta1
 }
 
-// Deprecated: Extensions retrieves the default version of ExtensionsClient.
-// Please explicitly pick a version.
-func (c *Clientset) Extensions() extensionsv1beta1.ExtensionsV1beta1Interface {
-=======
-// CoordinationV1beta1 retrieves the CoordinationV1beta1Client
-func (c *Clientset) CoordinationV1beta1() coordinationv1beta1.CoordinationV1beta1Interface {
-	return c.coordinationV1beta1
-}
-
-// CoordinationV1 retrieves the CoordinationV1Client
-func (c *Clientset) CoordinationV1() coordinationv1.CoordinationV1Interface {
-	return c.coordinationV1
-}
-
-// CoreV1 retrieves the CoreV1Client
-func (c *Clientset) CoreV1() corev1.CoreV1Interface {
-	return c.coreV1
-}
-
-// DiscoveryV1alpha1 retrieves the DiscoveryV1alpha1Client
-func (c *Clientset) DiscoveryV1alpha1() discoveryv1alpha1.DiscoveryV1alpha1Interface {
-	return c.discoveryV1alpha1
-}
-
-// EventsV1beta1 retrieves the EventsV1beta1Client
-func (c *Clientset) EventsV1beta1() eventsv1beta1.EventsV1beta1Interface {
-	return c.eventsV1beta1
-}
-
-// ExtensionsV1beta1 retrieves the ExtensionsV1beta1Client
-func (c *Clientset) ExtensionsV1beta1() extensionsv1beta1.ExtensionsV1beta1Interface {
->>>>>>> 7e597d92
-	return c.extensionsV1beta1
-}
-
 // NetworkingV1 retrieves the NetworkingV1Client
 func (c *Clientset) NetworkingV1() networkingv1.NetworkingV1Interface {
 	return c.networkingV1
 }
 
-<<<<<<< HEAD
-// Deprecated: Networking retrieves the default version of NetworkingClient.
-// Please explicitly pick a version.
-func (c *Clientset) Networking() networkingv1.NetworkingV1Interface {
-	return c.networkingV1
-=======
 // NetworkingV1beta1 retrieves the NetworkingV1beta1Client
 func (c *Clientset) NetworkingV1beta1() networkingv1beta1.NetworkingV1beta1Interface {
 	return c.networkingV1beta1
@@ -499,7 +283,6 @@
 // NodeV1beta1 retrieves the NodeV1beta1Client
 func (c *Clientset) NodeV1beta1() nodev1beta1.NodeV1beta1Interface {
 	return c.nodeV1beta1
->>>>>>> 7e597d92
 }
 
 // PolicyV1beta1 retrieves the PolicyV1beta1Client
@@ -507,31 +290,11 @@
 	return c.policyV1beta1
 }
 
-<<<<<<< HEAD
-// Deprecated: Policy retrieves the default version of PolicyClient.
-// Please explicitly pick a version.
-func (c *Clientset) Policy() policyv1beta1.PolicyV1beta1Interface {
-	return c.policyV1beta1
-}
-
 // RbacV1 retrieves the RbacV1Client
 func (c *Clientset) RbacV1() rbacv1.RbacV1Interface {
 	return c.rbacV1
 }
 
-// Deprecated: Rbac retrieves the default version of RbacClient.
-// Please explicitly pick a version.
-func (c *Clientset) Rbac() rbacv1.RbacV1Interface {
-	return c.rbacV1
-}
-
-=======
-// RbacV1 retrieves the RbacV1Client
-func (c *Clientset) RbacV1() rbacv1.RbacV1Interface {
-	return c.rbacV1
-}
-
->>>>>>> 7e597d92
 // RbacV1beta1 retrieves the RbacV1beta1Client
 func (c *Clientset) RbacV1beta1() rbacv1beta1.RbacV1beta1Interface {
 	return c.rbacV1beta1
@@ -540,7 +303,6 @@
 // RbacV1alpha1 retrieves the RbacV1alpha1Client
 func (c *Clientset) RbacV1alpha1() rbacv1alpha1.RbacV1alpha1Interface {
 	return c.rbacV1alpha1
-<<<<<<< HEAD
 }
 
 // SchedulingV1alpha1 retrieves the SchedulingV1alpha1Client
@@ -548,10 +310,14 @@
 	return c.schedulingV1alpha1
 }
 
-// Deprecated: Scheduling retrieves the default version of SchedulingClient.
-// Please explicitly pick a version.
-func (c *Clientset) Scheduling() schedulingv1alpha1.SchedulingV1alpha1Interface {
-	return c.schedulingV1alpha1
+// SchedulingV1beta1 retrieves the SchedulingV1beta1Client
+func (c *Clientset) SchedulingV1beta1() schedulingv1beta1.SchedulingV1beta1Interface {
+	return c.schedulingV1beta1
+}
+
+// SchedulingV1 retrieves the SchedulingV1Client
+func (c *Clientset) SchedulingV1() schedulingv1.SchedulingV1Interface {
+	return c.schedulingV1
 }
 
 // SettingsV1alpha1 retrieves the SettingsV1alpha1Client
@@ -559,33 +325,6 @@
 	return c.settingsV1alpha1
 }
 
-// Deprecated: Settings retrieves the default version of SettingsClient.
-// Please explicitly pick a version.
-func (c *Clientset) Settings() settingsv1alpha1.SettingsV1alpha1Interface {
-=======
-}
-
-// SchedulingV1alpha1 retrieves the SchedulingV1alpha1Client
-func (c *Clientset) SchedulingV1alpha1() schedulingv1alpha1.SchedulingV1alpha1Interface {
-	return c.schedulingV1alpha1
-}
-
-// SchedulingV1beta1 retrieves the SchedulingV1beta1Client
-func (c *Clientset) SchedulingV1beta1() schedulingv1beta1.SchedulingV1beta1Interface {
-	return c.schedulingV1beta1
-}
-
-// SchedulingV1 retrieves the SchedulingV1Client
-func (c *Clientset) SchedulingV1() schedulingv1.SchedulingV1Interface {
-	return c.schedulingV1
-}
-
-// SettingsV1alpha1 retrieves the SettingsV1alpha1Client
-func (c *Clientset) SettingsV1alpha1() settingsv1alpha1.SettingsV1alpha1Interface {
->>>>>>> 7e597d92
-	return c.settingsV1alpha1
-}
-
 // StorageV1beta1 retrieves the StorageV1beta1Client
 func (c *Clientset) StorageV1beta1() storagev1beta1.StorageV1beta1Interface {
 	return c.storageV1beta1
@@ -596,15 +335,6 @@
 	return c.storageV1
 }
 
-<<<<<<< HEAD
-// Deprecated: Storage retrieves the default version of StorageClient.
-// Please explicitly pick a version.
-func (c *Clientset) Storage() storagev1.StorageV1Interface {
-	return c.storageV1
-}
-
-=======
->>>>>>> 7e597d92
 // StorageV1alpha1 retrieves the StorageV1alpha1Client
 func (c *Clientset) StorageV1alpha1() storagev1alpha1.StorageV1alpha1Interface {
 	return c.storageV1alpha1
@@ -631,11 +361,7 @@
 	}
 	var cs Clientset
 	var err error
-<<<<<<< HEAD
-	cs.admissionregistrationV1alpha1, err = admissionregistrationv1alpha1.NewForConfig(&configShallowCopy)
-=======
 	cs.admissionregistrationV1, err = admissionregistrationv1.NewForConfig(&configShallowCopy)
->>>>>>> 7e597d92
 	if err != nil {
 		return nil, err
 	}
@@ -643,13 +369,10 @@
 	if err != nil {
 		return nil, err
 	}
-<<<<<<< HEAD
-=======
 	cs.appsV1, err = appsv1.NewForConfig(&configShallowCopy)
 	if err != nil {
 		return nil, err
 	}
->>>>>>> 7e597d92
 	cs.appsV1beta1, err = appsv1beta1.NewForConfig(&configShallowCopy)
 	if err != nil {
 		return nil, err
@@ -658,11 +381,7 @@
 	if err != nil {
 		return nil, err
 	}
-<<<<<<< HEAD
-	cs.appsV1, err = appsv1.NewForConfig(&configShallowCopy)
-=======
 	cs.auditregistrationV1alpha1, err = auditregistrationv1alpha1.NewForConfig(&configShallowCopy)
->>>>>>> 7e597d92
 	if err != nil {
 		return nil, err
 	}
@@ -679,7 +398,6 @@
 		return nil, err
 	}
 	cs.authorizationV1beta1, err = authorizationv1beta1.NewForConfig(&configShallowCopy)
-<<<<<<< HEAD
 	if err != nil {
 		return nil, err
 	}
@@ -691,6 +409,10 @@
 	if err != nil {
 		return nil, err
 	}
+	cs.autoscalingV2beta2, err = autoscalingv2beta2.NewForConfig(&configShallowCopy)
+	if err != nil {
+		return nil, err
+	}
 	cs.batchV1, err = batchv1.NewForConfig(&configShallowCopy)
 	if err != nil {
 		return nil, err
@@ -707,10 +429,22 @@
 	if err != nil {
 		return nil, err
 	}
+	cs.coordinationV1beta1, err = coordinationv1beta1.NewForConfig(&configShallowCopy)
+	if err != nil {
+		return nil, err
+	}
+	cs.coordinationV1, err = coordinationv1.NewForConfig(&configShallowCopy)
+	if err != nil {
+		return nil, err
+	}
 	cs.coreV1, err = corev1.NewForConfig(&configShallowCopy)
 	if err != nil {
 		return nil, err
 	}
+	cs.discoveryV1alpha1, err = discoveryv1alpha1.NewForConfig(&configShallowCopy)
+	if err != nil {
+		return nil, err
+	}
 	cs.eventsV1beta1, err = eventsv1beta1.NewForConfig(&configShallowCopy)
 	if err != nil {
 		return nil, err
@@ -723,6 +457,18 @@
 	if err != nil {
 		return nil, err
 	}
+	cs.networkingV1beta1, err = networkingv1beta1.NewForConfig(&configShallowCopy)
+	if err != nil {
+		return nil, err
+	}
+	cs.nodeV1alpha1, err = nodev1alpha1.NewForConfig(&configShallowCopy)
+	if err != nil {
+		return nil, err
+	}
+	cs.nodeV1beta1, err = nodev1beta1.NewForConfig(&configShallowCopy)
+	if err != nil {
+		return nil, err
+	}
 	cs.policyV1beta1, err = policyv1beta1.NewForConfig(&configShallowCopy)
 	if err != nil {
 		return nil, err
@@ -740,95 +486,6 @@
 		return nil, err
 	}
 	cs.schedulingV1alpha1, err = schedulingv1alpha1.NewForConfig(&configShallowCopy)
-=======
-	if err != nil {
-		return nil, err
-	}
-	cs.autoscalingV1, err = autoscalingv1.NewForConfig(&configShallowCopy)
-	if err != nil {
-		return nil, err
-	}
-	cs.autoscalingV2beta1, err = autoscalingv2beta1.NewForConfig(&configShallowCopy)
-	if err != nil {
-		return nil, err
-	}
-	cs.autoscalingV2beta2, err = autoscalingv2beta2.NewForConfig(&configShallowCopy)
-	if err != nil {
-		return nil, err
-	}
-	cs.batchV1, err = batchv1.NewForConfig(&configShallowCopy)
-	if err != nil {
-		return nil, err
-	}
-	cs.batchV1beta1, err = batchv1beta1.NewForConfig(&configShallowCopy)
-	if err != nil {
-		return nil, err
-	}
-	cs.batchV2alpha1, err = batchv2alpha1.NewForConfig(&configShallowCopy)
-	if err != nil {
-		return nil, err
-	}
-	cs.certificatesV1beta1, err = certificatesv1beta1.NewForConfig(&configShallowCopy)
-	if err != nil {
-		return nil, err
-	}
-	cs.coordinationV1beta1, err = coordinationv1beta1.NewForConfig(&configShallowCopy)
-	if err != nil {
-		return nil, err
-	}
-	cs.coordinationV1, err = coordinationv1.NewForConfig(&configShallowCopy)
-	if err != nil {
-		return nil, err
-	}
-	cs.coreV1, err = corev1.NewForConfig(&configShallowCopy)
-	if err != nil {
-		return nil, err
-	}
-	cs.discoveryV1alpha1, err = discoveryv1alpha1.NewForConfig(&configShallowCopy)
-	if err != nil {
-		return nil, err
-	}
-	cs.eventsV1beta1, err = eventsv1beta1.NewForConfig(&configShallowCopy)
-	if err != nil {
-		return nil, err
-	}
-	cs.extensionsV1beta1, err = extensionsv1beta1.NewForConfig(&configShallowCopy)
-	if err != nil {
-		return nil, err
-	}
-	cs.networkingV1, err = networkingv1.NewForConfig(&configShallowCopy)
-	if err != nil {
-		return nil, err
-	}
-	cs.networkingV1beta1, err = networkingv1beta1.NewForConfig(&configShallowCopy)
-	if err != nil {
-		return nil, err
-	}
-	cs.nodeV1alpha1, err = nodev1alpha1.NewForConfig(&configShallowCopy)
-	if err != nil {
-		return nil, err
-	}
-	cs.nodeV1beta1, err = nodev1beta1.NewForConfig(&configShallowCopy)
-	if err != nil {
-		return nil, err
-	}
-	cs.policyV1beta1, err = policyv1beta1.NewForConfig(&configShallowCopy)
-	if err != nil {
-		return nil, err
-	}
-	cs.rbacV1, err = rbacv1.NewForConfig(&configShallowCopy)
-	if err != nil {
-		return nil, err
-	}
-	cs.rbacV1beta1, err = rbacv1beta1.NewForConfig(&configShallowCopy)
-	if err != nil {
-		return nil, err
-	}
-	cs.rbacV1alpha1, err = rbacv1alpha1.NewForConfig(&configShallowCopy)
-	if err != nil {
-		return nil, err
-	}
-	cs.schedulingV1alpha1, err = schedulingv1alpha1.NewForConfig(&configShallowCopy)
 	if err != nil {
 		return nil, err
 	}
@@ -837,7 +494,6 @@
 		return nil, err
 	}
 	cs.schedulingV1, err = schedulingv1.NewForConfig(&configShallowCopy)
->>>>>>> 7e597d92
 	if err != nil {
 		return nil, err
 	}
@@ -869,40 +525,23 @@
 // panics if there is an error in the config.
 func NewForConfigOrDie(c *rest.Config) *Clientset {
 	var cs Clientset
-<<<<<<< HEAD
-	cs.admissionregistrationV1alpha1 = admissionregistrationv1alpha1.NewForConfigOrDie(c)
-	cs.admissionregistrationV1beta1 = admissionregistrationv1beta1.NewForConfigOrDie(c)
-	cs.appsV1beta1 = appsv1beta1.NewForConfigOrDie(c)
-	cs.appsV1beta2 = appsv1beta2.NewForConfigOrDie(c)
-	cs.appsV1 = appsv1.NewForConfigOrDie(c)
-=======
 	cs.admissionregistrationV1 = admissionregistrationv1.NewForConfigOrDie(c)
 	cs.admissionregistrationV1beta1 = admissionregistrationv1beta1.NewForConfigOrDie(c)
 	cs.appsV1 = appsv1.NewForConfigOrDie(c)
 	cs.appsV1beta1 = appsv1beta1.NewForConfigOrDie(c)
 	cs.appsV1beta2 = appsv1beta2.NewForConfigOrDie(c)
 	cs.auditregistrationV1alpha1 = auditregistrationv1alpha1.NewForConfigOrDie(c)
->>>>>>> 7e597d92
 	cs.authenticationV1 = authenticationv1.NewForConfigOrDie(c)
 	cs.authenticationV1beta1 = authenticationv1beta1.NewForConfigOrDie(c)
 	cs.authorizationV1 = authorizationv1.NewForConfigOrDie(c)
 	cs.authorizationV1beta1 = authorizationv1beta1.NewForConfigOrDie(c)
 	cs.autoscalingV1 = autoscalingv1.NewForConfigOrDie(c)
 	cs.autoscalingV2beta1 = autoscalingv2beta1.NewForConfigOrDie(c)
-<<<<<<< HEAD
-=======
 	cs.autoscalingV2beta2 = autoscalingv2beta2.NewForConfigOrDie(c)
->>>>>>> 7e597d92
 	cs.batchV1 = batchv1.NewForConfigOrDie(c)
 	cs.batchV1beta1 = batchv1beta1.NewForConfigOrDie(c)
 	cs.batchV2alpha1 = batchv2alpha1.NewForConfigOrDie(c)
 	cs.certificatesV1beta1 = certificatesv1beta1.NewForConfigOrDie(c)
-<<<<<<< HEAD
-	cs.coreV1 = corev1.NewForConfigOrDie(c)
-	cs.eventsV1beta1 = eventsv1beta1.NewForConfigOrDie(c)
-	cs.extensionsV1beta1 = extensionsv1beta1.NewForConfigOrDie(c)
-	cs.networkingV1 = networkingv1.NewForConfigOrDie(c)
-=======
 	cs.coordinationV1beta1 = coordinationv1beta1.NewForConfigOrDie(c)
 	cs.coordinationV1 = coordinationv1.NewForConfigOrDie(c)
 	cs.coreV1 = corev1.NewForConfigOrDie(c)
@@ -913,17 +552,13 @@
 	cs.networkingV1beta1 = networkingv1beta1.NewForConfigOrDie(c)
 	cs.nodeV1alpha1 = nodev1alpha1.NewForConfigOrDie(c)
 	cs.nodeV1beta1 = nodev1beta1.NewForConfigOrDie(c)
->>>>>>> 7e597d92
 	cs.policyV1beta1 = policyv1beta1.NewForConfigOrDie(c)
 	cs.rbacV1 = rbacv1.NewForConfigOrDie(c)
 	cs.rbacV1beta1 = rbacv1beta1.NewForConfigOrDie(c)
 	cs.rbacV1alpha1 = rbacv1alpha1.NewForConfigOrDie(c)
 	cs.schedulingV1alpha1 = schedulingv1alpha1.NewForConfigOrDie(c)
-<<<<<<< HEAD
-=======
 	cs.schedulingV1beta1 = schedulingv1beta1.NewForConfigOrDie(c)
 	cs.schedulingV1 = schedulingv1.NewForConfigOrDie(c)
->>>>>>> 7e597d92
 	cs.settingsV1alpha1 = settingsv1alpha1.NewForConfigOrDie(c)
 	cs.storageV1beta1 = storagev1beta1.NewForConfigOrDie(c)
 	cs.storageV1 = storagev1.NewForConfigOrDie(c)
@@ -936,40 +571,23 @@
 // New creates a new Clientset for the given RESTClient.
 func New(c rest.Interface) *Clientset {
 	var cs Clientset
-<<<<<<< HEAD
-	cs.admissionregistrationV1alpha1 = admissionregistrationv1alpha1.New(c)
-	cs.admissionregistrationV1beta1 = admissionregistrationv1beta1.New(c)
-	cs.appsV1beta1 = appsv1beta1.New(c)
-	cs.appsV1beta2 = appsv1beta2.New(c)
-	cs.appsV1 = appsv1.New(c)
-=======
 	cs.admissionregistrationV1 = admissionregistrationv1.New(c)
 	cs.admissionregistrationV1beta1 = admissionregistrationv1beta1.New(c)
 	cs.appsV1 = appsv1.New(c)
 	cs.appsV1beta1 = appsv1beta1.New(c)
 	cs.appsV1beta2 = appsv1beta2.New(c)
 	cs.auditregistrationV1alpha1 = auditregistrationv1alpha1.New(c)
->>>>>>> 7e597d92
 	cs.authenticationV1 = authenticationv1.New(c)
 	cs.authenticationV1beta1 = authenticationv1beta1.New(c)
 	cs.authorizationV1 = authorizationv1.New(c)
 	cs.authorizationV1beta1 = authorizationv1beta1.New(c)
 	cs.autoscalingV1 = autoscalingv1.New(c)
 	cs.autoscalingV2beta1 = autoscalingv2beta1.New(c)
-<<<<<<< HEAD
-=======
 	cs.autoscalingV2beta2 = autoscalingv2beta2.New(c)
->>>>>>> 7e597d92
 	cs.batchV1 = batchv1.New(c)
 	cs.batchV1beta1 = batchv1beta1.New(c)
 	cs.batchV2alpha1 = batchv2alpha1.New(c)
 	cs.certificatesV1beta1 = certificatesv1beta1.New(c)
-<<<<<<< HEAD
-	cs.coreV1 = corev1.New(c)
-	cs.eventsV1beta1 = eventsv1beta1.New(c)
-	cs.extensionsV1beta1 = extensionsv1beta1.New(c)
-	cs.networkingV1 = networkingv1.New(c)
-=======
 	cs.coordinationV1beta1 = coordinationv1beta1.New(c)
 	cs.coordinationV1 = coordinationv1.New(c)
 	cs.coreV1 = corev1.New(c)
@@ -980,17 +598,13 @@
 	cs.networkingV1beta1 = networkingv1beta1.New(c)
 	cs.nodeV1alpha1 = nodev1alpha1.New(c)
 	cs.nodeV1beta1 = nodev1beta1.New(c)
->>>>>>> 7e597d92
 	cs.policyV1beta1 = policyv1beta1.New(c)
 	cs.rbacV1 = rbacv1.New(c)
 	cs.rbacV1beta1 = rbacv1beta1.New(c)
 	cs.rbacV1alpha1 = rbacv1alpha1.New(c)
 	cs.schedulingV1alpha1 = schedulingv1alpha1.New(c)
-<<<<<<< HEAD
-=======
 	cs.schedulingV1beta1 = schedulingv1beta1.New(c)
 	cs.schedulingV1 = schedulingv1.New(c)
->>>>>>> 7e597d92
 	cs.settingsV1alpha1 = settingsv1alpha1.New(c)
 	cs.storageV1beta1 = storagev1beta1.New(c)
 	cs.storageV1 = storagev1.New(c)

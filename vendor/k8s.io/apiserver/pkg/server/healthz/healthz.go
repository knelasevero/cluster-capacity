--- conflicted
+++ resolved
@@ -22,10 +22,6 @@
 	"net/http"
 	"strings"
 	"sync"
-<<<<<<< HEAD
-
-	"github.com/golang/glog"
-=======
 	"sync/atomic"
 	"time"
 
@@ -33,7 +29,6 @@
 	"k8s.io/apimachinery/pkg/util/wait"
 	"k8s.io/apiserver/pkg/server/httplog"
 	"k8s.io/klog"
->>>>>>> 7e597d92
 )
 
 // HealthChecker is a named healthz checker.
@@ -94,17 +89,6 @@
 // "/healthz" to mux. *All handlers* for mux must be specified in
 // exactly one call to InstallHandler. Calling InstallHandler more
 // than once for the same mux will result in a panic.
-<<<<<<< HEAD
-func InstallHandler(mux mux, checks ...HealthzChecker) {
-	if len(checks) == 0 {
-		glog.V(5).Info("No default health checks specified. Installing the ping handler.")
-		checks = []HealthzChecker{PingHealthz}
-	}
-
-	glog.V(5).Info("Installing healthz checkers:", strings.Join(checkerNames(checks...), ", "))
-
-	mux.Handle("/healthz", handleRootHealthz(checks...))
-=======
 func InstallHandler(mux mux, checks ...HealthChecker) {
 	InstallPathHandler(mux, "/healthz", checks...)
 }
@@ -139,7 +123,6 @@
 	klog.V(5).Infof("Installing health checkers for (%v): %v", path, formatQuoted(checkerNames(checks...)...))
 
 	mux.Handle(path, handleRootHealthz(checks...))
->>>>>>> 7e597d92
 	for _, check := range checks {
 		mux.Handle(fmt.Sprintf("%s/%v", path, check.Name()), adaptCheckToHandler(check.Check))
 	}
@@ -182,12 +165,6 @@
 		excluded := getExcludedChecks(r)
 		var verboseOut bytes.Buffer
 		for _, check := range checks {
-<<<<<<< HEAD
-			if err := check.Check(r); err != nil {
-				// don't include the error since this endpoint is public.  If someone wants more detail
-				// they should have explicit permission to the detailed checks.
-				glog.V(6).Infof("healthz check %v failed: %v", check.Name(), err)
-=======
 			// no-op the check if we've specified we want to exclude the check
 			if excluded.Has(check.Name()) {
 				excluded.Delete(check.Name())
@@ -198,7 +175,6 @@
 				// don't include the error since this endpoint is public.  If someone wants more detail
 				// they should have explicit permission to the detailed checks.
 				klog.V(4).Infof("healthz check %v failed: %v", check.Name(), err)
->>>>>>> 7e597d92
 				fmt.Fprintf(&verboseOut, "[-]%v failed: reason withheld\n", check.Name())
 				failed = true
 			} else {
@@ -242,19 +218,6 @@
 }
 
 // checkerNames returns the names of the checks in the same order as passed in.
-<<<<<<< HEAD
-func checkerNames(checks ...HealthzChecker) []string {
-	if len(checks) > 0 {
-		// accumulate the names of checks for printing them out.
-		checkerNames := make([]string, 0, len(checks))
-		for _, check := range checks {
-			// quote the Name so we can disambiguate
-			checkerNames = append(checkerNames, fmt.Sprintf("%q", check.Name()))
-		}
-		return checkerNames
-	}
-	return nil
-=======
 func checkerNames(checks ...HealthChecker) []string {
 	// accumulate the names of checks for printing them out.
 	checkerNames := make([]string, 0, len(checks))
@@ -272,5 +235,4 @@
 		quoted = append(quoted, fmt.Sprintf("%q", name))
 	}
 	return strings.Join(quoted, ",")
->>>>>>> 7e597d92
 }
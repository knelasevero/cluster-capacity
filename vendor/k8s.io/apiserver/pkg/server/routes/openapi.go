/*
Copyright 2016 The Kubernetes Authors.

Licensed under the Apache License, Version 2.0 (the "License");
you may not use this file except in compliance with the License.
You may obtain a copy of the License at

    http://www.apache.org/licenses/LICENSE-2.0

Unless required by applicable law or agreed to in writing, software
distributed under the License is distributed on an "AS IS" BASIS,
WITHOUT WARRANTIES OR CONDITIONS OF ANY KIND, either express or implied.
See the License for the specific language governing permissions and
limitations under the License.
*/

package routes

import (
	restful "github.com/emicklei/go-restful/v3"
	"k8s.io/klog/v2"

	"k8s.io/apiserver/pkg/server/mux"
	builder2 "k8s.io/kube-openapi/pkg/builder"
	"k8s.io/kube-openapi/pkg/builder3"
	"k8s.io/kube-openapi/pkg/common"
	"k8s.io/kube-openapi/pkg/common/restfuladapter"
	"k8s.io/kube-openapi/pkg/handler"
	"k8s.io/kube-openapi/pkg/handler3"
	"k8s.io/kube-openapi/pkg/validation/spec"
)

// OpenAPI installs spec endpoints for each web service.
type OpenAPI struct {
	Config *common.Config
}

// Install adds the SwaggerUI webservice to the given mux.
func (oa OpenAPI) InstallV2(c *restful.Container, mux *mux.PathRecorderMux) (*handler.OpenAPIService, *spec.Swagger) {
	spec, err := builder2.BuildOpenAPISpecFromRoutes(restfuladapter.AdaptWebServices(c.RegisteredWebServices()), oa.Config)
	if err != nil {
		klog.Fatalf("Failed to build open api spec for root: %v", err)
	}
	spec.Definitions = handler.PruneDefaults(spec.Definitions)
	openAPIVersionedService := handler.NewOpenAPIService(spec)
<<<<<<< HEAD
	err = openAPIVersionedService.RegisterOpenAPIVersionedService("/openapi/v2", mux)
	if err != nil {
		klog.Fatalf("Failed to register versioned open api spec for root: %v", err)
	}
=======
	openAPIVersionedService.RegisterOpenAPIVersionedService("/openapi/v2", mux)
>>>>>>> ae3de7a1

	return openAPIVersionedService, spec
}

// InstallV3 adds the static group/versions defined in the RegisteredWebServices to the OpenAPI v3 spec
func (oa OpenAPI) InstallV3(c *restful.Container, mux *mux.PathRecorderMux) *handler3.OpenAPIService {
	openAPIVersionedService := handler3.NewOpenAPIService()
	err := openAPIVersionedService.RegisterOpenAPIV3VersionedService("/openapi/v3", mux)
	if err != nil {
		klog.Fatalf("Failed to register versioned open api spec for root: %v", err)
	}

	grouped := make(map[string][]*restful.WebService)

	for _, t := range c.RegisteredWebServices() {
		// Strip the "/" prefix from the name
		gvName := t.RootPath()[1:]
		grouped[gvName] = []*restful.WebService{t}
	}

	for gv, ws := range grouped {
		spec, err := builder3.BuildOpenAPISpecFromRoutes(restfuladapter.AdaptWebServices(ws), oa.Config)
		if err != nil {
			klog.Errorf("Failed to build OpenAPI v3 for group %s, %q", gv, err)

		}
		openAPIVersionedService.UpdateGroupVersion(gv, spec)
	}
	return openAPIVersionedService
}<|MERGE_RESOLUTION|>--- conflicted
+++ resolved
@@ -43,14 +43,7 @@
 	}
 	spec.Definitions = handler.PruneDefaults(spec.Definitions)
 	openAPIVersionedService := handler.NewOpenAPIService(spec)
-<<<<<<< HEAD
-	err = openAPIVersionedService.RegisterOpenAPIVersionedService("/openapi/v2", mux)
-	if err != nil {
-		klog.Fatalf("Failed to register versioned open api spec for root: %v", err)
-	}
-=======
 	openAPIVersionedService.RegisterOpenAPIVersionedService("/openapi/v2", mux)
->>>>>>> ae3de7a1
 
 	return openAPIVersionedService, spec
 }

/*
Copyright 2017 The Kubernetes Authors.

Licensed under the Apache License, Version 2.0 (the "License");
you may not use this file except in compliance with the License.
You may obtain a copy of the License at

    http://www.apache.org/licenses/LICENSE-2.0

Unless required by applicable law or agreed to in writing, software
distributed under the License is distributed on an "AS IS" BASIS,
WITHOUT WARRANTIES OR CONDITIONS OF ANY KIND, either express or implied.
See the License for the specific language governing permissions and
limitations under the License.
*/

package audit

import (
	auditinternal "k8s.io/apiserver/pkg/apis/audit"
)

type Sink interface {
	// ProcessEvents handles events. Per audit ID it might be that ProcessEvents is called up to three times.
	// Errors might be logged by the sink itself. If an error should be fatal, leading to an internal
	// error, ProcessEvents is supposed to panic. The event must not be mutated and is reused by the caller
	// after the call returns, i.e. the sink has to make a deepcopy to keep a copy around if necessary.
	// Returns true on success, may return false on error.
	ProcessEvents(events ...*auditinternal.Event) bool
}

type Backend interface {
	Sink

	// Run will initialize the backend. It must not block, but may run go routines in the background. If
	// stopCh is closed, it is supposed to stop them. Run will be called before the first call to ProcessEvents.
	Run(stopCh <-chan struct{}) error

	// Shutdown will synchronously shut down the backend while making sure that all pending
	// events are delivered. It can be assumed that this method is called after
	// the stopCh channel passed to the Run method has been closed.
	Shutdown()
<<<<<<< HEAD
=======

	// Returns the backend PluginName.
	String() string
>>>>>>> 7e597d92
}<|MERGE_RESOLUTION|>--- conflicted
+++ resolved
@@ -40,10 +40,7 @@
 	// events are delivered. It can be assumed that this method is called after
 	// the stopCh channel passed to the Run method has been closed.
 	Shutdown()
-<<<<<<< HEAD
-=======
 
 	// Returns the backend PluginName.
 	String() string
->>>>>>> 7e597d92
 }
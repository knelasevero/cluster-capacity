/*
Copyright 2015 The Kubernetes Authors.

Licensed under the Apache License, Version 2.0 (the "License");
you may not use this file except in compliance with the License.
You may obtain a copy of the License at

    http://www.apache.org/licenses/LICENSE-2.0

Unless required by applicable law or agreed to in writing, software
distributed under the License is distributed on an "AS IS" BASIS,
WITHOUT WARRANTIES OR CONDITIONS OF ANY KIND, either express or implied.
See the License for the specific language governing permissions and
limitations under the License.
*/

// +k8s:openapi-gen=true
// +k8s:deepcopy-gen=package
<<<<<<< HEAD
=======
// +k8s:protobuf-gen=package
>>>>>>> 7e597d92

// Package v1 is the v1 version of the core API.
package v1 // import "k8s.io/api/core/v1"<|MERGE_RESOLUTION|>--- conflicted
+++ resolved
@@ -16,10 +16,7 @@
 
 // +k8s:openapi-gen=true
 // +k8s:deepcopy-gen=package
-<<<<<<< HEAD
-=======
 // +k8s:protobuf-gen=package
->>>>>>> 7e597d92
 
 // Package v1 is the v1 version of the core API.
 package v1 // import "k8s.io/api/core/v1"
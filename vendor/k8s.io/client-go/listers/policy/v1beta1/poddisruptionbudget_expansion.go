--- conflicted
+++ resolved
@@ -19,18 +19,11 @@
 import (
 	"fmt"
 
-<<<<<<< HEAD
-	"github.com/golang/glog"
-=======
->>>>>>> 7e597d92
 	"k8s.io/api/core/v1"
 	policy "k8s.io/api/policy/v1beta1"
 	metav1 "k8s.io/apimachinery/pkg/apis/meta/v1"
 	"k8s.io/apimachinery/pkg/labels"
-<<<<<<< HEAD
-=======
 	"k8s.io/klog"
->>>>>>> 7e597d92
 )
 
 // PodDisruptionBudgetListerExpansion allows custom methods to be added to

/*
Copyright 2017 The Kubernetes Authors.

Licensed under the Apache License, Version 2.0 (the "License");
you may not use this file except in compliance with the License.
You may obtain a copy of the License at

    http://www.apache.org/licenses/LICENSE-2.0

Unless required by applicable law or agreed to in writing, software
distributed under the License is distributed on an "AS IS" BASIS,
WITHOUT WARRANTIES OR CONDITIONS OF ANY KIND, either express or implied.
See the License for the specific language governing permissions and
limitations under the License.
*/

package features

import (
	apiextensionsfeatures "k8s.io/apiextensions-apiserver/pkg/features"
	"k8s.io/apimachinery/pkg/util/runtime"
	genericfeatures "k8s.io/apiserver/pkg/features"
	utilfeature "k8s.io/apiserver/pkg/util/feature"
	"k8s.io/component-base/featuregate"
)

const (
	// Every feature gate should add method here following this template:
	//
	// // owner: @username
	// // kep: https://kep.k8s.io/NNN
	// // alpha: v1.X
	// MyFeature featuregate.Feature = "MyFeature"
	//
	// Feature gates should be listed in alphabetical, case-sensitive
	// (upper before any lower case character) order. This reduces the risk
	// of code conflicts because changes are more likely to be scattered
	// across the file.

	// owner: @ttakahashi21 @mkimuram
	// kep: https://kep.k8s.io/3294
	// alpha: v1.26
	//
	// Enable usage of Provision of PVCs from snapshots in other namespaces
	CrossNamespaceVolumeDataSource featuregate.Feature = "CrossNamespaceVolumeDataSource"

	// owner: @bswartz
	// alpha: v1.18
	// beta: v1.24
	//
	// Enables usage of any object for volume data source in PVCs
	AnyVolumeDataSource featuregate.Feature = "AnyVolumeDataSource"

	// owner: @nabokihms
	// alpha: v1.26
	// beta: v1.27
<<<<<<< HEAD
=======
	// GA: v1.28
>>>>>>> ae3de7a1
	//
	// Enables API to get self subject attributes after authentication.
	APISelfSubjectReview featuregate.Feature = "APISelfSubjectReview"

	// owner: @tallclair
	// beta: v1.4
	AppArmor featuregate.Feature = "AppArmor"

	// owner: @danwinship
	// alpha: v1.27
	//
	// Enables dual-stack --node-ip in kubelet with external cloud providers
	CloudDualStackNodeIPs featuregate.Feature = "CloudDualStackNodeIPs"

	// owner: @ahmedtd
	// alpha: v1.26
	//
	// Enable ClusterTrustBundle objects and Kubelet integration.
	ClusterTrustBundle featuregate.Feature = "ClusterTrustBundle"

	// owner: @szuecs
	// alpha: v1.12
	//
	// Enable nodes to change CPUCFSQuotaPeriod
	CPUCFSQuotaPeriod featuregate.Feature = "CustomCPUCFSQuotaPeriod"

	// owner: @ConnorDoyle, @fromanirh (only for GA graduation)
	// alpha: v1.8
	// beta: v1.10
	// GA: v1.26
	//
	// Alternative container-level CPU affinity policies.
	CPUManager featuregate.Feature = "CPUManager"

	// owner: @fromanirh
	// alpha: v1.23
	// beta: see below.
	//
	// Allow fine-tuning of cpumanager policies, experimental, alpha-quality options
	// Per https://groups.google.com/g/kubernetes-sig-architecture/c/Nxsc7pfe5rw/m/vF2djJh0BAAJ
	// We want to avoid a proliferation of feature gates. This feature gate:
	// - will guard *a group* of cpumanager options whose quality level is alpha.
	// - will never graduate to beta or stable.
	// See https://groups.google.com/g/kubernetes-sig-architecture/c/Nxsc7pfe5rw/m/vF2djJh0BAAJ
	// for details about the removal of this feature gate.
	CPUManagerPolicyAlphaOptions featuregate.Feature = "CPUManagerPolicyAlphaOptions"

	// owner: @fromanirh
	// beta: v1.23
	// beta: see below.
	//
	// Allow fine-tuning of cpumanager policies, experimental, beta-quality options
	// Per https://groups.google.com/g/kubernetes-sig-architecture/c/Nxsc7pfe5rw/m/vF2djJh0BAAJ
	// We want to avoid a proliferation of feature gates. This feature gate:
	// - will guard *a group* of cpumanager options whose quality level is beta.
	// - is thus *introduced* as beta
	// - will never graduate to stable.
	// See https://groups.google.com/g/kubernetes-sig-architecture/c/Nxsc7pfe5rw/m/vF2djJh0BAAJ
	// for details about the removal of this feature gate.
	CPUManagerPolicyBetaOptions featuregate.Feature = "CPUManagerPolicyBetaOptions"

	// owner: @fromanirh
	// alpha: v1.22
	// beta: v1.23
	//
	// Allow the usage of options to fine-tune the cpumanager policies.
	CPUManagerPolicyOptions featuregate.Feature = "CPUManagerPolicyOptions"

	// owner: @andyzhangx
	// alpha: v1.15
	// beta: v1.21
	// GA: v1.26
	//
	// Enables the Azure File in-tree driver to Azure File Driver migration feature.
	CSIMigrationAzureFile featuregate.Feature = "CSIMigrationAzureFile"

	// owner: @mfordjody
	// alpha: v1.26
	//
	// Skip validation Enable in next version
	SkipReadOnlyValidationGCE featuregate.Feature = "SkipReadOnlyValidationGCE"

	// owner: @trierra
	// alpha: v1.23
	//
	// Enables the Portworx in-tree driver to Portworx migration feature.
	CSIMigrationPortworx featuregate.Feature = "CSIMigrationPortworx"

	// owner: @humblec
	// alpha: v1.23
	// deprecated: v1.28
	//
	// Enables the RBD in-tree driver to RBD CSI Driver  migration feature.
	CSIMigrationRBD featuregate.Feature = "CSIMigrationRBD"

	// owner: @divyenpatel
	// beta: v1.19 (requires: vSphere vCenter/ESXi Version: 7.0u2, HW Version: VM version 15)
	// GA: 1.26
	// Enables the vSphere in-tree driver to vSphere CSI Driver migration feature.
	CSIMigrationvSphere featuregate.Feature = "CSIMigrationvSphere"

	// owner: @humblec, @zhucan
	// kep: https://kep.k8s.io/3171
	// alpha: v1.25
	// beta: v1.27
	//
	// Enables SecretRef field in CSI NodeExpandVolume request.
	CSINodeExpandSecret featuregate.Feature = "CSINodeExpandSecret"

	// owner: @fengzixu
	// alpha: v1.21
	//
	// Enables kubelet to detect CSI volume condition and send the event of the abnormal volume to the corresponding pod that is using it.
	CSIVolumeHealth featuregate.Feature = "CSIVolumeHealth"

	// owner: @nckturner
	// kep:  http://kep.k8s.io/2699
	// alpha: v1.27
	// Enable webhooks in cloud controller manager
	CloudControllerManagerWebhook featuregate.Feature = "CloudControllerManagerWebhook"

	// owner: @adrianreber
	// kep: https://kep.k8s.io/2008
	// alpha: v1.25
	//
	// Enables container Checkpoint support in the kubelet
	ContainerCheckpoint featuregate.Feature = "ContainerCheckpoint"

	// owner: @bhcleek @wzshiming
	// GA: v1.25
	//
	// Normalize HttpGet URL and Header passing for lifecycle handlers with probers.
	ConsistentHTTPGetHandlers featuregate.Feature = "ConsistentHTTPGetHandlers"

<<<<<<< HEAD
=======
	// owner: @helayoty
	// beta: v1.28
	// Set the scheduled time as an annotation in the job.
	CronJobsScheduledAnnotation featuregate.Feature = "CronJobsScheduledAnnotation"

>>>>>>> ae3de7a1
	// owner: @deejross, @soltysh
	// kep: https://kep.k8s.io/3140
	// alpha: v1.24
	// beta: v1.25
	// GA: 1.27
	//
	// Enables support for time zones in CronJobs.
	CronJobTimeZone featuregate.Feature = "CronJobTimeZone"

<<<<<<< HEAD
	// owner: @gnufied, @verult, @bertinatto
	// alpha: v1.22
	// beta: v1.23
	// GA: v1.26
	// If supported by the CSI driver, delegates the role of applying FSGroup to
	// the driver by passing FSGroup through the NodeStageVolume and
	// NodePublishVolume calls.
	DelegateFSGroupToCSIDriver featuregate.Feature = "DelegateFSGroupToCSIDriver"

	// owner: @jiayingz, @swatisehgal (for GA graduation)
	// alpha: v1.8
	// beta: v1.10
	// GA: v1.26
=======
	// owner: @thockin
	// deprecated: v1.28
>>>>>>> ae3de7a1
	//
	// Changes when the default value of PodSpec.containers[].ports[].hostPort
	// is assigned.  The default is to only set a default value in Pods.
	// Enabling this means a default will be assigned even to embeddedPodSpecs
	// (e.g. in a Deployment), which is the historical default.
	DefaultHostNetworkHostPortsInPodTemplates featuregate.Feature = "DefaultHostNetworkHostPortsInPodTemplates"

	// owner: @elezar
	// kep: http://kep.k8s.io/4009
	// alpha: v1.28
	//
	// Add support for CDI Device IDs in the Device Plugin API.
	DevicePluginCDIDevices featuregate.Feature = "DevicePluginCDIDevices"

	// owner: @andrewsykim
	// alpha: v1.22
	//
	// Disable any functionality in kube-apiserver, kube-controller-manager and kubelet related to the `--cloud-provider` component flag.
	DisableCloudProviders featuregate.Feature = "DisableCloudProviders"

	// owner: @andrewsykim
	// alpha: v1.23
	//
	// Disable in-tree functionality in kubelet to authenticate to cloud provider container registries for image pull credentials.
	DisableKubeletCloudCredentialProviders featuregate.Feature = "DisableKubeletCloudCredentialProviders"

	// owner: @derekwaynecarr
	// alpha: v1.20
	// beta: v1.21 (off by default until 1.22)
	// ga: v1.27
	//
	// Enables usage of hugepages-<size> in downward API.
	DownwardAPIHugePages featuregate.Feature = "DownwardAPIHugePages"

	// owner: @pohly
	// kep: http://kep.k8s.io/3063
	// alpha: v1.26
	//
	// Enables support for resources with custom parameters and a lifecycle
	// that is independent of a Pod.
	DynamicResourceAllocation featuregate.Feature = "DynamicResourceAllocation"

<<<<<<< HEAD
	// owner: @andrewsykim
	// kep: https://kep.k8s.io/1672
	// alpha: v1.20
	// beta: v1.22
	// GA: v1.26
	//
	// Enable Terminating condition in Endpoint Slices.
	EndpointSliceTerminatingCondition featuregate.Feature = "EndpointSliceTerminatingCondition"

=======
>>>>>>> ae3de7a1
	// owner: @harche
	// kep: http://kep.k8s.io/3386
	// alpha: v1.25
	// beta: v1.27
	//
	// Allows using event-driven PLEG (pod lifecycle event generator) through kubelet
	// which avoids frequent relisting of containers which helps optimize performance.
	EventedPLEG featuregate.Feature = "EventedPLEG"

	// owner: @andrewsykim @SergeyKanzhelev
	// GA: v1.20
	//
	// Ensure kubelet respects exec probe timeouts. Feature gate exists in-case existing workloads
	// may depend on old behavior where exec probe timeouts were ignored.
	// Lock to default and remove after v1.22 based on user feedback that should be reflected in KEP #1972 update
	ExecProbeTimeout featuregate.Feature = "ExecProbeTimeout"

	// owner: @gjkim42
	// kep: https://kep.k8s.io/2595
	// alpha: v1.22
	// beta: v1.26
	// GA: v1.28
	//
	// Enables apiserver and kubelet to allow up to 32 DNSSearchPaths and up to 2048 DNSSearchListChars.
	ExpandedDNSConfig featuregate.Feature = "ExpandedDNSConfig"

	// owner: @pweil-
	// alpha: v1.5
	// deprecated: v1.28
	//
	// This flag used to be needed for dockershim CRI and currently does nothing.
	ExperimentalHostUserNamespaceDefaultingGate featuregate.Feature = "ExperimentalHostUserNamespaceDefaulting"

	// owner: @yuzhiquan, @bowei, @PxyUp, @SergeyKanzhelev
	// kep: https://kep.k8s.io/2727
	// alpha: v1.23
	// beta: v1.24
	// stable: v1.27
	//
	// Enables GRPC probe method for {Liveness,Readiness,Startup}Probe.
	GRPCContainerProbe featuregate.Feature = "GRPCContainerProbe"

	// owner: @bobbypage
	// alpha: v1.20
	// beta:  v1.21
	// Adds support for kubelet to detect node shutdown and gracefully terminate pods prior to the node being shutdown.
	GracefulNodeShutdown featuregate.Feature = "GracefulNodeShutdown"

	// owner: @wzshiming
	// alpha: v1.23
	// beta:  v1.24
	// Make the kubelet use shutdown configuration based on pod priority values for graceful shutdown.
	GracefulNodeShutdownBasedOnPodPriority featuregate.Feature = "GracefulNodeShutdownBasedOnPodPriority"

	// owner: @arjunrn @mwielgus @josephburnett @sanposhiho
	// kep: https://kep.k8s.io/1610
	// alpha: v1.20
	// beta:  v1.27
	//
	// Add support for the HPA to scale based on metrics from individual containers
	// in target pods
	HPAContainerMetrics featuregate.Feature = "HPAContainerMetrics"

	// owner: @dxist
	// alpha: v1.16
	//
	// Enables support of HPA scaling to zero pods when an object or custom metric is configured.
	HPAScaleToZero featuregate.Feature = "HPAScaleToZero"

	// owner: @deepakkinni @xing-yang
	// kep: https://kep.k8s.io/2680
	// alpha: v1.23
	//
	// Honor Persistent Volume Reclaim Policy when it is "Delete" irrespective of PV-PVC
	// deletion ordering.
	HonorPVReclaimPolicy featuregate.Feature = "HonorPVReclaimPolicy"

	// owner: @leakingtapan
	// alpha: v1.21
	//
	// Disables the AWS EBS in-tree driver.
	InTreePluginAWSUnregister featuregate.Feature = "InTreePluginAWSUnregister"

	// owner: @andyzhangx
	// alpha: v1.21
	//
	// Disables the Azure Disk in-tree driver.
	InTreePluginAzureDiskUnregister featuregate.Feature = "InTreePluginAzureDiskUnregister"

	// owner: @andyzhangx
	// alpha: v1.21
	//
	// Disables the Azure File in-tree driver.
	InTreePluginAzureFileUnregister featuregate.Feature = "InTreePluginAzureFileUnregister"

	// owner: @Jiawei0227
	// alpha: v1.21
	//
	// Disables the GCE PD in-tree driver.
	InTreePluginGCEUnregister featuregate.Feature = "InTreePluginGCEUnregister"

	// owner: @adisky
	// alpha: v1.21
	//
	// Disables the OpenStack Cinder in-tree driver.
	InTreePluginOpenStackUnregister featuregate.Feature = "InTreePluginOpenStackUnregister"

	// owner: @trierra
	// alpha: v1.23
	//
	// Disables the Portworx in-tree driver.
	InTreePluginPortworxUnregister featuregate.Feature = "InTreePluginPortworxUnregister"

	// owner: @humblec
	// alpha: v1.23
	// deprecated: v1.28
	//
	// Disables the RBD in-tree driver.
	InTreePluginRBDUnregister featuregate.Feature = "InTreePluginRBDUnregister"

	// owner: @divyenpatel
	// alpha: v1.21
	//
	// Disables the vSphere in-tree driver.
	InTreePluginvSphereUnregister featuregate.Feature = "InTreePluginvSphereUnregister"

	// owner: @danwinship
	// kep: https://kep.k8s.io/3178
	// alpha: v1.25
	// beta: v1.27
<<<<<<< HEAD
=======
	// stable: v1.28
>>>>>>> ae3de7a1
	//
	// Causes kubelet to no longer create legacy IPTables rules
	IPTablesOwnershipCleanup featuregate.Feature = "IPTablesOwnershipCleanup"

	// owner: @mimowo
	// kep: https://kep.k8s.io/3850
	// alpha: v1.28
	//
	// Allows users to specify counting of failed pods per index.
	JobBackoffLimitPerIndex featuregate.Feature = "JobBackoffLimitPerIndex"

	// owner: @ahg
	// beta: v1.23
	// stable: v1.27
	//
	// Allow updating node scheduling directives in the pod template of jobs. Specifically,
	// node affinity, selector and tolerations. This is allowed only for suspended jobs
	// that have never been unsuspended before.
	JobMutableNodeSchedulingDirectives featuregate.Feature = "JobMutableNodeSchedulingDirectives"

	// owner: @mimowo
	// kep: https://kep.k8s.io/3329
	// alpha: v1.25
	// beta: v1.26
	//
	// Allow users to specify handling of pod failures based on container exit codes
	// and pod conditions.
	JobPodFailurePolicy featuregate.Feature = "JobPodFailurePolicy"

	// owner: @kannon92
	// kep : https://kep.k8s.io/3939
	// alpha: v1.28
	//
	// Allow users to specify recreating pods of a job only when
	// pods have fully terminated.
	JobPodReplacementPolicy featuregate.Feature = "JobPodReplacementPolicy"
	// owner: @alculquicondor
	// alpha: v1.23
	// beta: v1.24
	//
	// Track the number of pods with Ready condition in the Job status.
	JobReadyPods featuregate.Feature = "JobReadyPods"

	// owner: @alculquicondor
	// alpha: v1.22
	// beta: v1.23
	// stable: v1.26
	//
	// Track Job completion without relying on Pod remaining in the cluster
	// indefinitely. Pod finalizers, in addition to a field in the Job status
	// allow the Job controller to keep track of Pods that it didn't account for
	// yet.
	JobTrackingWithFinalizers featuregate.Feature = "JobTrackingWithFinalizers"

	// owner: @marquiz
	// kep: http://kep.k8s.io/4033
	// alpha: v1.28
	//
	// Enable detection of the kubelet cgroup driver configuration option from
	// the CRI.  The CRI runtime also needs to support this feature in which
	// case the kubelet will ignore the cgroupDriver (--cgroup-driver)
	// configuration option. If runtime doesn't support it, the kubelet will
	// fallback to using it's cgroupDriver option.
	KubeletCgroupDriverFromCRI featuregate.Feature = "KubeletCgroupDriverFromCRI"

	// owner: @AkihiroSuda
	// alpha: v1.22
	//
	// Enables support for running kubelet in a user namespace.
	// The user namespace has to be created before running kubelet.
	// All the node components such as CRI need to be running in the same user namespace.
	KubeletInUserNamespace featuregate.Feature = "KubeletInUserNamespace"

	// owner: @dashpole, @ffromani (only for GA graduation)
	// alpha: v1.13
	// beta: v1.15
	// GA: v1.28
	//
	// Enables the kubelet's pod resources grpc endpoint
	KubeletPodResources featuregate.Feature = "KubeletPodResources"

	// owner: @moshe010
	// alpha: v1.27
	//
	// Enable POD resources API to return resources allocated by Dynamic Resource Allocation
	KubeletPodResourcesDynamicResources featuregate.Feature = "KubeletPodResourcesDynamicResources"

	// owner: @moshe010
	// alpha: v1.27
	//
	// Enable POD resources API with Get method
	KubeletPodResourcesGet featuregate.Feature = "KubeletPodResourcesGet"

<<<<<<< HEAD
	// owner: @fromanirh
=======
	// owner: @ffromani
>>>>>>> ae3de7a1
	// alpha: v1.21
	// beta: v1.23
	// GA: v1.28
	// Enable POD resources API to return allocatable resources
	KubeletPodResourcesGetAllocatable featuregate.Feature = "KubeletPodResourcesGetAllocatable"

	// owner: @sallyom
	// kep: https://kep.k8s.io/2832
	// alpha: v1.25
	// beta: v1.27
	//
	// Add support for distributed tracing in the kubelet
	KubeletTracing featuregate.Feature = "KubeletTracing"

	// owner: @alexanderConstantinescu
	// kep: http://kep.k8s.io/3836
	// alpha: v1.28
	//
	// Implement connection draining for terminating nodes for
	// `externalTrafficPolicy: Cluster` services.
	KubeProxyDrainingTerminatingNodes featuregate.Feature = "KubeProxyDrainingTerminatingNodes"

	// owner: @zshihang
	// kep: https://kep.k8s.io/2800
	// beta: v1.24
	// ga: v1.26
	//
	// Stop auto-generation of secret-based service account tokens.
	LegacyServiceAccountTokenNoAutoGeneration featuregate.Feature = "LegacyServiceAccountTokenNoAutoGeneration"

	// owner: @zshihang
	// kep: http://kep.k8s.io/2800
	// alpha: v1.26
	// beta: v1.27
	//
	// Enables tracking of secret-based service account tokens usage.
	LegacyServiceAccountTokenTracking featuregate.Feature = "LegacyServiceAccountTokenTracking"

<<<<<<< HEAD
=======
	// owner: @yt2985
	// kep: http://kep.k8s.io/2800
	// alpha: v1.28
	//
	// Enables cleaning up of secret-based service account tokens.
	LegacyServiceAccountTokenCleanUp featuregate.Feature = "LegacyServiceAccountTokenCleanUp"

>>>>>>> ae3de7a1
	// owner: @RobertKrawitz
	// alpha: v1.15
	//
	// Allow use of filesystems for ephemeral storage monitoring.
	// Only applies if LocalStorageCapacityIsolation is set.
	LocalStorageCapacityIsolationFSQuotaMonitoring featuregate.Feature = "LocalStorageCapacityIsolationFSQuotaMonitoring"

	// owner: @damemi
	// alpha: v1.21
	// beta: v1.22
	//
	// Enables scaling down replicas via logarithmic comparison of creation/ready timestamps
	LogarithmicScaleDown featuregate.Feature = "LogarithmicScaleDown"

	// owner: @denkensk
	// kep: https://kep.k8s.io/3243
	// alpha: v1.25
	// beta: v1.27
	//
	// Enable MatchLabelKeys in PodTopologySpread.
	MatchLabelKeysInPodTopologySpread featuregate.Feature = "MatchLabelKeysInPodTopologySpread"

	// owner: @krmayankk
	// alpha: v1.24
	//
	// Enables maxUnavailable for StatefulSet
	MaxUnavailableStatefulSet featuregate.Feature = "MaxUnavailableStatefulSet"

	// owner: @cynepco3hahue(alukiano) @cezaryzukowski @k-wiatrzyk
	// alpha: v1.21
	// beta: v1.22
	// Allows setting memory affinity for a container based on NUMA topology
	MemoryManager featuregate.Feature = "MemoryManager"

	// owner: @xiaoxubeii
	// kep: https://kep.k8s.io/2570
	// alpha: v1.22
	//
	// Enables kubelet to support memory QoS with cgroups v2.
	MemoryQoS featuregate.Feature = "MemoryQoS"

	// owner: @sanposhiho
	// kep: https://kep.k8s.io/3022
	// alpha: v1.24
	// beta: v1.25
	//
	// Enable MinDomains in Pod Topology Spread.
	MinDomainsInPodTopologySpread featuregate.Feature = "MinDomainsInPodTopologySpread"

	// owner: @danwinship
	// kep: http://kep.k8s.io/3453
	// alpha: v1.26
	// beta: v1.27
	//
	// Enables new performance-improving code in kube-proxy iptables mode
	MinimizeIPTablesRestore featuregate.Feature = "MinimizeIPTablesRestore"

	// owner: @sarveshr7
	// kep: https://kep.k8s.io/2593
	// alpha: v1.25
	//
	// Enables the MultiCIDR Range allocator.
	MultiCIDRRangeAllocator featuregate.Feature = "MultiCIDRRangeAllocator"

	// owner: @aojea
	// kep: https://kep.k8s.io/1880
	// alpha: v1.27
	//
	// Enables the dynamic configuration of Service IP ranges
	MultiCIDRServiceAllocator featuregate.Feature = "MultiCIDRServiceAllocator"

	// owner: @jsafrane
	// kep: https://kep.k8s.io/3756
	// alpha: v1.25 (as part of SELinuxMountReadWriteOncePod)
	// beta: v1.27
	// Robust VolumeManager reconstruction after kubelet restart.
	NewVolumeManagerReconstruction featuregate.Feature = "NewVolumeManagerReconstruction"

	// owner: @aravindhp @LorbusChris
	// kep: http://kep.k8s.io/2271
	// alpha: v1.27
	//
	// Enables querying logs of node services using the /logs endpoint
	NodeLogQuery featuregate.Feature = "NodeLogQuery"

	// owner: @jsafrane
	// kep: https://kep.k8s.io/3756
	// alpha: v1.25 (as part of SELinuxMountReadWriteOncePod)
	// beta: v1.27
	// Robust VolumeManager reconstruction after kubelet restart.
	NewVolumeManagerReconstruction featuregate.Feature = "NewVolumeManagerReconstruction"

	// owner: @aravindhp @LorbusChris
	// kep: http://kep.k8s.io/2271
	// alpha: v1.27
	//
	// Enables querying logs of node services using the /logs endpoint
	NodeLogQuery featuregate.Feature = "NodeLogQuery"

	// owner: @xing-yang @sonasingh46
	// kep: https://kep.k8s.io/2268
	// alpha: v1.24
	// beta: v1.26
	// GA: v1.28
	//
	// Allow pods to failover to a different node in case of non graceful node shutdown
	NodeOutOfServiceVolumeDetach featuregate.Feature = "NodeOutOfServiceVolumeDetach"

	// owner: @iholder101
	// alpha: v1.22
	// beta1: v1.28. For more info, please look at the KEP: https://kep.k8s.io/2400.
	//
	// Permits kubelet to run with swap enabled
	NodeSwap featuregate.Feature = "NodeSwap"

	// owner: @mortent, @atiratree, @ravig
	// kep: http://kep.k8s.io/3018
	// alpha: v1.26
	// beta: v1.27
	//
	// Enables PDBUnhealthyPodEvictionPolicy for PodDisruptionBudgets
	PDBUnhealthyPodEvictionPolicy featuregate.Feature = "PDBUnhealthyPodEvictionPolicy"

	// owner: @RomanBednar
	// kep: https://kep.k8s.io/3762
	// alpha: v1.28
	//
	// Adds a new field to persistent volumes which holds a timestamp of when the volume last transitioned its phase.
	PersistentVolumeLastPhaseTransitionTime featuregate.Feature = "PersistentVolumeLastPhaseTransitionTime"

	// owner: @haircommander
	// kep: https://kep.k8s.io/2364
	// alpha: v1.23
	//
	// Configures the Kubelet to use the CRI to populate pod and container stats, instead of supplimenting with stats from cAdvisor.
	// Requires the CRI implementation supports supplying the required stats.
	PodAndContainerStatsFromCRI featuregate.Feature = "PodAndContainerStatsFromCRI"

	// owner: @ahg-g
	// alpha: v1.21
	// beta: v1.22
	//
	// Enables controlling pod ranking on replicaset scale-down.
	PodDeletionCost featuregate.Feature = "PodDeletionCost"

	// owner: @mimowo
	// kep: https://kep.k8s.io/3329
	// alpha: v1.25
	// beta: v1.26
	//
	// Enables support for appending a dedicated pod condition indicating that
	// the pod is being deleted due to a disruption.
	PodDisruptionConditions featuregate.Feature = "PodDisruptionConditions"

	// owner: @danielvegamyhre
	// kep: https://kep.k8s.io/4017
	// beta: v1.28
	//
	// Set pod completion index as a pod label for Indexed Jobs.
	PodIndexLabel featuregate.Feature = "PodIndexLabel"

	// owner: @ddebroy
	// alpha: v1.25
	//
	// Enables reporting of PodReadyToStartContainersCondition condition in pod status after pod
	// sandbox creation and network configuration completes successfully
	PodReadyToStartContainersCondition featuregate.Feature = "PodReadyToStartContainersCondition"

	// owner: @wzshiming
	// kep: http://kep.k8s.io/2681
	// alpha: v1.28
	//
	// Adds pod.status.hostIPs and downward API
	PodHostIPs featuregate.Feature = "PodHostIPs"

	// owner: @Huang-Wei
	// kep: https://kep.k8s.io/3521
	// alpha: v1.26
	// beta: v1.27
	//
	// Enable users to specify when a Pod is ready for scheduling.
	PodSchedulingReadiness featuregate.Feature = "PodSchedulingReadiness"

	// owner: @rphillips
	// alpha: v1.21
	// beta: v1.22
	// ga: v1.28
	//
	// Allows user to override pod-level terminationGracePeriod for probes
	ProbeTerminationGracePeriod featuregate.Feature = "ProbeTerminationGracePeriod"

	// owner: @jessfraz
	// alpha: v1.12
	//
	// Enables control over ProcMountType for containers.
	ProcMountType featuregate.Feature = "ProcMountType"

	// owner: @andrewsykim
	// kep: https://kep.k8s.io/1669
	// alpha: v1.22
	// beta: v1.26
	// GA: v1.28
	//
	// Enable kube-proxy to handle terminating ednpoints when externalTrafficPolicy=Local
	ProxyTerminatingEndpoints featuregate.Feature = "ProxyTerminatingEndpoints"

	// owner: @sjenning
	// alpha: v1.11
	//
	// Allows resource reservations at the QoS level preventing pods at lower QoS levels from
	// bursting into resources requested at higher QoS levels (memory only for now)
	QOSReserved featuregate.Feature = "QOSReserved"

	// owner: @chrishenzie
	// kep: https://kep.k8s.io/2485
	// alpha: v1.22
	// beta: v1.27
	//
	// Enables usage of the ReadWriteOncePod PersistentVolume access mode.
	ReadWriteOncePod featuregate.Feature = "ReadWriteOncePod"

	// owner: @gnufied
	// kep: https://kep.k8s.io/1790
	// alpha: v1.23
	//
	// Allow users to recover from volume expansion failure
	RecoverVolumeExpansionFailure featuregate.Feature = "RecoverVolumeExpansionFailure"

	// owner: @RomanBednar
	// kep: https://kep.k8s.io/3333
	// alpha: v1.25
	// beta: 1.26
	// stable: v1.28
	//
	// Allow assigning StorageClass to unbound PVCs retroactively
	RetroactiveDefaultStorageClass featuregate.Feature = "RetroactiveDefaultStorageClass"

	// owner: @mikedanese
	// alpha: v1.7
	// beta: v1.12
	//
	// Gets a server certificate for the kubelet from the Certificate Signing
	// Request API instead of generating one self signed and auto rotates the
	// certificate as expiration approaches.
	RotateKubeletServerCertificate featuregate.Feature = "RotateKubeletServerCertificate"

	// owner: @danielvegamyhre
	// kep: https://kep.k8s.io/2413
	// beta: v1.27
	//
	// Allows mutating spec.completions for Indexed job when done in tandem with
	// spec.parallelism. Specifically, spec.completions is mutable iff spec.completions
	// equals to spec.parallelism before and after the update.
	ElasticIndexedJob featuregate.Feature = "ElasticIndexedJob"

<<<<<<< HEAD
=======
	// owner: @sanposhiho
	// kep: http://kep.k8s.io/3063
	// beta: v1.28
	//
	// Enables the scheduler's enhancement called QueueingHints,
	// which benefits to reduce the useless requeueing.
	SchedulerQueueingHints featuregate.Feature = "SchedulerQueueingHints"

>>>>>>> ae3de7a1
	// owner: @saschagrunert
	// kep: https://kep.k8s.io/2413
	// alpha: v1.22
	// beta: v1.25
	// ga: v1.27
	//
	// Enables the use of `RuntimeDefault` as the default seccomp profile for all workloads.
	SeccompDefault featuregate.Feature = "SeccompDefault"

	// owner: @mtardy
	// alpha: v1.0
<<<<<<< HEAD
	//
	// Putting this admission plugin behind a feature gate is part of the
	// deprecation process. For details about the removal see:
	// https://github.com/kubernetes/kubernetes/issues/111516
	SecurityContextDeny featuregate.Feature = "SecurityContextDeny"

	// owner: @maplain @andrewsykim
	// kep: https://kep.k8s.io/2086
	// alpha: v1.21
	// beta: v1.22
	// GA: v1.26
=======
>>>>>>> ae3de7a1
	//
	// Putting this admission plugin behind a feature gate is part of the
	// deprecation process. For details about the removal see:
	// https://github.com/kubernetes/kubernetes/issues/111516
	SecurityContextDeny featuregate.Feature = "SecurityContextDeny"

	// owner: @xuzhenglun
	// kep: http://kep.k8s.io/3682
	// alpha: v1.27
	// beta: v1.28
	//
	// Subdivide the NodePort range for dynamic and static port allocation.
	ServiceNodePortStaticSubrange featuregate.Feature = "ServiceNodePortStaticSubrange"

	// owner: @gjkim42 @SergeyKanzhelev @matthyx @tzneal
	// kep: http://kep.k8s.io/753
	// alpha: v1.28
	//
	// Introduces sidecar containers, a new type of init container that starts
	// before other containers but remains running for the full duration of the
	// pod's lifecycle and will not block pod termination.
	SidecarContainers featuregate.Feature = "SidecarContainers"

	// owner: @xuzhenglun
	// kep: http://kep.k8s.io/3682
	// alpha: v1.27
	//
	// Subdivide the NodePort range for dynamic and static port allocation.
	ServiceNodePortStaticSubrange featuregate.Feature = "ServiceNodePortStaticSubrange"

	// owner: @derekwaynecarr
	// alpha: v1.20
	// beta: v1.22
	//
	// Enables kubelet support to size memory backed volumes
	SizeMemoryBackedVolumes featuregate.Feature = "SizeMemoryBackedVolumes"

	// owner: @alexanderConstantinescu
	// kep: http://kep.k8s.io/3458
	// beta: v1.27
	//
	// Enables less load balancer re-configurations by the service controller
	// (KCCM) as an effect of changing node state.
	StableLoadBalancerNodeSet featuregate.Feature = "StableLoadBalancerNodeSet"

	// owner: @mattcary
	// alpha: v1.22
	// beta: v1.27
	//
	// Enables policies controlling deletion of PVCs created by a StatefulSet.
	StatefulSetAutoDeletePVC featuregate.Feature = "StatefulSetAutoDeletePVC"

	// owner: @psch
	// alpha: v1.26
	// beta: v1.27
	//
	// Enables a StatefulSet to start from an arbitrary non zero ordinal
	StatefulSetStartOrdinal featuregate.Feature = "StatefulSetStartOrdinal"

	// owner: @robscott
	// kep: https://kep.k8s.io/2433
	// alpha: v1.21
	// beta: v1.23
	//
	// Enables topology aware hints for EndpointSlices
	TopologyAwareHints featuregate.Feature = "TopologyAwareHints"

	// owner: @lmdaly, @swatisehgal (for GA graduation)
	// alpha: v1.16
	// beta: v1.18
	// GA: v1.27
	//
	// Enable resource managers to make NUMA aligned decisions
	TopologyManager featuregate.Feature = "TopologyManager"

	// owner: @PiotrProkop
	// kep: https://kep.k8s.io/3545
	// alpha: v1.26
	//
	// Allow fine-tuning of topology manager policies with alpha options.
	// This feature gate:
	// - will guard *a group* of topology manager options whose quality level is alpha.
	// - will never graduate to beta or stable.
	TopologyManagerPolicyAlphaOptions featuregate.Feature = "TopologyManagerPolicyAlphaOptions"

	// owner: @PiotrProkop
	// kep: https://kep.k8s.io/3545
	// alpha: v1.26
	//
	// Allow fine-tuning of topology manager policies with beta options.
	// This feature gate:
	// - will guard *a group* of topology manager options whose quality level is beta.
	// - is thus *introduced* as beta
	// - will never graduate to stable.
	TopologyManagerPolicyBetaOptions featuregate.Feature = "TopologyManagerPolicyBetaOptions"

	// owner: @PiotrProkop
	// kep: https://kep.k8s.io/3545
	// alpha: v1.26
	//
	// Allow the usage of options to fine-tune the topology manager policies.
	TopologyManagerPolicyOptions featuregate.Feature = "TopologyManagerPolicyOptions"

	// owner: @richabanker
	// alpha: v1.28
	//
	// Proxies client to an apiserver capable of serving the request in the event of version skew.
	UnknownVersionInteroperabilityProxy featuregate.Feature = "UnknownVersionInteroperabilityProxy"

	// owner: @rata, @giuseppe
	// kep: https://kep.k8s.io/127
	// alpha: v1.25
	//
	// Enables user namespace support for stateless pods.
	UserNamespacesSupport featuregate.Feature = "UserNamespacesSupport"

	// owner: @cofyc
	// alpha: v1.21
	VolumeCapacityPriority featuregate.Feature = "VolumeCapacityPriority"

	// owner: @ksubrmnn
	// alpha: v1.14
	//
	// Allows kube-proxy to create DSR loadbalancers for Windows
	WinDSR featuregate.Feature = "WinDSR"

	// owner: @ksubrmnn
	// alpha: v1.14
	// beta: v1.20
	//
	// Allows kube-proxy to run in Overlay mode for Windows
	WinOverlay featuregate.Feature = "WinOverlay"

	// owner: @marosset
	// kep: https://kep.k8s.io/3503
	// alpha: v1.26
	//
	// Enables support for joining Windows containers to a hosts' network namespace.
	WindowsHostNetwork featuregate.Feature = "WindowsHostNetwork"

	// owner: @kerthcet
	// kep: https://kep.k8s.io/3094
	// alpha: v1.25
	// beta: v1.26
	//
	// Allow users to specify whether to take nodeAffinity/nodeTaint into consideration when
	// calculating pod topology spread skew.
	NodeInclusionPolicyInPodTopologySpread featuregate.Feature = "NodeInclusionPolicyInPodTopologySpread"

	// owner: @jsafrane
	// kep: https://kep.k8s.io/1710
	// alpha: v1.25
	// beta: v1.27
	// Speed up container startup by mounting volumes with the correct SELinux label
	// instead of changing each file on the volumes recursively.
	// Initial implementation focused on ReadWriteOncePod volumes.
	SELinuxMountReadWriteOncePod featuregate.Feature = "SELinuxMountReadWriteOncePod"

	// owner: @vinaykul
	// kep: http://kep.k8s.io/1287
	// alpha: v1.27
	//
	// Enables In-Place Pod Vertical Scaling
	InPlacePodVerticalScaling featuregate.Feature = "InPlacePodVerticalScaling"
)

func init() {
	runtime.Must(utilfeature.DefaultMutableFeatureGate.Add(defaultKubernetesFeatureGates))
}

// defaultKubernetesFeatureGates consists of all known Kubernetes-specific feature keys.
// To add a new feature, define a key for it above and add it here. The features will be
// available throughout Kubernetes binaries.
//
// Entries are separated from each other with blank lines to avoid sweeping gofmt changes
// when adding or removing one entry.
var defaultKubernetesFeatureGates = map[featuregate.Feature]featuregate.FeatureSpec{
	CrossNamespaceVolumeDataSource: {Default: false, PreRelease: featuregate.Alpha},

	AnyVolumeDataSource: {Default: true, PreRelease: featuregate.Beta}, // on by default in 1.24

<<<<<<< HEAD
	APISelfSubjectReview: {Default: true, PreRelease: featuregate.Beta}, // on by default in 1.27
=======
	APISelfSubjectReview: {Default: true, PreRelease: featuregate.GA, LockToDefault: true}, // GA in 1.28; remove in 1.30
>>>>>>> ae3de7a1

	AppArmor: {Default: true, PreRelease: featuregate.Beta},

	CloudDualStackNodeIPs: {Default: false, PreRelease: featuregate.Alpha},

	ClusterTrustBundle: {Default: false, PreRelease: featuregate.Alpha},

	CPUCFSQuotaPeriod: {Default: false, PreRelease: featuregate.Alpha},

	CPUManager: {Default: true, PreRelease: featuregate.GA, LockToDefault: true}, // GA in 1.26

	CPUManagerPolicyAlphaOptions: {Default: false, PreRelease: featuregate.Alpha},

	CPUManagerPolicyBetaOptions: {Default: true, PreRelease: featuregate.Beta},

	CPUManagerPolicyOptions: {Default: true, PreRelease: featuregate.Beta},

	CSIMigrationAzureFile: {Default: true, PreRelease: featuregate.GA, LockToDefault: true}, // remove in 1.28
<<<<<<< HEAD

	CSIMigrationGCE: {Default: true, PreRelease: featuregate.GA, LockToDefault: true}, // remove in 1.27
=======
>>>>>>> ae3de7a1

	CSIMigrationPortworx: {Default: false, PreRelease: featuregate.Beta}, // Off by default (requires Portworx CSI driver)

	CSIMigrationRBD: {Default: false, PreRelease: featuregate.Deprecated}, //  deprecated in 1.28, remove in 1.31

	CSIMigrationvSphere: {Default: true, PreRelease: featuregate.GA, LockToDefault: true}, // remove in 1.29

	CSINodeExpandSecret: {Default: true, PreRelease: featuregate.Beta},
<<<<<<< HEAD

	CSIStorageCapacity: {Default: true, PreRelease: featuregate.GA, LockToDefault: true}, // remove in 1.26

	CSIVolumeHealth: {Default: false, PreRelease: featuregate.Alpha},

	CloudControllerManagerWebhook: {Default: false, PreRelease: featuregate.Alpha},

	ContainerCheckpoint: {Default: false, PreRelease: featuregate.Alpha},

	ConsistentHTTPGetHandlers: {Default: true, PreRelease: featuregate.GA},

	CronJobTimeZone: {Default: true, PreRelease: featuregate.GA, LockToDefault: true}, // remove in 1.29
=======

	CSIVolumeHealth: {Default: false, PreRelease: featuregate.Alpha},

	SkipReadOnlyValidationGCE: {Default: false, PreRelease: featuregate.Alpha},

	CloudControllerManagerWebhook: {Default: false, PreRelease: featuregate.Alpha},

	ContainerCheckpoint: {Default: false, PreRelease: featuregate.Alpha},

	ConsistentHTTPGetHandlers: {Default: true, PreRelease: featuregate.GA},
>>>>>>> ae3de7a1

	CronJobsScheduledAnnotation: {Default: true, PreRelease: featuregate.Beta},

	CronJobTimeZone: {Default: true, PreRelease: featuregate.GA, LockToDefault: true}, // remove in 1.29

	DefaultHostNetworkHostPortsInPodTemplates: {Default: false, PreRelease: featuregate.Deprecated},

	DisableCloudProviders: {Default: false, PreRelease: featuregate.Alpha},

	DisableKubeletCloudCredentialProviders: {Default: false, PreRelease: featuregate.Alpha},

<<<<<<< HEAD
	DownwardAPIHugePages: {Default: true, PreRelease: featuregate.GA, LockToDefault: true}, // remove in v1.29
=======
	DevicePluginCDIDevices: {Default: false, PreRelease: featuregate.Alpha},
>>>>>>> ae3de7a1

	DownwardAPIHugePages: {Default: true, PreRelease: featuregate.GA, LockToDefault: true}, // remove in v1.29

	DynamicResourceAllocation: {Default: false, PreRelease: featuregate.Alpha},

	EventedPLEG: {Default: false, PreRelease: featuregate.Beta}, // off by default, requires CRI Runtime support

	ExecProbeTimeout: {Default: true, PreRelease: featuregate.GA}, // lock to default and remove after v1.22 based on KEP #1972 update

<<<<<<< HEAD
	ExpandedDNSConfig: {Default: true, PreRelease: featuregate.Beta},

	ExperimentalHostUserNamespaceDefaultingGate: {Default: false, PreRelease: featuregate.Beta},

=======
	ExpandedDNSConfig: {Default: true, PreRelease: featuregate.GA, LockToDefault: true}, // remove in 1.30

	ExperimentalHostUserNamespaceDefaultingGate: {Default: false, PreRelease: featuregate.Deprecated, LockToDefault: true}, // remove in 1.30

>>>>>>> ae3de7a1
	GRPCContainerProbe: {Default: true, PreRelease: featuregate.GA, LockToDefault: true}, //remove in 1.29

	GracefulNodeShutdown: {Default: true, PreRelease: featuregate.Beta},

	GracefulNodeShutdownBasedOnPodPriority: {Default: true, PreRelease: featuregate.Beta},

	HPAContainerMetrics: {Default: true, PreRelease: featuregate.Beta},

	HonorPVReclaimPolicy: {Default: false, PreRelease: featuregate.Alpha},

	InTreePluginAWSUnregister: {Default: false, PreRelease: featuregate.Alpha},

	InTreePluginAzureDiskUnregister: {Default: false, PreRelease: featuregate.Alpha},

	InTreePluginAzureFileUnregister: {Default: false, PreRelease: featuregate.Alpha},

	InTreePluginGCEUnregister: {Default: false, PreRelease: featuregate.Alpha},

	InTreePluginOpenStackUnregister: {Default: false, PreRelease: featuregate.Alpha},

	InTreePluginPortworxUnregister: {Default: false, PreRelease: featuregate.Alpha},

	InTreePluginRBDUnregister: {Default: false, PreRelease: featuregate.Deprecated}, // deprecated in 1.28, remove in 1.31

	InTreePluginvSphereUnregister: {Default: false, PreRelease: featuregate.Alpha},

<<<<<<< HEAD
	IPTablesOwnershipCleanup: {Default: true, PreRelease: featuregate.Beta},

	JobPodFailurePolicy: {Default: true, PreRelease: featuregate.Beta},

	JobMutableNodeSchedulingDirectives: {Default: true, PreRelease: featuregate.GA, LockToDefault: true}, // remove in 1.29
=======
	IPTablesOwnershipCleanup: {Default: true, PreRelease: featuregate.GA, LockToDefault: true}, // remove in 1.30

	JobBackoffLimitPerIndex: {Default: false, PreRelease: featuregate.Alpha},

	JobMutableNodeSchedulingDirectives: {Default: true, PreRelease: featuregate.GA, LockToDefault: true}, // remove in 1.29

	JobPodFailurePolicy: {Default: true, PreRelease: featuregate.Beta},

	JobPodReplacementPolicy: {Default: false, PreRelease: featuregate.Alpha},
>>>>>>> ae3de7a1

	JobReadyPods: {Default: true, PreRelease: featuregate.Beta},

	JobTrackingWithFinalizers: {Default: true, PreRelease: featuregate.GA, LockToDefault: true}, // remove in 1.28

	KubeletCgroupDriverFromCRI: {Default: false, PreRelease: featuregate.Alpha},

	KubeletInUserNamespace: {Default: false, PreRelease: featuregate.Alpha},

	KubeletPodResources: {Default: true, PreRelease: featuregate.GA, LockToDefault: true}, // GA in 1.28, remove in 1.30

	KubeletPodResourcesDynamicResources: {Default: false, PreRelease: featuregate.Alpha},

	KubeletPodResourcesGet: {Default: false, PreRelease: featuregate.Alpha},

<<<<<<< HEAD
	KubeletPodResourcesDynamicResources: {Default: false, PreRelease: featuregate.Alpha},

	KubeletPodResourcesGet: {Default: false, PreRelease: featuregate.Alpha},

	KubeletPodResourcesGetAllocatable: {Default: true, PreRelease: featuregate.Beta},

	KubeletTracing: {Default: true, PreRelease: featuregate.Beta},

	LegacyServiceAccountTokenNoAutoGeneration: {Default: true, PreRelease: featuregate.GA, LockToDefault: true}, // remove in 1.29

	LegacyServiceAccountTokenTracking: {Default: true, PreRelease: featuregate.Beta},
=======
	KubeletPodResourcesGetAllocatable: {Default: true, PreRelease: featuregate.GA, LockToDefault: true}, // GA in 1.28, remove in 1.30

	KubeletTracing: {Default: true, PreRelease: featuregate.Beta},

	KubeProxyDrainingTerminatingNodes: {Default: false, PreRelease: featuregate.Alpha},

	LegacyServiceAccountTokenNoAutoGeneration: {Default: true, PreRelease: featuregate.GA, LockToDefault: true}, // remove in 1.29

	LegacyServiceAccountTokenTracking: {Default: true, PreRelease: featuregate.GA, LockToDefault: true}, // remove in 1.30

	LegacyServiceAccountTokenCleanUp: {Default: false, PreRelease: featuregate.Alpha},
>>>>>>> ae3de7a1

	LocalStorageCapacityIsolationFSQuotaMonitoring: {Default: false, PreRelease: featuregate.Alpha},

	LogarithmicScaleDown: {Default: true, PreRelease: featuregate.Beta},

	MatchLabelKeysInPodTopologySpread: {Default: true, PreRelease: featuregate.Beta},

	MaxUnavailableStatefulSet: {Default: false, PreRelease: featuregate.Alpha},

	MemoryManager: {Default: true, PreRelease: featuregate.Beta},

	MemoryQoS: {Default: false, PreRelease: featuregate.Alpha},

	MinDomainsInPodTopologySpread: {Default: true, PreRelease: featuregate.Beta},
<<<<<<< HEAD

	MinimizeIPTablesRestore: {Default: true, PreRelease: featuregate.Beta},
=======
>>>>>>> ae3de7a1

	MinimizeIPTablesRestore: {Default: true, PreRelease: featuregate.GA, LockToDefault: true}, // remove in 1.30

	MultiCIDRRangeAllocator: {Default: false, PreRelease: featuregate.Alpha},

	MultiCIDRServiceAllocator: {Default: false, PreRelease: featuregate.Alpha},
<<<<<<< HEAD
=======

	NewVolumeManagerReconstruction: {Default: true, PreRelease: featuregate.Beta},
>>>>>>> ae3de7a1

	NodeLogQuery: {Default: false, PreRelease: featuregate.Alpha},

<<<<<<< HEAD
	NewVolumeManagerReconstruction: {Default: true, PreRelease: featuregate.Beta},

	NodeLogQuery: {Default: false, PreRelease: featuregate.Alpha},

	NodeOutOfServiceVolumeDetach: {Default: true, PreRelease: featuregate.Beta},
=======
	NodeOutOfServiceVolumeDetach: {Default: true, PreRelease: featuregate.GA, LockToDefault: true}, // remove in 1.31
>>>>>>> ae3de7a1

	NodeSwap: {Default: false, PreRelease: featuregate.Beta},

	PDBUnhealthyPodEvictionPolicy: {Default: true, PreRelease: featuregate.Beta},
<<<<<<< HEAD
=======

	PersistentVolumeLastPhaseTransitionTime: {Default: false, PreRelease: featuregate.Alpha},
>>>>>>> ae3de7a1

	PodAndContainerStatsFromCRI: {Default: false, PreRelease: featuregate.Alpha},

	PodDeletionCost: {Default: true, PreRelease: featuregate.Beta},

	PodDisruptionConditions: {Default: true, PreRelease: featuregate.Beta},

	PodReadyToStartContainersCondition: {Default: false, PreRelease: featuregate.Alpha},

<<<<<<< HEAD
	PodSchedulingReadiness: {Default: true, PreRelease: featuregate.Beta},
=======
	PodHostIPs: {Default: false, PreRelease: featuregate.Alpha},
>>>>>>> ae3de7a1

	PodSchedulingReadiness: {Default: true, PreRelease: featuregate.Beta},

	ProbeTerminationGracePeriod: {Default: true, PreRelease: featuregate.GA, LockToDefault: true}, // remove in 1.29

	ProcMountType: {Default: false, PreRelease: featuregate.Alpha},

	ProxyTerminatingEndpoints: {Default: true, PreRelease: featuregate.GA, LockToDefault: true}, // remove in 1.30

	QOSReserved: {Default: false, PreRelease: featuregate.Alpha},

	ReadWriteOncePod: {Default: true, PreRelease: featuregate.Beta},

	RecoverVolumeExpansionFailure: {Default: false, PreRelease: featuregate.Alpha},

	RetroactiveDefaultStorageClass: {Default: true, PreRelease: featuregate.GA, LockToDefault: true}, // remove in 1.29

	RotateKubeletServerCertificate: {Default: true, PreRelease: featuregate.Beta},

	ElasticIndexedJob: {Default: true, PreRelease: featuregate.Beta},

<<<<<<< HEAD
	SeccompDefault: {Default: true, PreRelease: featuregate.GA, LockToDefault: true}, // remove in 1.29

	SecurityContextDeny: {Default: false, PreRelease: featuregate.Alpha},
=======
	SchedulerQueueingHints: {Default: true, PreRelease: featuregate.Beta},

	SeccompDefault: {Default: true, PreRelease: featuregate.GA, LockToDefault: true}, // remove in 1.29
>>>>>>> ae3de7a1

	SecurityContextDeny: {Default: false, PreRelease: featuregate.Alpha},

	ServiceNodePortStaticSubrange: {Default: true, PreRelease: featuregate.Beta},

	SidecarContainers: {Default: false, PreRelease: featuregate.Alpha},

	ServiceNodePortStaticSubrange: {Default: false, PreRelease: featuregate.Alpha},

	SizeMemoryBackedVolumes: {Default: true, PreRelease: featuregate.Beta},

	StableLoadBalancerNodeSet: {Default: true, PreRelease: featuregate.Beta},

	StatefulSetAutoDeletePVC: {Default: true, PreRelease: featuregate.Beta},

	StatefulSetStartOrdinal: {Default: true, PreRelease: featuregate.Beta},

	TopologyAwareHints: {Default: true, PreRelease: featuregate.Beta},

	TopologyManager: {Default: true, PreRelease: featuregate.GA, LockToDefault: true}, // GA in 1.27; remove in 1.29

	TopologyManagerPolicyAlphaOptions: {Default: false, PreRelease: featuregate.Alpha},

	TopologyManagerPolicyBetaOptions: {Default: true, PreRelease: featuregate.Beta},

	TopologyManagerPolicyOptions: {Default: true, PreRelease: featuregate.Beta},

	UnknownVersionInteroperabilityProxy: {Default: false, PreRelease: featuregate.Alpha},

	VolumeCapacityPriority: {Default: false, PreRelease: featuregate.Alpha},

	UserNamespacesSupport: {Default: false, PreRelease: featuregate.Alpha},

	WinDSR: {Default: false, PreRelease: featuregate.Alpha},

	WinOverlay: {Default: true, PreRelease: featuregate.Beta},

	WindowsHostNetwork: {Default: true, PreRelease: featuregate.Alpha},

	NodeInclusionPolicyInPodTopologySpread: {Default: true, PreRelease: featuregate.Beta},

	SELinuxMountReadWriteOncePod: {Default: true, PreRelease: featuregate.Beta},

	InPlacePodVerticalScaling: {Default: false, PreRelease: featuregate.Alpha},
<<<<<<< HEAD
=======

	PodIndexLabel: {Default: true, PreRelease: featuregate.Beta},
>>>>>>> ae3de7a1

	// inherited features from generic apiserver, relisted here to get a conflict if it is changed
	// unintentionally on either side:

<<<<<<< HEAD
	genericfeatures.AdmissionWebhookMatchConditions: {Default: false, PreRelease: featuregate.Alpha},
=======
	genericfeatures.AdmissionWebhookMatchConditions: {Default: true, PreRelease: featuregate.Beta},
>>>>>>> ae3de7a1

	genericfeatures.AggregatedDiscoveryEndpoint: {Default: true, PreRelease: featuregate.Beta},

	genericfeatures.APIListChunking: {Default: true, PreRelease: featuregate.Beta},

	genericfeatures.APIPriorityAndFairness: {Default: true, PreRelease: featuregate.Beta},

	genericfeatures.APIResponseCompression: {Default: true, PreRelease: featuregate.Beta},

<<<<<<< HEAD
	genericfeatures.AdvancedAuditing: {Default: true, PreRelease: featuregate.GA, LockToDefault: true}, // remove in 1.28

	genericfeatures.ValidatingAdmissionPolicy: {Default: false, PreRelease: featuregate.Alpha},
=======
	genericfeatures.ValidatingAdmissionPolicy: {Default: false, PreRelease: featuregate.Beta},
>>>>>>> ae3de7a1

	genericfeatures.CustomResourceValidationExpressions: {Default: true, PreRelease: featuregate.Beta},

	genericfeatures.OpenAPIEnums: {Default: true, PreRelease: featuregate.Beta},

	genericfeatures.OpenAPIV3: {Default: true, PreRelease: featuregate.GA, LockToDefault: true}, // remove in 1.29

	genericfeatures.ServerSideApply: {Default: true, PreRelease: featuregate.GA, LockToDefault: true}, // remove in 1.29

	genericfeatures.ServerSideFieldValidation: {Default: true, PreRelease: featuregate.GA, LockToDefault: true}, // remove in 1.29
<<<<<<< HEAD
=======

	// inherited features from apiextensions-apiserver, relisted here to get a conflict if it is changed
	// unintentionally on either side:

	apiextensionsfeatures.CRDValidationRatcheting: {Default: false, PreRelease: featuregate.Alpha},
>>>>>>> ae3de7a1

	// features that enable backwards compatibility but are scheduled to be removed
	// ...
	HPAScaleToZero: {Default: false, PreRelease: featuregate.Alpha},
}<|MERGE_RESOLUTION|>--- conflicted
+++ resolved
@@ -54,10 +54,7 @@
 	// owner: @nabokihms
 	// alpha: v1.26
 	// beta: v1.27
-<<<<<<< HEAD
-=======
 	// GA: v1.28
->>>>>>> ae3de7a1
 	//
 	// Enables API to get self subject attributes after authentication.
 	APISelfSubjectReview featuregate.Feature = "APISelfSubjectReview"
@@ -192,14 +189,11 @@
 	// Normalize HttpGet URL and Header passing for lifecycle handlers with probers.
 	ConsistentHTTPGetHandlers featuregate.Feature = "ConsistentHTTPGetHandlers"
 
-<<<<<<< HEAD
-=======
 	// owner: @helayoty
 	// beta: v1.28
 	// Set the scheduled time as an annotation in the job.
 	CronJobsScheduledAnnotation featuregate.Feature = "CronJobsScheduledAnnotation"
 
->>>>>>> ae3de7a1
 	// owner: @deejross, @soltysh
 	// kep: https://kep.k8s.io/3140
 	// alpha: v1.24
@@ -209,24 +203,8 @@
 	// Enables support for time zones in CronJobs.
 	CronJobTimeZone featuregate.Feature = "CronJobTimeZone"
 
-<<<<<<< HEAD
-	// owner: @gnufied, @verult, @bertinatto
-	// alpha: v1.22
-	// beta: v1.23
-	// GA: v1.26
-	// If supported by the CSI driver, delegates the role of applying FSGroup to
-	// the driver by passing FSGroup through the NodeStageVolume and
-	// NodePublishVolume calls.
-	DelegateFSGroupToCSIDriver featuregate.Feature = "DelegateFSGroupToCSIDriver"
-
-	// owner: @jiayingz, @swatisehgal (for GA graduation)
-	// alpha: v1.8
-	// beta: v1.10
-	// GA: v1.26
-=======
 	// owner: @thockin
 	// deprecated: v1.28
->>>>>>> ae3de7a1
 	//
 	// Changes when the default value of PodSpec.containers[].ports[].hostPort
 	// is assigned.  The default is to only set a default value in Pods.
@@ -269,18 +247,6 @@
 	// that is independent of a Pod.
 	DynamicResourceAllocation featuregate.Feature = "DynamicResourceAllocation"
 
-<<<<<<< HEAD
-	// owner: @andrewsykim
-	// kep: https://kep.k8s.io/1672
-	// alpha: v1.20
-	// beta: v1.22
-	// GA: v1.26
-	//
-	// Enable Terminating condition in Endpoint Slices.
-	EndpointSliceTerminatingCondition featuregate.Feature = "EndpointSliceTerminatingCondition"
-
-=======
->>>>>>> ae3de7a1
 	// owner: @harche
 	// kep: http://kep.k8s.io/3386
 	// alpha: v1.25
@@ -411,10 +377,7 @@
 	// kep: https://kep.k8s.io/3178
 	// alpha: v1.25
 	// beta: v1.27
-<<<<<<< HEAD
-=======
 	// stable: v1.28
->>>>>>> ae3de7a1
 	//
 	// Causes kubelet to no longer create legacy IPTables rules
 	IPTablesOwnershipCleanup featuregate.Feature = "IPTablesOwnershipCleanup"
@@ -508,11 +471,7 @@
 	// Enable POD resources API with Get method
 	KubeletPodResourcesGet featuregate.Feature = "KubeletPodResourcesGet"
 
-<<<<<<< HEAD
-	// owner: @fromanirh
-=======
 	// owner: @ffromani
->>>>>>> ae3de7a1
 	// alpha: v1.21
 	// beta: v1.23
 	// GA: v1.28
@@ -551,8 +510,6 @@
 	// Enables tracking of secret-based service account tokens usage.
 	LegacyServiceAccountTokenTracking featuregate.Feature = "LegacyServiceAccountTokenTracking"
 
-<<<<<<< HEAD
-=======
 	// owner: @yt2985
 	// kep: http://kep.k8s.io/2800
 	// alpha: v1.28
@@ -560,7 +517,6 @@
 	// Enables cleaning up of secret-based service account tokens.
 	LegacyServiceAccountTokenCleanUp featuregate.Feature = "LegacyServiceAccountTokenCleanUp"
 
->>>>>>> ae3de7a1
 	// owner: @RobertKrawitz
 	// alpha: v1.15
 	//
@@ -631,20 +587,6 @@
 	//
 	// Enables the dynamic configuration of Service IP ranges
 	MultiCIDRServiceAllocator featuregate.Feature = "MultiCIDRServiceAllocator"
-
-	// owner: @jsafrane
-	// kep: https://kep.k8s.io/3756
-	// alpha: v1.25 (as part of SELinuxMountReadWriteOncePod)
-	// beta: v1.27
-	// Robust VolumeManager reconstruction after kubelet restart.
-	NewVolumeManagerReconstruction featuregate.Feature = "NewVolumeManagerReconstruction"
-
-	// owner: @aravindhp @LorbusChris
-	// kep: http://kep.k8s.io/2271
-	// alpha: v1.27
-	//
-	// Enables querying logs of node services using the /logs endpoint
-	NodeLogQuery featuregate.Feature = "NodeLogQuery"
 
 	// owner: @jsafrane
 	// kep: https://kep.k8s.io/3756
@@ -816,8 +758,6 @@
 	// equals to spec.parallelism before and after the update.
 	ElasticIndexedJob featuregate.Feature = "ElasticIndexedJob"
 
-<<<<<<< HEAD
-=======
 	// owner: @sanposhiho
 	// kep: http://kep.k8s.io/3063
 	// beta: v1.28
@@ -826,7 +766,6 @@
 	// which benefits to reduce the useless requeueing.
 	SchedulerQueueingHints featuregate.Feature = "SchedulerQueueingHints"
 
->>>>>>> ae3de7a1
 	// owner: @saschagrunert
 	// kep: https://kep.k8s.io/2413
 	// alpha: v1.22
@@ -838,26 +777,12 @@
 
 	// owner: @mtardy
 	// alpha: v1.0
-<<<<<<< HEAD
 	//
 	// Putting this admission plugin behind a feature gate is part of the
 	// deprecation process. For details about the removal see:
 	// https://github.com/kubernetes/kubernetes/issues/111516
 	SecurityContextDeny featuregate.Feature = "SecurityContextDeny"
 
-	// owner: @maplain @andrewsykim
-	// kep: https://kep.k8s.io/2086
-	// alpha: v1.21
-	// beta: v1.22
-	// GA: v1.26
-=======
->>>>>>> ae3de7a1
-	//
-	// Putting this admission plugin behind a feature gate is part of the
-	// deprecation process. For details about the removal see:
-	// https://github.com/kubernetes/kubernetes/issues/111516
-	SecurityContextDeny featuregate.Feature = "SecurityContextDeny"
-
 	// owner: @xuzhenglun
 	// kep: http://kep.k8s.io/3682
 	// alpha: v1.27
@@ -874,13 +799,6 @@
 	// before other containers but remains running for the full duration of the
 	// pod's lifecycle and will not block pod termination.
 	SidecarContainers featuregate.Feature = "SidecarContainers"
-
-	// owner: @xuzhenglun
-	// kep: http://kep.k8s.io/3682
-	// alpha: v1.27
-	//
-	// Subdivide the NodePort range for dynamic and static port allocation.
-	ServiceNodePortStaticSubrange featuregate.Feature = "ServiceNodePortStaticSubrange"
 
 	// owner: @derekwaynecarr
 	// alpha: v1.20
@@ -1033,11 +951,7 @@
 
 	AnyVolumeDataSource: {Default: true, PreRelease: featuregate.Beta}, // on by default in 1.24
 
-<<<<<<< HEAD
-	APISelfSubjectReview: {Default: true, PreRelease: featuregate.Beta}, // on by default in 1.27
-=======
 	APISelfSubjectReview: {Default: true, PreRelease: featuregate.GA, LockToDefault: true}, // GA in 1.28; remove in 1.30
->>>>>>> ae3de7a1
 
 	AppArmor: {Default: true, PreRelease: featuregate.Beta},
 
@@ -1056,11 +970,6 @@
 	CPUManagerPolicyOptions: {Default: true, PreRelease: featuregate.Beta},
 
 	CSIMigrationAzureFile: {Default: true, PreRelease: featuregate.GA, LockToDefault: true}, // remove in 1.28
-<<<<<<< HEAD
-
-	CSIMigrationGCE: {Default: true, PreRelease: featuregate.GA, LockToDefault: true}, // remove in 1.27
-=======
->>>>>>> ae3de7a1
 
 	CSIMigrationPortworx: {Default: false, PreRelease: featuregate.Beta}, // Off by default (requires Portworx CSI driver)
 
@@ -1069,35 +978,20 @@
 	CSIMigrationvSphere: {Default: true, PreRelease: featuregate.GA, LockToDefault: true}, // remove in 1.29
 
 	CSINodeExpandSecret: {Default: true, PreRelease: featuregate.Beta},
-<<<<<<< HEAD
-
-	CSIStorageCapacity: {Default: true, PreRelease: featuregate.GA, LockToDefault: true}, // remove in 1.26
 
 	CSIVolumeHealth: {Default: false, PreRelease: featuregate.Alpha},
 
+	SkipReadOnlyValidationGCE: {Default: false, PreRelease: featuregate.Alpha},
+
 	CloudControllerManagerWebhook: {Default: false, PreRelease: featuregate.Alpha},
 
 	ContainerCheckpoint: {Default: false, PreRelease: featuregate.Alpha},
 
 	ConsistentHTTPGetHandlers: {Default: true, PreRelease: featuregate.GA},
 
+	CronJobsScheduledAnnotation: {Default: true, PreRelease: featuregate.Beta},
+
 	CronJobTimeZone: {Default: true, PreRelease: featuregate.GA, LockToDefault: true}, // remove in 1.29
-=======
-
-	CSIVolumeHealth: {Default: false, PreRelease: featuregate.Alpha},
-
-	SkipReadOnlyValidationGCE: {Default: false, PreRelease: featuregate.Alpha},
-
-	CloudControllerManagerWebhook: {Default: false, PreRelease: featuregate.Alpha},
-
-	ContainerCheckpoint: {Default: false, PreRelease: featuregate.Alpha},
-
-	ConsistentHTTPGetHandlers: {Default: true, PreRelease: featuregate.GA},
->>>>>>> ae3de7a1
-
-	CronJobsScheduledAnnotation: {Default: true, PreRelease: featuregate.Beta},
-
-	CronJobTimeZone: {Default: true, PreRelease: featuregate.GA, LockToDefault: true}, // remove in 1.29
 
 	DefaultHostNetworkHostPortsInPodTemplates: {Default: false, PreRelease: featuregate.Deprecated},
 
@@ -1105,13 +999,9 @@
 
 	DisableKubeletCloudCredentialProviders: {Default: false, PreRelease: featuregate.Alpha},
 
-<<<<<<< HEAD
+	DevicePluginCDIDevices: {Default: false, PreRelease: featuregate.Alpha},
+
 	DownwardAPIHugePages: {Default: true, PreRelease: featuregate.GA, LockToDefault: true}, // remove in v1.29
-=======
-	DevicePluginCDIDevices: {Default: false, PreRelease: featuregate.Alpha},
->>>>>>> ae3de7a1
-
-	DownwardAPIHugePages: {Default: true, PreRelease: featuregate.GA, LockToDefault: true}, // remove in v1.29
 
 	DynamicResourceAllocation: {Default: false, PreRelease: featuregate.Alpha},
 
@@ -1119,17 +1009,10 @@
 
 	ExecProbeTimeout: {Default: true, PreRelease: featuregate.GA}, // lock to default and remove after v1.22 based on KEP #1972 update
 
-<<<<<<< HEAD
-	ExpandedDNSConfig: {Default: true, PreRelease: featuregate.Beta},
-
-	ExperimentalHostUserNamespaceDefaultingGate: {Default: false, PreRelease: featuregate.Beta},
-
-=======
 	ExpandedDNSConfig: {Default: true, PreRelease: featuregate.GA, LockToDefault: true}, // remove in 1.30
 
 	ExperimentalHostUserNamespaceDefaultingGate: {Default: false, PreRelease: featuregate.Deprecated, LockToDefault: true}, // remove in 1.30
 
->>>>>>> ae3de7a1
 	GRPCContainerProbe: {Default: true, PreRelease: featuregate.GA, LockToDefault: true}, //remove in 1.29
 
 	GracefulNodeShutdown: {Default: true, PreRelease: featuregate.Beta},
@@ -1156,23 +1039,15 @@
 
 	InTreePluginvSphereUnregister: {Default: false, PreRelease: featuregate.Alpha},
 
-<<<<<<< HEAD
-	IPTablesOwnershipCleanup: {Default: true, PreRelease: featuregate.Beta},
+	IPTablesOwnershipCleanup: {Default: true, PreRelease: featuregate.GA, LockToDefault: true}, // remove in 1.30
+
+	JobBackoffLimitPerIndex: {Default: false, PreRelease: featuregate.Alpha},
+
+	JobMutableNodeSchedulingDirectives: {Default: true, PreRelease: featuregate.GA, LockToDefault: true}, // remove in 1.29
 
 	JobPodFailurePolicy: {Default: true, PreRelease: featuregate.Beta},
 
-	JobMutableNodeSchedulingDirectives: {Default: true, PreRelease: featuregate.GA, LockToDefault: true}, // remove in 1.29
-=======
-	IPTablesOwnershipCleanup: {Default: true, PreRelease: featuregate.GA, LockToDefault: true}, // remove in 1.30
-
-	JobBackoffLimitPerIndex: {Default: false, PreRelease: featuregate.Alpha},
-
-	JobMutableNodeSchedulingDirectives: {Default: true, PreRelease: featuregate.GA, LockToDefault: true}, // remove in 1.29
-
-	JobPodFailurePolicy: {Default: true, PreRelease: featuregate.Beta},
-
 	JobPodReplacementPolicy: {Default: false, PreRelease: featuregate.Alpha},
->>>>>>> ae3de7a1
 
 	JobReadyPods: {Default: true, PreRelease: featuregate.Beta},
 
@@ -1188,31 +1063,17 @@
 
 	KubeletPodResourcesGet: {Default: false, PreRelease: featuregate.Alpha},
 
-<<<<<<< HEAD
-	KubeletPodResourcesDynamicResources: {Default: false, PreRelease: featuregate.Alpha},
-
-	KubeletPodResourcesGet: {Default: false, PreRelease: featuregate.Alpha},
-
-	KubeletPodResourcesGetAllocatable: {Default: true, PreRelease: featuregate.Beta},
+	KubeletPodResourcesGetAllocatable: {Default: true, PreRelease: featuregate.GA, LockToDefault: true}, // GA in 1.28, remove in 1.30
 
 	KubeletTracing: {Default: true, PreRelease: featuregate.Beta},
 
+	KubeProxyDrainingTerminatingNodes: {Default: false, PreRelease: featuregate.Alpha},
+
 	LegacyServiceAccountTokenNoAutoGeneration: {Default: true, PreRelease: featuregate.GA, LockToDefault: true}, // remove in 1.29
 
-	LegacyServiceAccountTokenTracking: {Default: true, PreRelease: featuregate.Beta},
-=======
-	KubeletPodResourcesGetAllocatable: {Default: true, PreRelease: featuregate.GA, LockToDefault: true}, // GA in 1.28, remove in 1.30
-
-	KubeletTracing: {Default: true, PreRelease: featuregate.Beta},
-
-	KubeProxyDrainingTerminatingNodes: {Default: false, PreRelease: featuregate.Alpha},
-
-	LegacyServiceAccountTokenNoAutoGeneration: {Default: true, PreRelease: featuregate.GA, LockToDefault: true}, // remove in 1.29
-
 	LegacyServiceAccountTokenTracking: {Default: true, PreRelease: featuregate.GA, LockToDefault: true}, // remove in 1.30
 
 	LegacyServiceAccountTokenCleanUp: {Default: false, PreRelease: featuregate.Alpha},
->>>>>>> ae3de7a1
 
 	LocalStorageCapacityIsolationFSQuotaMonitoring: {Default: false, PreRelease: featuregate.Alpha},
 
@@ -1227,43 +1088,24 @@
 	MemoryQoS: {Default: false, PreRelease: featuregate.Alpha},
 
 	MinDomainsInPodTopologySpread: {Default: true, PreRelease: featuregate.Beta},
-<<<<<<< HEAD
-
-	MinimizeIPTablesRestore: {Default: true, PreRelease: featuregate.Beta},
-=======
->>>>>>> ae3de7a1
 
 	MinimizeIPTablesRestore: {Default: true, PreRelease: featuregate.GA, LockToDefault: true}, // remove in 1.30
 
 	MultiCIDRRangeAllocator: {Default: false, PreRelease: featuregate.Alpha},
 
 	MultiCIDRServiceAllocator: {Default: false, PreRelease: featuregate.Alpha},
-<<<<<<< HEAD
-=======
 
 	NewVolumeManagerReconstruction: {Default: true, PreRelease: featuregate.Beta},
->>>>>>> ae3de7a1
 
 	NodeLogQuery: {Default: false, PreRelease: featuregate.Alpha},
 
-<<<<<<< HEAD
-	NewVolumeManagerReconstruction: {Default: true, PreRelease: featuregate.Beta},
-
-	NodeLogQuery: {Default: false, PreRelease: featuregate.Alpha},
-
-	NodeOutOfServiceVolumeDetach: {Default: true, PreRelease: featuregate.Beta},
-=======
 	NodeOutOfServiceVolumeDetach: {Default: true, PreRelease: featuregate.GA, LockToDefault: true}, // remove in 1.31
->>>>>>> ae3de7a1
 
 	NodeSwap: {Default: false, PreRelease: featuregate.Beta},
 
 	PDBUnhealthyPodEvictionPolicy: {Default: true, PreRelease: featuregate.Beta},
-<<<<<<< HEAD
-=======
 
 	PersistentVolumeLastPhaseTransitionTime: {Default: false, PreRelease: featuregate.Alpha},
->>>>>>> ae3de7a1
 
 	PodAndContainerStatsFromCRI: {Default: false, PreRelease: featuregate.Alpha},
 
@@ -1273,13 +1115,9 @@
 
 	PodReadyToStartContainersCondition: {Default: false, PreRelease: featuregate.Alpha},
 
-<<<<<<< HEAD
+	PodHostIPs: {Default: false, PreRelease: featuregate.Alpha},
+
 	PodSchedulingReadiness: {Default: true, PreRelease: featuregate.Beta},
-=======
-	PodHostIPs: {Default: false, PreRelease: featuregate.Alpha},
->>>>>>> ae3de7a1
-
-	PodSchedulingReadiness: {Default: true, PreRelease: featuregate.Beta},
 
 	ProbeTerminationGracePeriod: {Default: true, PreRelease: featuregate.GA, LockToDefault: true}, // remove in 1.29
 
@@ -1299,24 +1137,16 @@
 
 	ElasticIndexedJob: {Default: true, PreRelease: featuregate.Beta},
 
-<<<<<<< HEAD
+	SchedulerQueueingHints: {Default: true, PreRelease: featuregate.Beta},
+
 	SeccompDefault: {Default: true, PreRelease: featuregate.GA, LockToDefault: true}, // remove in 1.29
 
 	SecurityContextDeny: {Default: false, PreRelease: featuregate.Alpha},
-=======
-	SchedulerQueueingHints: {Default: true, PreRelease: featuregate.Beta},
-
-	SeccompDefault: {Default: true, PreRelease: featuregate.GA, LockToDefault: true}, // remove in 1.29
->>>>>>> ae3de7a1
-
-	SecurityContextDeny: {Default: false, PreRelease: featuregate.Alpha},
 
 	ServiceNodePortStaticSubrange: {Default: true, PreRelease: featuregate.Beta},
 
 	SidecarContainers: {Default: false, PreRelease: featuregate.Alpha},
 
-	ServiceNodePortStaticSubrange: {Default: false, PreRelease: featuregate.Alpha},
-
 	SizeMemoryBackedVolumes: {Default: true, PreRelease: featuregate.Beta},
 
 	StableLoadBalancerNodeSet: {Default: true, PreRelease: featuregate.Beta},
@@ -1352,20 +1182,13 @@
 	SELinuxMountReadWriteOncePod: {Default: true, PreRelease: featuregate.Beta},
 
 	InPlacePodVerticalScaling: {Default: false, PreRelease: featuregate.Alpha},
-<<<<<<< HEAD
-=======
 
 	PodIndexLabel: {Default: true, PreRelease: featuregate.Beta},
->>>>>>> ae3de7a1
 
 	// inherited features from generic apiserver, relisted here to get a conflict if it is changed
 	// unintentionally on either side:
 
-<<<<<<< HEAD
-	genericfeatures.AdmissionWebhookMatchConditions: {Default: false, PreRelease: featuregate.Alpha},
-=======
 	genericfeatures.AdmissionWebhookMatchConditions: {Default: true, PreRelease: featuregate.Beta},
->>>>>>> ae3de7a1
 
 	genericfeatures.AggregatedDiscoveryEndpoint: {Default: true, PreRelease: featuregate.Beta},
 
@@ -1375,13 +1198,7 @@
 
 	genericfeatures.APIResponseCompression: {Default: true, PreRelease: featuregate.Beta},
 
-<<<<<<< HEAD
-	genericfeatures.AdvancedAuditing: {Default: true, PreRelease: featuregate.GA, LockToDefault: true}, // remove in 1.28
-
-	genericfeatures.ValidatingAdmissionPolicy: {Default: false, PreRelease: featuregate.Alpha},
-=======
 	genericfeatures.ValidatingAdmissionPolicy: {Default: false, PreRelease: featuregate.Beta},
->>>>>>> ae3de7a1
 
 	genericfeatures.CustomResourceValidationExpressions: {Default: true, PreRelease: featuregate.Beta},
 
@@ -1392,14 +1209,11 @@
 	genericfeatures.ServerSideApply: {Default: true, PreRelease: featuregate.GA, LockToDefault: true}, // remove in 1.29
 
 	genericfeatures.ServerSideFieldValidation: {Default: true, PreRelease: featuregate.GA, LockToDefault: true}, // remove in 1.29
-<<<<<<< HEAD
-=======
 
 	// inherited features from apiextensions-apiserver, relisted here to get a conflict if it is changed
 	// unintentionally on either side:
 
 	apiextensionsfeatures.CRDValidationRatcheting: {Default: false, PreRelease: featuregate.Alpha},
->>>>>>> ae3de7a1
 
 	// features that enable backwards compatibility but are scheduled to be removed
 	// ...

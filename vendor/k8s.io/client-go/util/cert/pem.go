/*
Copyright 2014 The Kubernetes Authors.

Licensed under the Apache License, Version 2.0 (the "License");
you may not use this file except in compliance with the License.
You may obtain a copy of the License at

    http://www.apache.org/licenses/LICENSE-2.0

Unless required by applicable law or agreed to in writing, software
distributed under the License is distributed on an "AS IS" BASIS,
WITHOUT WARRANTIES OR CONDITIONS OF ANY KIND, either express or implied.
See the License for the specific language governing permissions and
limitations under the License.
*/

package cert

import (
<<<<<<< HEAD
	"crypto/ecdsa"
	"crypto/rsa"
=======
>>>>>>> 7e597d92
	"crypto/x509"
	"encoding/pem"
	"errors"
)

const (
<<<<<<< HEAD
	// ECPrivateKeyBlockType is a possible value for pem.Block.Type.
	ECPrivateKeyBlockType = "EC PRIVATE KEY"
	// RSAPrivateKeyBlockType is a possible value for pem.Block.Type.
	RSAPrivateKeyBlockType = "RSA PRIVATE KEY"
	// PrivateKeyBlockType is a possible value for pem.Block.Type.
	PrivateKeyBlockType = "PRIVATE KEY"
	// PublicKeyBlockType is a possible value for pem.Block.Type.
	PublicKeyBlockType = "PUBLIC KEY"
=======
>>>>>>> 7e597d92
	// CertificateBlockType is a possible value for pem.Block.Type.
	CertificateBlockType = "CERTIFICATE"
	// CertificateRequestBlockType is a possible value for pem.Block.Type.
	CertificateRequestBlockType = "CERTIFICATE REQUEST"
)

<<<<<<< HEAD
// EncodePublicKeyPEM returns PEM-encoded public data
func EncodePublicKeyPEM(key *rsa.PublicKey) ([]byte, error) {
	der, err := x509.MarshalPKIXPublicKey(key)
	if err != nil {
		return []byte{}, err
	}
	block := pem.Block{
		Type:  PublicKeyBlockType,
		Bytes: der,
	}
	return pem.EncodeToMemory(&block), nil
}

// EncodePrivateKeyPEM returns PEM-encoded private key data
func EncodePrivateKeyPEM(key *rsa.PrivateKey) []byte {
	block := pem.Block{
		Type:  RSAPrivateKeyBlockType,
		Bytes: x509.MarshalPKCS1PrivateKey(key),
	}
	return pem.EncodeToMemory(&block)
}

// EncodeCertPEM returns PEM-endcoded certificate data
func EncodeCertPEM(cert *x509.Certificate) []byte {
	block := pem.Block{
		Type:  CertificateBlockType,
		Bytes: cert.Raw,
	}
	return pem.EncodeToMemory(&block)
}

// ParsePrivateKeyPEM returns a private key parsed from a PEM block in the supplied data.
// Recognizes PEM blocks for "EC PRIVATE KEY", "RSA PRIVATE KEY", or "PRIVATE KEY"
func ParsePrivateKeyPEM(keyData []byte) (interface{}, error) {
	var privateKeyPemBlock *pem.Block
	for {
		privateKeyPemBlock, keyData = pem.Decode(keyData)
		if privateKeyPemBlock == nil {
			break
		}

		switch privateKeyPemBlock.Type {
		case ECPrivateKeyBlockType:
			// ECDSA Private Key in ASN.1 format
			if key, err := x509.ParseECPrivateKey(privateKeyPemBlock.Bytes); err == nil {
				return key, nil
			}
		case RSAPrivateKeyBlockType:
			// RSA Private Key in PKCS#1 format
			if key, err := x509.ParsePKCS1PrivateKey(privateKeyPemBlock.Bytes); err == nil {
				return key, nil
			}
		case PrivateKeyBlockType:
			// RSA or ECDSA Private Key in unencrypted PKCS#8 format
			if key, err := x509.ParsePKCS8PrivateKey(privateKeyPemBlock.Bytes); err == nil {
				return key, nil
			}
		}

		// tolerate non-key PEM blocks for compatibility with things like "EC PARAMETERS" blocks
		// originally, only the first PEM block was parsed and expected to be a key block
	}

	// we read all the PEM blocks and didn't recognize one
	return nil, fmt.Errorf("data does not contain a valid RSA or ECDSA private key")
}

// ParsePublicKeysPEM is a helper function for reading an array of rsa.PublicKey or ecdsa.PublicKey from a PEM-encoded byte array.
// Reads public keys from both public and private key files.
func ParsePublicKeysPEM(keyData []byte) ([]interface{}, error) {
	var block *pem.Block
	keys := []interface{}{}
	for {
		// read the next block
		block, keyData = pem.Decode(keyData)
		if block == nil {
			break
		}

		// test block against parsing functions
		if privateKey, err := parseRSAPrivateKey(block.Bytes); err == nil {
			keys = append(keys, &privateKey.PublicKey)
			continue
		}
		if publicKey, err := parseRSAPublicKey(block.Bytes); err == nil {
			keys = append(keys, publicKey)
			continue
		}
		if privateKey, err := parseECPrivateKey(block.Bytes); err == nil {
			keys = append(keys, &privateKey.PublicKey)
			continue
		}
		if publicKey, err := parseECPublicKey(block.Bytes); err == nil {
			keys = append(keys, publicKey)
			continue
		}

		// tolerate non-key PEM blocks for backwards compatibility
		// originally, only the first PEM block was parsed and expected to be a key block
	}

	if len(keys) == 0 {
		return nil, fmt.Errorf("data does not contain any valid RSA or ECDSA public keys")
	}
	return keys, nil
}

=======
>>>>>>> 7e597d92
// ParseCertsPEM returns the x509.Certificates contained in the given PEM-encoded byte array
// Returns an error if a certificate could not be parsed, or if the data does not contain any certificates
func ParseCertsPEM(pemCerts []byte) ([]*x509.Certificate, error) {
	ok := false
	certs := []*x509.Certificate{}
	for len(pemCerts) > 0 {
		var block *pem.Block
		block, pemCerts = pem.Decode(pemCerts)
		if block == nil {
			break
		}
		// Only use PEM "CERTIFICATE" blocks without extra headers
		if block.Type != CertificateBlockType || len(block.Headers) != 0 {
			continue
		}

		cert, err := x509.ParseCertificate(block.Bytes)
		if err != nil {
			return certs, err
		}

		certs = append(certs, cert)
		ok = true
	}

	if !ok {
		return certs, errors.New("data does not contain any valid RSA or ECDSA certificates")
	}
	return certs, nil
}

// parseRSAPublicKey parses a single RSA public key from the provided data
func parseRSAPublicKey(data []byte) (*rsa.PublicKey, error) {
	var err error

	// Parse the key
	var parsedKey interface{}
	if parsedKey, err = x509.ParsePKIXPublicKey(data); err != nil {
		if cert, err := x509.ParseCertificate(data); err == nil {
			parsedKey = cert.PublicKey
		} else {
			return nil, err
		}
	}

	// Test if parsed key is an RSA Public Key
	var pubKey *rsa.PublicKey
	var ok bool
	if pubKey, ok = parsedKey.(*rsa.PublicKey); !ok {
		return nil, fmt.Errorf("data doesn't contain valid RSA Public Key")
	}

	return pubKey, nil
}

// parseRSAPrivateKey parses a single RSA private key from the provided data
func parseRSAPrivateKey(data []byte) (*rsa.PrivateKey, error) {
	var err error

	// Parse the key
	var parsedKey interface{}
	if parsedKey, err = x509.ParsePKCS1PrivateKey(data); err != nil {
		if parsedKey, err = x509.ParsePKCS8PrivateKey(data); err != nil {
			return nil, err
		}
	}

	// Test if parsed key is an RSA Private Key
	var privKey *rsa.PrivateKey
	var ok bool
	if privKey, ok = parsedKey.(*rsa.PrivateKey); !ok {
		return nil, fmt.Errorf("data doesn't contain valid RSA Private Key")
	}

	return privKey, nil
}

// parseECPublicKey parses a single ECDSA public key from the provided data
func parseECPublicKey(data []byte) (*ecdsa.PublicKey, error) {
	var err error

	// Parse the key
	var parsedKey interface{}
	if parsedKey, err = x509.ParsePKIXPublicKey(data); err != nil {
		if cert, err := x509.ParseCertificate(data); err == nil {
			parsedKey = cert.PublicKey
		} else {
			return nil, err
		}
	}

	// Test if parsed key is an ECDSA Public Key
	var pubKey *ecdsa.PublicKey
	var ok bool
	if pubKey, ok = parsedKey.(*ecdsa.PublicKey); !ok {
		return nil, fmt.Errorf("data doesn't contain valid ECDSA Public Key")
	}

	return pubKey, nil
}

// parseECPrivateKey parses a single ECDSA private key from the provided data
func parseECPrivateKey(data []byte) (*ecdsa.PrivateKey, error) {
	var err error

	// Parse the key
	var parsedKey interface{}
	if parsedKey, err = x509.ParseECPrivateKey(data); err != nil {
		return nil, err
	}

	// Test if parsed key is an ECDSA Private Key
	var privKey *ecdsa.PrivateKey
	var ok bool
	if privKey, ok = parsedKey.(*ecdsa.PrivateKey); !ok {
		return nil, fmt.Errorf("data doesn't contain valid ECDSA Private Key")
	}

	return privKey, nil
}<|MERGE_RESOLUTION|>--- conflicted
+++ resolved
@@ -17,144 +17,18 @@
 package cert
 
 import (
-<<<<<<< HEAD
-	"crypto/ecdsa"
-	"crypto/rsa"
-=======
->>>>>>> 7e597d92
 	"crypto/x509"
 	"encoding/pem"
 	"errors"
 )
 
 const (
-<<<<<<< HEAD
-	// ECPrivateKeyBlockType is a possible value for pem.Block.Type.
-	ECPrivateKeyBlockType = "EC PRIVATE KEY"
-	// RSAPrivateKeyBlockType is a possible value for pem.Block.Type.
-	RSAPrivateKeyBlockType = "RSA PRIVATE KEY"
-	// PrivateKeyBlockType is a possible value for pem.Block.Type.
-	PrivateKeyBlockType = "PRIVATE KEY"
-	// PublicKeyBlockType is a possible value for pem.Block.Type.
-	PublicKeyBlockType = "PUBLIC KEY"
-=======
->>>>>>> 7e597d92
 	// CertificateBlockType is a possible value for pem.Block.Type.
 	CertificateBlockType = "CERTIFICATE"
 	// CertificateRequestBlockType is a possible value for pem.Block.Type.
 	CertificateRequestBlockType = "CERTIFICATE REQUEST"
 )
 
-<<<<<<< HEAD
-// EncodePublicKeyPEM returns PEM-encoded public data
-func EncodePublicKeyPEM(key *rsa.PublicKey) ([]byte, error) {
-	der, err := x509.MarshalPKIXPublicKey(key)
-	if err != nil {
-		return []byte{}, err
-	}
-	block := pem.Block{
-		Type:  PublicKeyBlockType,
-		Bytes: der,
-	}
-	return pem.EncodeToMemory(&block), nil
-}
-
-// EncodePrivateKeyPEM returns PEM-encoded private key data
-func EncodePrivateKeyPEM(key *rsa.PrivateKey) []byte {
-	block := pem.Block{
-		Type:  RSAPrivateKeyBlockType,
-		Bytes: x509.MarshalPKCS1PrivateKey(key),
-	}
-	return pem.EncodeToMemory(&block)
-}
-
-// EncodeCertPEM returns PEM-endcoded certificate data
-func EncodeCertPEM(cert *x509.Certificate) []byte {
-	block := pem.Block{
-		Type:  CertificateBlockType,
-		Bytes: cert.Raw,
-	}
-	return pem.EncodeToMemory(&block)
-}
-
-// ParsePrivateKeyPEM returns a private key parsed from a PEM block in the supplied data.
-// Recognizes PEM blocks for "EC PRIVATE KEY", "RSA PRIVATE KEY", or "PRIVATE KEY"
-func ParsePrivateKeyPEM(keyData []byte) (interface{}, error) {
-	var privateKeyPemBlock *pem.Block
-	for {
-		privateKeyPemBlock, keyData = pem.Decode(keyData)
-		if privateKeyPemBlock == nil {
-			break
-		}
-
-		switch privateKeyPemBlock.Type {
-		case ECPrivateKeyBlockType:
-			// ECDSA Private Key in ASN.1 format
-			if key, err := x509.ParseECPrivateKey(privateKeyPemBlock.Bytes); err == nil {
-				return key, nil
-			}
-		case RSAPrivateKeyBlockType:
-			// RSA Private Key in PKCS#1 format
-			if key, err := x509.ParsePKCS1PrivateKey(privateKeyPemBlock.Bytes); err == nil {
-				return key, nil
-			}
-		case PrivateKeyBlockType:
-			// RSA or ECDSA Private Key in unencrypted PKCS#8 format
-			if key, err := x509.ParsePKCS8PrivateKey(privateKeyPemBlock.Bytes); err == nil {
-				return key, nil
-			}
-		}
-
-		// tolerate non-key PEM blocks for compatibility with things like "EC PARAMETERS" blocks
-		// originally, only the first PEM block was parsed and expected to be a key block
-	}
-
-	// we read all the PEM blocks and didn't recognize one
-	return nil, fmt.Errorf("data does not contain a valid RSA or ECDSA private key")
-}
-
-// ParsePublicKeysPEM is a helper function for reading an array of rsa.PublicKey or ecdsa.PublicKey from a PEM-encoded byte array.
-// Reads public keys from both public and private key files.
-func ParsePublicKeysPEM(keyData []byte) ([]interface{}, error) {
-	var block *pem.Block
-	keys := []interface{}{}
-	for {
-		// read the next block
-		block, keyData = pem.Decode(keyData)
-		if block == nil {
-			break
-		}
-
-		// test block against parsing functions
-		if privateKey, err := parseRSAPrivateKey(block.Bytes); err == nil {
-			keys = append(keys, &privateKey.PublicKey)
-			continue
-		}
-		if publicKey, err := parseRSAPublicKey(block.Bytes); err == nil {
-			keys = append(keys, publicKey)
-			continue
-		}
-		if privateKey, err := parseECPrivateKey(block.Bytes); err == nil {
-			keys = append(keys, &privateKey.PublicKey)
-			continue
-		}
-		if publicKey, err := parseECPublicKey(block.Bytes); err == nil {
-			keys = append(keys, publicKey)
-			continue
-		}
-
-		// tolerate non-key PEM blocks for backwards compatibility
-		// originally, only the first PEM block was parsed and expected to be a key block
-	}
-
-	if len(keys) == 0 {
-		return nil, fmt.Errorf("data does not contain any valid RSA or ECDSA public keys")
-	}
-	return keys, nil
-}
-
-=======
->>>>>>> 7e597d92
 // ParseCertsPEM returns the x509.Certificates contained in the given PEM-encoded byte array
 // Returns an error if a certificate could not be parsed, or if the data does not contain any certificates
 func ParseCertsPEM(pemCerts []byte) ([]*x509.Certificate, error) {
@@ -184,94 +58,4 @@
 		return certs, errors.New("data does not contain any valid RSA or ECDSA certificates")
 	}
 	return certs, nil
-}
-
-// parseRSAPublicKey parses a single RSA public key from the provided data
-func parseRSAPublicKey(data []byte) (*rsa.PublicKey, error) {
-	var err error
-
-	// Parse the key
-	var parsedKey interface{}
-	if parsedKey, err = x509.ParsePKIXPublicKey(data); err != nil {
-		if cert, err := x509.ParseCertificate(data); err == nil {
-			parsedKey = cert.PublicKey
-		} else {
-			return nil, err
-		}
-	}
-
-	// Test if parsed key is an RSA Public Key
-	var pubKey *rsa.PublicKey
-	var ok bool
-	if pubKey, ok = parsedKey.(*rsa.PublicKey); !ok {
-		return nil, fmt.Errorf("data doesn't contain valid RSA Public Key")
-	}
-
-	return pubKey, nil
-}
-
-// parseRSAPrivateKey parses a single RSA private key from the provided data
-func parseRSAPrivateKey(data []byte) (*rsa.PrivateKey, error) {
-	var err error
-
-	// Parse the key
-	var parsedKey interface{}
-	if parsedKey, err = x509.ParsePKCS1PrivateKey(data); err != nil {
-		if parsedKey, err = x509.ParsePKCS8PrivateKey(data); err != nil {
-			return nil, err
-		}
-	}
-
-	// Test if parsed key is an RSA Private Key
-	var privKey *rsa.PrivateKey
-	var ok bool
-	if privKey, ok = parsedKey.(*rsa.PrivateKey); !ok {
-		return nil, fmt.Errorf("data doesn't contain valid RSA Private Key")
-	}
-
-	return privKey, nil
-}
-
-// parseECPublicKey parses a single ECDSA public key from the provided data
-func parseECPublicKey(data []byte) (*ecdsa.PublicKey, error) {
-	var err error
-
-	// Parse the key
-	var parsedKey interface{}
-	if parsedKey, err = x509.ParsePKIXPublicKey(data); err != nil {
-		if cert, err := x509.ParseCertificate(data); err == nil {
-			parsedKey = cert.PublicKey
-		} else {
-			return nil, err
-		}
-	}
-
-	// Test if parsed key is an ECDSA Public Key
-	var pubKey *ecdsa.PublicKey
-	var ok bool
-	if pubKey, ok = parsedKey.(*ecdsa.PublicKey); !ok {
-		return nil, fmt.Errorf("data doesn't contain valid ECDSA Public Key")
-	}
-
-	return pubKey, nil
-}
-
-// parseECPrivateKey parses a single ECDSA private key from the provided data
-func parseECPrivateKey(data []byte) (*ecdsa.PrivateKey, error) {
-	var err error
-
-	// Parse the key
-	var parsedKey interface{}
-	if parsedKey, err = x509.ParseECPrivateKey(data); err != nil {
-		return nil, err
-	}
-
-	// Test if parsed key is an ECDSA Private Key
-	var privKey *ecdsa.PrivateKey
-	var ok bool
-	if privKey, ok = parsedKey.(*ecdsa.PrivateKey); !ok {
-		return nil, fmt.Errorf("data doesn't contain valid ECDSA Private Key")
-	}
-
-	return privKey, nil
 }
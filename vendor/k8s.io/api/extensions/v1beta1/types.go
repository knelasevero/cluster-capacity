/*
Copyright 2015 The Kubernetes Authors.

Licensed under the Apache License, Version 2.0 (the "License");
you may not use this file except in compliance with the License.
You may obtain a copy of the License at

    http://www.apache.org/licenses/LICENSE-2.0

Unless required by applicable law or agreed to in writing, software
distributed under the License is distributed on an "AS IS" BASIS,
WITHOUT WARRANTIES OR CONDITIONS OF ANY KIND, either express or implied.
See the License for the specific language governing permissions and
limitations under the License.
*/

package v1beta1

import (
	appsv1beta1 "k8s.io/api/apps/v1beta1"
	v1 "k8s.io/api/core/v1"
	metav1 "k8s.io/apimachinery/pkg/apis/meta/v1"
	"k8s.io/apimachinery/pkg/util/intstr"
)

// describes the attributes of a scale subresource
type ScaleSpec struct {
	// desired number of instances for the scaled object.
	// +optional
	Replicas int32 `json:"replicas,omitempty" protobuf:"varint,1,opt,name=replicas"`
}

// represents the current status of a scale subresource.
type ScaleStatus struct {
	// actual number of observed instances of the scaled object.
	Replicas int32 `json:"replicas" protobuf:"varint,1,opt,name=replicas"`

	// label query over pods that should match the replicas count. More info: http://kubernetes.io/docs/user-guide/labels#label-selectors
	// +optional
	Selector map[string]string `json:"selector,omitempty" protobuf:"bytes,2,rep,name=selector"`

	// label selector for pods that should match the replicas count. This is a serializated
	// version of both map-based and more expressive set-based selectors. This is done to
	// avoid introspection in the clients. The string will be in the same format as the
	// query-param syntax. If the target type only supports map-based selectors, both this
	// field and map-based selector field are populated.
	// More info: https://kubernetes.io/docs/concepts/overview/working-with-objects/labels/#label-selectors
	// +optional
	TargetSelector string `json:"targetSelector,omitempty" protobuf:"bytes,3,opt,name=targetSelector"`
}

<<<<<<< HEAD
// +genclient
// +genclient:noVerbs
=======
>>>>>>> 7e597d92
// +k8s:deepcopy-gen:interfaces=k8s.io/apimachinery/pkg/runtime.Object

// represents a scaling request for a resource.
type Scale struct {
	metav1.TypeMeta `json:",inline"`
	// Standard object metadata; More info: https://git.k8s.io/community/contributors/devel/sig-architecture/api-conventions.md#metadata.
	// +optional
	metav1.ObjectMeta `json:"metadata,omitempty" protobuf:"bytes,1,opt,name=metadata"`

	// defines the behavior of the scale. More info: https://git.k8s.io/community/contributors/devel/sig-architecture/api-conventions.md#spec-and-status.
	// +optional
	Spec ScaleSpec `json:"spec,omitempty" protobuf:"bytes,2,opt,name=spec"`

	// current status of the scale. More info: https://git.k8s.io/community/contributors/devel/sig-architecture/api-conventions.md#spec-and-status. Read-only.
	// +optional
	Status ScaleStatus `json:"status,omitempty" protobuf:"bytes,3,opt,name=status"`
}

// +k8s:deepcopy-gen:interfaces=k8s.io/apimachinery/pkg/runtime.Object

// Dummy definition
type ReplicationControllerDummy struct {
	metav1.TypeMeta `json:",inline"`
}

<<<<<<< HEAD
// Alpha-level support for Custom Metrics in HPA (as annotations).
type CustomMetricTarget struct {
	// Custom Metric name.
	Name string `json:"name" protobuf:"bytes,1,opt,name=name"`
	// Custom Metric value (average).
	TargetValue resource.Quantity `json:"value" protobuf:"bytes,2,opt,name=value"`
}

type CustomMetricTargetList struct {
	Items []CustomMetricTarget `json:"items" protobuf:"bytes,1,rep,name=items"`
}

type CustomMetricCurrentStatus struct {
	// Custom Metric name.
	Name string `json:"name" protobuf:"bytes,1,opt,name=name"`
	// Custom Metric value (average).
	CurrentValue resource.Quantity `json:"value" protobuf:"bytes,2,opt,name=value"`
}

type CustomMetricCurrentStatusList struct {
	Items []CustomMetricCurrentStatus `json:"items" protobuf:"bytes,1,rep,name=items"`
}

=======
>>>>>>> 7e597d92
// +genclient
// +genclient:method=GetScale,verb=get,subresource=scale,result=Scale
// +genclient:method=UpdateScale,verb=update,subresource=scale,input=Scale,result=Scale
// +k8s:deepcopy-gen:interfaces=k8s.io/apimachinery/pkg/runtime.Object

// DEPRECATED - This group version of Deployment is deprecated by apps/v1beta2/Deployment. See the release notes for
// more information.
// Deployment enables declarative updates for Pods and ReplicaSets.
type Deployment struct {
	metav1.TypeMeta `json:",inline"`
	// Standard object metadata.
	// +optional
	metav1.ObjectMeta `json:"metadata,omitempty" protobuf:"bytes,1,opt,name=metadata"`

	// Specification of the desired behavior of the Deployment.
	// +optional
	Spec DeploymentSpec `json:"spec,omitempty" protobuf:"bytes,2,opt,name=spec"`

	// Most recently observed status of the Deployment.
	// +optional
	Status DeploymentStatus `json:"status,omitempty" protobuf:"bytes,3,opt,name=status"`
}

// DeploymentSpec is the specification of the desired behavior of the Deployment.
type DeploymentSpec struct {
	// Number of desired pods. This is a pointer to distinguish between explicit
	// zero and not specified. Defaults to 1.
	// +optional
	Replicas *int32 `json:"replicas,omitempty" protobuf:"varint,1,opt,name=replicas"`

	// Label selector for pods. Existing ReplicaSets whose pods are
	// selected by this will be the ones affected by this deployment.
	// +optional
	Selector *metav1.LabelSelector `json:"selector,omitempty" protobuf:"bytes,2,opt,name=selector"`

	// Template describes the pods that will be created.
	Template v1.PodTemplateSpec `json:"template" protobuf:"bytes,3,opt,name=template"`

	// The deployment strategy to use to replace existing pods with new ones.
	// +optional
	// +patchStrategy=retainKeys
	Strategy DeploymentStrategy `json:"strategy,omitempty" patchStrategy:"retainKeys" protobuf:"bytes,4,opt,name=strategy"`

	// Minimum number of seconds for which a newly created pod should be ready
	// without any of its container crashing, for it to be considered available.
	// Defaults to 0 (pod will be considered available as soon as it is ready)
	// +optional
	MinReadySeconds int32 `json:"minReadySeconds,omitempty" protobuf:"varint,5,opt,name=minReadySeconds"`

	// The number of old ReplicaSets to retain to allow rollback.
	// This is a pointer to distinguish between explicit zero and not specified.
	// This is set to the max value of int32 (i.e. 2147483647) by default, which
	// means "retaining all old RelicaSets".
	// +optional
	RevisionHistoryLimit *int32 `json:"revisionHistoryLimit,omitempty" protobuf:"varint,6,opt,name=revisionHistoryLimit"`

	// Indicates that the deployment is paused and will not be processed by the
	// deployment controller.
	// +optional
	Paused bool `json:"paused,omitempty" protobuf:"varint,7,opt,name=paused"`

	// DEPRECATED.
	// The config this deployment is rolling back to. Will be cleared after rollback is done.
	// +optional
	RollbackTo *RollbackConfig `json:"rollbackTo,omitempty" protobuf:"bytes,8,opt,name=rollbackTo"`

	// The maximum time in seconds for a deployment to make progress before it
	// is considered to be failed. The deployment controller will continue to
	// process failed deployments and a condition with a ProgressDeadlineExceeded
	// reason will be surfaced in the deployment status. Note that progress will
<<<<<<< HEAD
	// not be estimated during the time a deployment is paused. This is not set
	// by default.
=======
	// not be estimated during the time a deployment is paused. This is set to
	// the max value of int32 (i.e. 2147483647) by default, which means "no deadline".
>>>>>>> 7e597d92
	// +optional
	ProgressDeadlineSeconds *int32 `json:"progressDeadlineSeconds,omitempty" protobuf:"varint,9,opt,name=progressDeadlineSeconds"`
}

// +k8s:deepcopy-gen:interfaces=k8s.io/apimachinery/pkg/runtime.Object

// DEPRECATED.
// DeploymentRollback stores the information required to rollback a deployment.
type DeploymentRollback struct {
	metav1.TypeMeta `json:",inline"`
	// Required: This must match the Name of a deployment.
	Name string `json:"name" protobuf:"bytes,1,opt,name=name"`
	// The annotations to be updated to a deployment
	// +optional
	UpdatedAnnotations map[string]string `json:"updatedAnnotations,omitempty" protobuf:"bytes,2,rep,name=updatedAnnotations"`
	// The config of this deployment rollback.
	RollbackTo RollbackConfig `json:"rollbackTo" protobuf:"bytes,3,opt,name=rollbackTo"`
}

// DEPRECATED.
type RollbackConfig struct {
	// The revision to rollback to. If set to 0, rollback to the last revision.
	// +optional
	Revision int64 `json:"revision,omitempty" protobuf:"varint,1,opt,name=revision"`
}

const (
	// DefaultDeploymentUniqueLabelKey is the default key of the selector that is added
	// to existing RCs (and label key that is added to its pods) to prevent the existing RCs
	// to select new pods (and old pods being select by new RC).
	DefaultDeploymentUniqueLabelKey string = "pod-template-hash"
)

// DeploymentStrategy describes how to replace existing pods with new ones.
type DeploymentStrategy struct {
	// Type of deployment. Can be "Recreate" or "RollingUpdate". Default is RollingUpdate.
	// +optional
	Type DeploymentStrategyType `json:"type,omitempty" protobuf:"bytes,1,opt,name=type,casttype=DeploymentStrategyType"`

	// Rolling update config params. Present only if DeploymentStrategyType =
	// RollingUpdate.
	//---
	// TODO: Update this to follow our convention for oneOf, whatever we decide it
	// to be.
	// +optional
	RollingUpdate *RollingUpdateDeployment `json:"rollingUpdate,omitempty" protobuf:"bytes,2,opt,name=rollingUpdate"`
}

type DeploymentStrategyType string

const (
	// Kill all existing pods before creating new ones.
	RecreateDeploymentStrategyType DeploymentStrategyType = "Recreate"

	// Replace the old RCs by new one using rolling update i.e gradually scale down the old RCs and scale up the new one.
	RollingUpdateDeploymentStrategyType DeploymentStrategyType = "RollingUpdate"
)

// Spec to control the desired behavior of rolling update.
type RollingUpdateDeployment struct {
	// The maximum number of pods that can be unavailable during the update.
	// Value can be an absolute number (ex: 5) or a percentage of desired pods (ex: 10%).
	// Absolute number is calculated from percentage by rounding down.
	// This can not be 0 if MaxSurge is 0.
	// By default, a fixed value of 1 is used.
	// Example: when this is set to 30%, the old RC can be scaled down to 70% of desired pods
	// immediately when the rolling update starts. Once new pods are ready, old RC
	// can be scaled down further, followed by scaling up the new RC, ensuring
	// that the total number of pods available at all times during the update is at
	// least 70% of desired pods.
	// +optional
	MaxUnavailable *intstr.IntOrString `json:"maxUnavailable,omitempty" protobuf:"bytes,1,opt,name=maxUnavailable"`

	// The maximum number of pods that can be scheduled above the desired number of
	// pods.
	// Value can be an absolute number (ex: 5) or a percentage of desired pods (ex: 10%).
	// This can not be 0 if MaxUnavailable is 0.
	// Absolute number is calculated from percentage by rounding up.
	// By default, a value of 1 is used.
	// Example: when this is set to 30%, the new RC can be scaled up immediately when
	// the rolling update starts, such that the total number of old and new pods do not exceed
	// 130% of desired pods. Once old pods have been killed,
	// new RC can be scaled up further, ensuring that total number of pods running
	// at any time during the update is at most 130% of desired pods.
	// +optional
	MaxSurge *intstr.IntOrString `json:"maxSurge,omitempty" protobuf:"bytes,2,opt,name=maxSurge"`
}

// DeploymentStatus is the most recently observed status of the Deployment.
type DeploymentStatus struct {
	// The generation observed by the deployment controller.
	// +optional
	ObservedGeneration int64 `json:"observedGeneration,omitempty" protobuf:"varint,1,opt,name=observedGeneration"`

	// Total number of non-terminated pods targeted by this deployment (their labels match the selector).
	// +optional
	Replicas int32 `json:"replicas,omitempty" protobuf:"varint,2,opt,name=replicas"`

	// Total number of non-terminated pods targeted by this deployment that have the desired template spec.
	// +optional
	UpdatedReplicas int32 `json:"updatedReplicas,omitempty" protobuf:"varint,3,opt,name=updatedReplicas"`

	// Total number of ready pods targeted by this deployment.
	// +optional
	ReadyReplicas int32 `json:"readyReplicas,omitempty" protobuf:"varint,7,opt,name=readyReplicas"`

	// Total number of available pods (ready for at least minReadySeconds) targeted by this deployment.
	// +optional
	AvailableReplicas int32 `json:"availableReplicas,omitempty" protobuf:"varint,4,opt,name=availableReplicas"`

	// Total number of unavailable pods targeted by this deployment. This is the total number of
	// pods that are still required for the deployment to have 100% available capacity. They may
	// either be pods that are running but not yet available or pods that still have not been created.
	// +optional
	UnavailableReplicas int32 `json:"unavailableReplicas,omitempty" protobuf:"varint,5,opt,name=unavailableReplicas"`

	// Represents the latest available observations of a deployment's current state.
	// +patchMergeKey=type
	// +patchStrategy=merge
	Conditions []DeploymentCondition `json:"conditions,omitempty" patchStrategy:"merge" patchMergeKey:"type" protobuf:"bytes,6,rep,name=conditions"`

	// Count of hash collisions for the Deployment. The Deployment controller uses this
	// field as a collision avoidance mechanism when it needs to create the name for the
	// newest ReplicaSet.
	// +optional
	CollisionCount *int32 `json:"collisionCount,omitempty" protobuf:"varint,8,opt,name=collisionCount"`
}

type DeploymentConditionType string

// These are valid conditions of a deployment.
const (
	// Available means the deployment is available, ie. at least the minimum available
	// replicas required are up and running for at least minReadySeconds.
	DeploymentAvailable DeploymentConditionType = "Available"
	// Progressing means the deployment is progressing. Progress for a deployment is
	// considered when a new replica set is created or adopted, and when new pods scale
	// up or old pods scale down. Progress is not estimated for paused deployments or
	// when progressDeadlineSeconds is not specified.
	DeploymentProgressing DeploymentConditionType = "Progressing"
	// ReplicaFailure is added in a deployment when one of its pods fails to be created
	// or deleted.
	DeploymentReplicaFailure DeploymentConditionType = "ReplicaFailure"
)

// DeploymentCondition describes the state of a deployment at a certain point.
type DeploymentCondition struct {
	// Type of deployment condition.
	Type DeploymentConditionType `json:"type" protobuf:"bytes,1,opt,name=type,casttype=DeploymentConditionType"`
	// Status of the condition, one of True, False, Unknown.
	Status v1.ConditionStatus `json:"status" protobuf:"bytes,2,opt,name=status,casttype=k8s.io/api/core/v1.ConditionStatus"`
	// The last time this condition was updated.
	LastUpdateTime metav1.Time `json:"lastUpdateTime,omitempty" protobuf:"bytes,6,opt,name=lastUpdateTime"`
	// Last time the condition transitioned from one status to another.
	LastTransitionTime metav1.Time `json:"lastTransitionTime,omitempty" protobuf:"bytes,7,opt,name=lastTransitionTime"`
	// The reason for the condition's last transition.
	Reason string `json:"reason,omitempty" protobuf:"bytes,4,opt,name=reason"`
	// A human readable message indicating details about the transition.
	Message string `json:"message,omitempty" protobuf:"bytes,5,opt,name=message"`
}

// +k8s:deepcopy-gen:interfaces=k8s.io/apimachinery/pkg/runtime.Object

// DeploymentList is a list of Deployments.
type DeploymentList struct {
	metav1.TypeMeta `json:",inline"`
	// Standard list metadata.
	// +optional
	metav1.ListMeta `json:"metadata,omitempty" protobuf:"bytes,1,opt,name=metadata"`

	// Items is the list of Deployments.
	Items []Deployment `json:"items" protobuf:"bytes,2,rep,name=items"`
}

type DaemonSetUpdateStrategy struct {
	// Type of daemon set update. Can be "RollingUpdate" or "OnDelete".
	// Default is OnDelete.
	// +optional
	Type DaemonSetUpdateStrategyType `json:"type,omitempty" protobuf:"bytes,1,opt,name=type"`

	// Rolling update config params. Present only if type = "RollingUpdate".
	//---
	// TODO: Update this to follow our convention for oneOf, whatever we decide it
	// to be. Same as Deployment `strategy.rollingUpdate`.
	// See https://github.com/kubernetes/kubernetes/issues/35345
	// +optional
	RollingUpdate *RollingUpdateDaemonSet `json:"rollingUpdate,omitempty" protobuf:"bytes,2,opt,name=rollingUpdate"`
}

type DaemonSetUpdateStrategyType string

const (
	// Replace the old daemons by new ones using rolling update i.e replace them on each node one after the other.
	RollingUpdateDaemonSetStrategyType DaemonSetUpdateStrategyType = "RollingUpdate"

	// Replace the old daemons only when it's killed
	OnDeleteDaemonSetStrategyType DaemonSetUpdateStrategyType = "OnDelete"
)

// Spec to control the desired behavior of daemon set rolling update.
type RollingUpdateDaemonSet struct {
	// The maximum number of DaemonSet pods that can be unavailable during the
	// update. Value can be an absolute number (ex: 5) or a percentage of total
	// number of DaemonSet pods at the start of the update (ex: 10%). Absolute
	// number is calculated from percentage by rounding up.
	// This cannot be 0.
	// Default value is 1.
	// Example: when this is set to 30%, at most 30% of the total number of nodes
	// that should be running the daemon pod (i.e. status.desiredNumberScheduled)
	// can have their pods stopped for an update at any given
	// time. The update starts by stopping at most 30% of those DaemonSet pods
	// and then brings up new DaemonSet pods in their place. Once the new pods
	// are available, it then proceeds onto other DaemonSet pods, thus ensuring
	// that at least 70% of original number of DaemonSet pods are available at
	// all times during the update.
	// +optional
	MaxUnavailable *intstr.IntOrString `json:"maxUnavailable,omitempty" protobuf:"bytes,1,opt,name=maxUnavailable"`
}

// DaemonSetSpec is the specification of a daemon set.
type DaemonSetSpec struct {
	// A label query over pods that are managed by the daemon set.
	// Must match in order to be controlled.
	// If empty, defaulted to labels on Pod template.
	// More info: https://kubernetes.io/docs/concepts/overview/working-with-objects/labels/#label-selectors
	// +optional
	Selector *metav1.LabelSelector `json:"selector,omitempty" protobuf:"bytes,1,opt,name=selector"`

	// An object that describes the pod that will be created.
	// The DaemonSet will create exactly one copy of this pod on every node
	// that matches the template's node selector (or on every node if no node
	// selector is specified).
	// More info: https://kubernetes.io/docs/concepts/workloads/controllers/replicationcontroller#pod-template
	Template v1.PodTemplateSpec `json:"template" protobuf:"bytes,2,opt,name=template"`

	// An update strategy to replace existing DaemonSet pods with new pods.
	// +optional
	UpdateStrategy DaemonSetUpdateStrategy `json:"updateStrategy,omitempty" protobuf:"bytes,3,opt,name=updateStrategy"`

	// The minimum number of seconds for which a newly created DaemonSet pod should
	// be ready without any of its container crashing, for it to be considered
	// available. Defaults to 0 (pod will be considered available as soon as it
	// is ready).
	// +optional
	MinReadySeconds int32 `json:"minReadySeconds,omitempty" protobuf:"varint,4,opt,name=minReadySeconds"`

	// DEPRECATED.
	// A sequence number representing a specific generation of the template.
	// Populated by the system. It can be set only during the creation.
	// +optional
	TemplateGeneration int64 `json:"templateGeneration,omitempty" protobuf:"varint,5,opt,name=templateGeneration"`

	// The number of old history to retain to allow rollback.
	// This is a pointer to distinguish between explicit zero and not specified.
	// Defaults to 10.
	// +optional
	RevisionHistoryLimit *int32 `json:"revisionHistoryLimit,omitempty" protobuf:"varint,6,opt,name=revisionHistoryLimit"`
}

// DaemonSetStatus represents the current status of a daemon set.
type DaemonSetStatus struct {
	// The number of nodes that are running at least 1
	// daemon pod and are supposed to run the daemon pod.
	// More info: https://kubernetes.io/docs/concepts/workloads/controllers/daemonset/
	CurrentNumberScheduled int32 `json:"currentNumberScheduled" protobuf:"varint,1,opt,name=currentNumberScheduled"`

	// The number of nodes that are running the daemon pod, but are
	// not supposed to run the daemon pod.
	// More info: https://kubernetes.io/docs/concepts/workloads/controllers/daemonset/
	NumberMisscheduled int32 `json:"numberMisscheduled" protobuf:"varint,2,opt,name=numberMisscheduled"`

	// The total number of nodes that should be running the daemon
	// pod (including nodes correctly running the daemon pod).
	// More info: https://kubernetes.io/docs/concepts/workloads/controllers/daemonset/
	DesiredNumberScheduled int32 `json:"desiredNumberScheduled" protobuf:"varint,3,opt,name=desiredNumberScheduled"`

	// The number of nodes that should be running the daemon pod and have one
	// or more of the daemon pod running and ready.
	NumberReady int32 `json:"numberReady" protobuf:"varint,4,opt,name=numberReady"`

	// The most recent generation observed by the daemon set controller.
	// +optional
	ObservedGeneration int64 `json:"observedGeneration,omitempty" protobuf:"varint,5,opt,name=observedGeneration"`

	// The total number of nodes that are running updated daemon pod
	// +optional
	UpdatedNumberScheduled int32 `json:"updatedNumberScheduled,omitempty" protobuf:"varint,6,opt,name=updatedNumberScheduled"`

	// The number of nodes that should be running the
	// daemon pod and have one or more of the daemon pod running and
	// available (ready for at least spec.minReadySeconds)
	// +optional
	NumberAvailable int32 `json:"numberAvailable,omitempty" protobuf:"varint,7,opt,name=numberAvailable"`

	// The number of nodes that should be running the
	// daemon pod and have none of the daemon pod running and available
	// (ready for at least spec.minReadySeconds)
	// +optional
	NumberUnavailable int32 `json:"numberUnavailable,omitempty" protobuf:"varint,8,opt,name=numberUnavailable"`

	// Count of hash collisions for the DaemonSet. The DaemonSet controller
	// uses this field as a collision avoidance mechanism when it needs to
	// create the name for the newest ControllerRevision.
	// +optional
	CollisionCount *int32 `json:"collisionCount,omitempty" protobuf:"varint,9,opt,name=collisionCount"`

	// Represents the latest available observations of a DaemonSet's current state.
	// +optional
	// +patchMergeKey=type
	// +patchStrategy=merge
	Conditions []DaemonSetCondition `json:"conditions,omitempty" patchStrategy:"merge" patchMergeKey:"type" protobuf:"bytes,10,rep,name=conditions"`
<<<<<<< HEAD
}

type DaemonSetConditionType string

// TODO: Add valid condition types of a DaemonSet.

// DaemonSetCondition describes the state of a DaemonSet at a certain point.
type DaemonSetCondition struct {
	// Type of DaemonSet condition.
	Type DaemonSetConditionType `json:"type" protobuf:"bytes,1,opt,name=type,casttype=DaemonSetConditionType"`
	// Status of the condition, one of True, False, Unknown.
	Status v1.ConditionStatus `json:"status" protobuf:"bytes,2,opt,name=status,casttype=k8s.io/api/core/v1.ConditionStatus"`
	// Last time the condition transitioned from one status to another.
	// +optional
	LastTransitionTime metav1.Time `json:"lastTransitionTime,omitempty" protobuf:"bytes,3,opt,name=lastTransitionTime"`
	// The reason for the condition's last transition.
	// +optional
	Reason string `json:"reason,omitempty" protobuf:"bytes,4,opt,name=reason"`
	// A human readable message indicating details about the transition.
	// +optional
	Message string `json:"message,omitempty" protobuf:"bytes,5,opt,name=message"`
}

// +genclient
// +k8s:deepcopy-gen:interfaces=k8s.io/apimachinery/pkg/runtime.Object

=======
}

type DaemonSetConditionType string

// TODO: Add valid condition types of a DaemonSet.

// DaemonSetCondition describes the state of a DaemonSet at a certain point.
type DaemonSetCondition struct {
	// Type of DaemonSet condition.
	Type DaemonSetConditionType `json:"type" protobuf:"bytes,1,opt,name=type,casttype=DaemonSetConditionType"`
	// Status of the condition, one of True, False, Unknown.
	Status v1.ConditionStatus `json:"status" protobuf:"bytes,2,opt,name=status,casttype=k8s.io/api/core/v1.ConditionStatus"`
	// Last time the condition transitioned from one status to another.
	// +optional
	LastTransitionTime metav1.Time `json:"lastTransitionTime,omitempty" protobuf:"bytes,3,opt,name=lastTransitionTime"`
	// The reason for the condition's last transition.
	// +optional
	Reason string `json:"reason,omitempty" protobuf:"bytes,4,opt,name=reason"`
	// A human readable message indicating details about the transition.
	// +optional
	Message string `json:"message,omitempty" protobuf:"bytes,5,opt,name=message"`
}

// +genclient
// +k8s:deepcopy-gen:interfaces=k8s.io/apimachinery/pkg/runtime.Object

>>>>>>> 7e597d92
// DEPRECATED - This group version of DaemonSet is deprecated by apps/v1beta2/DaemonSet. See the release notes for
// more information.
// DaemonSet represents the configuration of a daemon set.
type DaemonSet struct {
	metav1.TypeMeta `json:",inline"`
	// Standard object's metadata.
	// More info: https://git.k8s.io/community/contributors/devel/sig-architecture/api-conventions.md#metadata
	// +optional
	metav1.ObjectMeta `json:"metadata,omitempty" protobuf:"bytes,1,opt,name=metadata"`

	// The desired behavior of this daemon set.
	// More info: https://git.k8s.io/community/contributors/devel/sig-architecture/api-conventions.md#spec-and-status
	// +optional
	Spec DaemonSetSpec `json:"spec,omitempty" protobuf:"bytes,2,opt,name=spec"`

	// The current status of this daemon set. This data may be
	// out of date by some window of time.
	// Populated by the system.
	// Read-only.
	// More info: https://git.k8s.io/community/contributors/devel/sig-architecture/api-conventions.md#spec-and-status
	// +optional
	Status DaemonSetStatus `json:"status,omitempty" protobuf:"bytes,3,opt,name=status"`
}

const (
	// DEPRECATED: DefaultDaemonSetUniqueLabelKey is used instead.
	// DaemonSetTemplateGenerationKey is the key of the labels that is added
	// to daemon set pods to distinguish between old and new pod templates
	// during DaemonSet template update.
	DaemonSetTemplateGenerationKey string = "pod-template-generation"

	// DefaultDaemonSetUniqueLabelKey is the default label key that is added
	// to existing DaemonSet pods to distinguish between old and new
	// DaemonSet pods during DaemonSet template updates.
	DefaultDaemonSetUniqueLabelKey = appsv1beta1.ControllerRevisionHashLabelKey
)

// +k8s:deepcopy-gen:interfaces=k8s.io/apimachinery/pkg/runtime.Object

// DaemonSetList is a collection of daemon sets.
type DaemonSetList struct {
	metav1.TypeMeta `json:",inline"`
	// Standard list metadata.
	// More info: https://git.k8s.io/community/contributors/devel/sig-architecture/api-conventions.md#metadata
	// +optional
	metav1.ListMeta `json:"metadata,omitempty" protobuf:"bytes,1,opt,name=metadata"`

	// A list of daemon sets.
	Items []DaemonSet `json:"items" protobuf:"bytes,2,rep,name=items"`
}

// +genclient
// +k8s:deepcopy-gen:interfaces=k8s.io/apimachinery/pkg/runtime.Object

// Ingress is a collection of rules that allow inbound connections to reach the
// endpoints defined by a backend. An Ingress can be configured to give services
// externally-reachable urls, load balance traffic, terminate SSL, offer name
// based virtual hosting etc.
// DEPRECATED - This group version of Ingress is deprecated by networking.k8s.io/v1beta1 Ingress. See the release notes for more information.
type Ingress struct {
	metav1.TypeMeta `json:",inline"`
	// Standard object's metadata.
	// More info: https://git.k8s.io/community/contributors/devel/sig-architecture/api-conventions.md#metadata
	// +optional
	metav1.ObjectMeta `json:"metadata,omitempty" protobuf:"bytes,1,opt,name=metadata"`

	// Spec is the desired state of the Ingress.
	// More info: https://git.k8s.io/community/contributors/devel/sig-architecture/api-conventions.md#spec-and-status
	// +optional
	Spec IngressSpec `json:"spec,omitempty" protobuf:"bytes,2,opt,name=spec"`

	// Status is the current state of the Ingress.
	// More info: https://git.k8s.io/community/contributors/devel/sig-architecture/api-conventions.md#spec-and-status
	// +optional
	Status IngressStatus `json:"status,omitempty" protobuf:"bytes,3,opt,name=status"`
}

// +k8s:deepcopy-gen:interfaces=k8s.io/apimachinery/pkg/runtime.Object

// IngressList is a collection of Ingress.
type IngressList struct {
	metav1.TypeMeta `json:",inline"`
	// Standard object's metadata.
	// More info: https://git.k8s.io/community/contributors/devel/sig-architecture/api-conventions.md#metadata
	// +optional
	metav1.ListMeta `json:"metadata,omitempty" protobuf:"bytes,1,opt,name=metadata"`

	// Items is the list of Ingress.
	Items []Ingress `json:"items" protobuf:"bytes,2,rep,name=items"`
}

// IngressSpec describes the Ingress the user wishes to exist.
type IngressSpec struct {
	// A default backend capable of servicing requests that don't match any
	// rule. At least one of 'backend' or 'rules' must be specified. This field
	// is optional to allow the loadbalancer controller or defaulting logic to
	// specify a global default.
	// +optional
	Backend *IngressBackend `json:"backend,omitempty" protobuf:"bytes,1,opt,name=backend"`

	// TLS configuration. Currently the Ingress only supports a single TLS
	// port, 443. If multiple members of this list specify different hosts, they
	// will be multiplexed on the same port according to the hostname specified
	// through the SNI TLS extension, if the ingress controller fulfilling the
	// ingress supports SNI.
	// +optional
	TLS []IngressTLS `json:"tls,omitempty" protobuf:"bytes,2,rep,name=tls"`

	// A list of host rules used to configure the Ingress. If unspecified, or
	// no rule matches, all traffic is sent to the default backend.
	// +optional
	Rules []IngressRule `json:"rules,omitempty" protobuf:"bytes,3,rep,name=rules"`
	// TODO: Add the ability to specify load-balancer IP through claims
}

// IngressTLS describes the transport layer security associated with an Ingress.
type IngressTLS struct {
	// Hosts are a list of hosts included in the TLS certificate. The values in
	// this list must match the name/s used in the tlsSecret. Defaults to the
	// wildcard host setting for the loadbalancer controller fulfilling this
	// Ingress, if left unspecified.
	// +optional
	Hosts []string `json:"hosts,omitempty" protobuf:"bytes,1,rep,name=hosts"`
	// SecretName is the name of the secret used to terminate SSL traffic on 443.
	// Field is left optional to allow SSL routing based on SNI hostname alone.
	// If the SNI host in a listener conflicts with the "Host" header field used
	// by an IngressRule, the SNI host is used for termination and value of the
	// Host header is used for routing.
	// +optional
	SecretName string `json:"secretName,omitempty" protobuf:"bytes,2,opt,name=secretName"`
	// TODO: Consider specifying different modes of termination, protocols etc.
}

// IngressStatus describe the current state of the Ingress.
type IngressStatus struct {
	// LoadBalancer contains the current status of the load-balancer.
	// +optional
	LoadBalancer v1.LoadBalancerStatus `json:"loadBalancer,omitempty" protobuf:"bytes,1,opt,name=loadBalancer"`
}

// IngressRule represents the rules mapping the paths under a specified host to
// the related backend services. Incoming requests are first evaluated for a host
// match, then routed to the backend associated with the matching IngressRuleValue.
type IngressRule struct {
	// Host is the fully qualified domain name of a network host, as defined
	// by RFC 3986. Note the following deviations from the "host" part of the
	// URI as defined in the RFC:
	// 1. IPs are not allowed. Currently an IngressRuleValue can only apply to the
	//	  IP in the Spec of the parent Ingress.
	// 2. The `:` delimiter is not respected because ports are not allowed.
	//	  Currently the port of an Ingress is implicitly :80 for http and
	//	  :443 for https.
	// Both these may change in the future.
	// Incoming requests are matched against the host before the IngressRuleValue.
	// If the host is unspecified, the Ingress routes all traffic based on the
	// specified IngressRuleValue.
	// +optional
	Host string `json:"host,omitempty" protobuf:"bytes,1,opt,name=host"`
	// IngressRuleValue represents a rule to route requests for this IngressRule.
	// If unspecified, the rule defaults to a http catch-all. Whether that sends
	// just traffic matching the host to the default backend or all traffic to the
	// default backend, is left to the controller fulfilling the Ingress. Http is
	// currently the only supported IngressRuleValue.
	// +optional
	IngressRuleValue `json:",inline,omitempty" protobuf:"bytes,2,opt,name=ingressRuleValue"`
}

// IngressRuleValue represents a rule to apply against incoming requests. If the
// rule is satisfied, the request is routed to the specified backend. Currently
// mixing different types of rules in a single Ingress is disallowed, so exactly
// one of the following must be set.
type IngressRuleValue struct {
	//TODO:
	// 1. Consider renaming this resource and the associated rules so they
	// aren't tied to Ingress. They can be used to route intra-cluster traffic.
	// 2. Consider adding fields for ingress-type specific global options
	// usable by a loadbalancer, like http keep-alive.

	// +optional
	HTTP *HTTPIngressRuleValue `json:"http,omitempty" protobuf:"bytes,1,opt,name=http"`
}

// HTTPIngressRuleValue is a list of http selectors pointing to backends.
// In the example: http://<host>/<path>?<searchpart> -> backend where
// where parts of the url correspond to RFC 3986, this resource will be used
// to match against everything after the last '/' and before the first '?'
// or '#'.
type HTTPIngressRuleValue struct {
	// A collection of paths that map requests to backends.
	Paths []HTTPIngressPath `json:"paths" protobuf:"bytes,1,rep,name=paths"`
	// TODO: Consider adding fields for ingress-type specific global
	// options usable by a loadbalancer, like http keep-alive.
}

// HTTPIngressPath associates a path regex with a backend. Incoming urls matching
// the path are forwarded to the backend.
type HTTPIngressPath struct {
	// Path is an extended POSIX regex as defined by IEEE Std 1003.1,
	// (i.e this follows the egrep/unix syntax, not the perl syntax)
	// matched against the path of an incoming request. Currently it can
	// contain characters disallowed from the conventional "path"
	// part of a URL as defined by RFC 3986. Paths must begin with
	// a '/'. If unspecified, the path defaults to a catch all sending
	// traffic to the backend.
	// +optional
	Path string `json:"path,omitempty" protobuf:"bytes,1,opt,name=path"`

	// Backend defines the referenced service endpoint to which the traffic
	// will be forwarded to.
	Backend IngressBackend `json:"backend" protobuf:"bytes,2,opt,name=backend"`
}

// IngressBackend describes all endpoints for a given service and port.
type IngressBackend struct {
	// Specifies the name of the referenced service.
	ServiceName string `json:"serviceName" protobuf:"bytes,1,opt,name=serviceName"`

	// Specifies the port of the referenced service.
	ServicePort intstr.IntOrString `json:"servicePort" protobuf:"bytes,2,opt,name=servicePort"`
}

// +genclient
// +genclient:method=GetScale,verb=get,subresource=scale,result=Scale
// +genclient:method=UpdateScale,verb=update,subresource=scale,input=Scale,result=Scale
// +k8s:deepcopy-gen:interfaces=k8s.io/apimachinery/pkg/runtime.Object

// DEPRECATED - This group version of ReplicaSet is deprecated by apps/v1beta2/ReplicaSet. See the release notes for
// more information.
// ReplicaSet ensures that a specified number of pod replicas are running at any given time.
type ReplicaSet struct {
	metav1.TypeMeta `json:",inline"`

	// If the Labels of a ReplicaSet are empty, they are defaulted to
	// be the same as the Pod(s) that the ReplicaSet manages.
	// Standard object's metadata. More info: https://git.k8s.io/community/contributors/devel/sig-architecture/api-conventions.md#metadata
	// +optional
	metav1.ObjectMeta `json:"metadata,omitempty" protobuf:"bytes,1,opt,name=metadata"`

	// Spec defines the specification of the desired behavior of the ReplicaSet.
	// More info: https://git.k8s.io/community/contributors/devel/sig-architecture/api-conventions.md#spec-and-status
	// +optional
	Spec ReplicaSetSpec `json:"spec,omitempty" protobuf:"bytes,2,opt,name=spec"`

	// Status is the most recently observed status of the ReplicaSet.
	// This data may be out of date by some window of time.
	// Populated by the system.
	// Read-only.
	// More info: https://git.k8s.io/community/contributors/devel/sig-architecture/api-conventions.md#spec-and-status
	// +optional
	Status ReplicaSetStatus `json:"status,omitempty" protobuf:"bytes,3,opt,name=status"`
}

// +k8s:deepcopy-gen:interfaces=k8s.io/apimachinery/pkg/runtime.Object

// ReplicaSetList is a collection of ReplicaSets.
type ReplicaSetList struct {
	metav1.TypeMeta `json:",inline"`
	// Standard list metadata.
	// More info: https://git.k8s.io/community/contributors/devel/sig-architecture/api-conventions.md#types-kinds
	// +optional
	metav1.ListMeta `json:"metadata,omitempty" protobuf:"bytes,1,opt,name=metadata"`

	// List of ReplicaSets.
	// More info: https://kubernetes.io/docs/concepts/workloads/controllers/replicationcontroller
	Items []ReplicaSet `json:"items" protobuf:"bytes,2,rep,name=items"`
}

// ReplicaSetSpec is the specification of a ReplicaSet.
type ReplicaSetSpec struct {
	// Replicas is the number of desired replicas.
	// This is a pointer to distinguish between explicit zero and unspecified.
	// Defaults to 1.
	// More info: https://kubernetes.io/docs/concepts/workloads/controllers/replicationcontroller/#what-is-a-replicationcontroller
	// +optional
	Replicas *int32 `json:"replicas,omitempty" protobuf:"varint,1,opt,name=replicas"`

	// Minimum number of seconds for which a newly created pod should be ready
	// without any of its container crashing, for it to be considered available.
	// Defaults to 0 (pod will be considered available as soon as it is ready)
	// +optional
	MinReadySeconds int32 `json:"minReadySeconds,omitempty" protobuf:"varint,4,opt,name=minReadySeconds"`

	// Selector is a label query over pods that should match the replica count.
	// If the selector is empty, it is defaulted to the labels present on the pod template.
	// Label keys and values that must match in order to be controlled by this replica set.
	// More info: https://kubernetes.io/docs/concepts/overview/working-with-objects/labels/#label-selectors
	// +optional
	Selector *metav1.LabelSelector `json:"selector,omitempty" protobuf:"bytes,2,opt,name=selector"`

	// Template is the object that describes the pod that will be created if
	// insufficient replicas are detected.
	// More info: https://kubernetes.io/docs/concepts/workloads/controllers/replicationcontroller#pod-template
	// +optional
	Template v1.PodTemplateSpec `json:"template,omitempty" protobuf:"bytes,3,opt,name=template"`
}

// ReplicaSetStatus represents the current status of a ReplicaSet.
type ReplicaSetStatus struct {
	// Replicas is the most recently oberved number of replicas.
	// More info: https://kubernetes.io/docs/concepts/workloads/controllers/replicationcontroller/#what-is-a-replicationcontroller
	Replicas int32 `json:"replicas" protobuf:"varint,1,opt,name=replicas"`

	// The number of pods that have labels matching the labels of the pod template of the replicaset.
	// +optional
	FullyLabeledReplicas int32 `json:"fullyLabeledReplicas,omitempty" protobuf:"varint,2,opt,name=fullyLabeledReplicas"`

	// The number of ready replicas for this replica set.
	// +optional
	ReadyReplicas int32 `json:"readyReplicas,omitempty" protobuf:"varint,4,opt,name=readyReplicas"`

	// The number of available replicas (ready for at least minReadySeconds) for this replica set.
	// +optional
	AvailableReplicas int32 `json:"availableReplicas,omitempty" protobuf:"varint,5,opt,name=availableReplicas"`

	// ObservedGeneration reflects the generation of the most recently observed ReplicaSet.
	// +optional
	ObservedGeneration int64 `json:"observedGeneration,omitempty" protobuf:"varint,3,opt,name=observedGeneration"`

	// Represents the latest available observations of a replica set's current state.
	// +optional
	// +patchMergeKey=type
	// +patchStrategy=merge
	Conditions []ReplicaSetCondition `json:"conditions,omitempty" patchStrategy:"merge" patchMergeKey:"type" protobuf:"bytes,6,rep,name=conditions"`
}

type ReplicaSetConditionType string

// These are valid conditions of a replica set.
const (
	// ReplicaSetReplicaFailure is added in a replica set when one of its pods fails to be created
	// due to insufficient quota, limit ranges, pod security policy, node selectors, etc. or deleted
	// due to kubelet being down or finalizers are failing.
	ReplicaSetReplicaFailure ReplicaSetConditionType = "ReplicaFailure"
)

// ReplicaSetCondition describes the state of a replica set at a certain point.
type ReplicaSetCondition struct {
	// Type of replica set condition.
	Type ReplicaSetConditionType `json:"type" protobuf:"bytes,1,opt,name=type,casttype=ReplicaSetConditionType"`
	// Status of the condition, one of True, False, Unknown.
	Status v1.ConditionStatus `json:"status" protobuf:"bytes,2,opt,name=status,casttype=k8s.io/api/core/v1.ConditionStatus"`
	// The last time the condition transitioned from one status to another.
	// +optional
	LastTransitionTime metav1.Time `json:"lastTransitionTime,omitempty" protobuf:"bytes,3,opt,name=lastTransitionTime"`
	// The reason for the condition's last transition.
	// +optional
	Reason string `json:"reason,omitempty" protobuf:"bytes,4,opt,name=reason"`
	// A human readable message indicating details about the transition.
	// +optional
	Message string `json:"message,omitempty" protobuf:"bytes,5,opt,name=message"`
}

// +genclient
// +genclient:nonNamespaced
// +k8s:deepcopy-gen:interfaces=k8s.io/apimachinery/pkg/runtime.Object

// PodSecurityPolicy governs the ability to make requests that affect the Security Context
// that will be applied to a pod and container.
// Deprecated: use PodSecurityPolicy from policy API Group instead.
type PodSecurityPolicy struct {
	metav1.TypeMeta `json:",inline"`
	// Standard object's metadata.
	// More info: https://git.k8s.io/community/contributors/devel/sig-architecture/api-conventions.md#metadata
	// +optional
	metav1.ObjectMeta `json:"metadata,omitempty" protobuf:"bytes,1,opt,name=metadata"`

	// spec defines the policy enforced.
	// +optional
	Spec PodSecurityPolicySpec `json:"spec,omitempty" protobuf:"bytes,2,opt,name=spec"`
}

// PodSecurityPolicySpec defines the policy enforced.
// Deprecated: use PodSecurityPolicySpec from policy API Group instead.
type PodSecurityPolicySpec struct {
	// privileged determines if a pod can request to be run as privileged.
	// +optional
	Privileged bool `json:"privileged,omitempty" protobuf:"varint,1,opt,name=privileged"`
<<<<<<< HEAD
	// DefaultAddCapabilities is the default set of capabilities that will be added to the container
	// unless the pod spec specifically drops the capability.  You may not list a capability in both
	// DefaultAddCapabilities and RequiredDropCapabilities. Capabilities added here are implicitly
	// allowed, and need not be included in the AllowedCapabilities list.
=======
	// defaultAddCapabilities is the default set of capabilities that will be added to the container
	// unless the pod spec specifically drops the capability.  You may not list a capability in both
	// defaultAddCapabilities and requiredDropCapabilities. Capabilities added here are implicitly
	// allowed, and need not be included in the allowedCapabilities list.
>>>>>>> 7e597d92
	// +optional
	DefaultAddCapabilities []v1.Capability `json:"defaultAddCapabilities,omitempty" protobuf:"bytes,2,rep,name=defaultAddCapabilities,casttype=k8s.io/api/core/v1.Capability"`
	// requiredDropCapabilities are the capabilities that will be dropped from the container.  These
	// are required to be dropped and cannot be added.
	// +optional
	RequiredDropCapabilities []v1.Capability `json:"requiredDropCapabilities,omitempty" protobuf:"bytes,3,rep,name=requiredDropCapabilities,casttype=k8s.io/api/core/v1.Capability"`
	// allowedCapabilities is a list of capabilities that can be requested to add to the container.
	// Capabilities in this field may be added at the pod author's discretion.
	// You must not list a capability in both allowedCapabilities and requiredDropCapabilities.
	// +optional
	AllowedCapabilities []v1.Capability `json:"allowedCapabilities,omitempty" protobuf:"bytes,4,rep,name=allowedCapabilities,casttype=k8s.io/api/core/v1.Capability"`
	// volumes is a white list of allowed volume plugins. Empty indicates that
	// no volumes may be used. To allow all volumes you may use '*'.
	// +optional
	Volumes []FSType `json:"volumes,omitempty" protobuf:"bytes,5,rep,name=volumes,casttype=FSType"`
	// hostNetwork determines if the policy allows the use of HostNetwork in the pod spec.
	// +optional
	HostNetwork bool `json:"hostNetwork,omitempty" protobuf:"varint,6,opt,name=hostNetwork"`
	// hostPorts determines which host port ranges are allowed to be exposed.
	// +optional
	HostPorts []HostPortRange `json:"hostPorts,omitempty" protobuf:"bytes,7,rep,name=hostPorts"`
	// hostPID determines if the policy allows the use of HostPID in the pod spec.
	// +optional
	HostPID bool `json:"hostPID,omitempty" protobuf:"varint,8,opt,name=hostPID"`
	// hostIPC determines if the policy allows the use of HostIPC in the pod spec.
	// +optional
	HostIPC bool `json:"hostIPC,omitempty" protobuf:"varint,9,opt,name=hostIPC"`
	// seLinux is the strategy that will dictate the allowable labels that may be set.
	SELinux SELinuxStrategyOptions `json:"seLinux" protobuf:"bytes,10,opt,name=seLinux"`
	// runAsUser is the strategy that will dictate the allowable RunAsUser values that may be set.
	RunAsUser RunAsUserStrategyOptions `json:"runAsUser" protobuf:"bytes,11,opt,name=runAsUser"`
	// RunAsGroup is the strategy that will dictate the allowable RunAsGroup values that may be set.
	// If this field is omitted, the pod's RunAsGroup can take any value. This field requires the
	// RunAsGroup feature gate to be enabled.
	// +optional
	RunAsGroup *RunAsGroupStrategyOptions `json:"runAsGroup,omitempty" protobuf:"bytes,22,opt,name=runAsGroup"`
	// supplementalGroups is the strategy that will dictate what supplemental groups are used by the SecurityContext.
	SupplementalGroups SupplementalGroupsStrategyOptions `json:"supplementalGroups" protobuf:"bytes,12,opt,name=supplementalGroups"`
	// fsGroup is the strategy that will dictate what fs group is used by the SecurityContext.
	FSGroup FSGroupStrategyOptions `json:"fsGroup" protobuf:"bytes,13,opt,name=fsGroup"`
	// readOnlyRootFilesystem when set to true will force containers to run with a read only root file
	// system.  If the container specifically requests to run with a non-read only root file system
	// the PSP should deny the pod.
	// If set to false the container may run with a read only root file system if it wishes but it
	// will not be forced to.
	// +optional
	ReadOnlyRootFilesystem bool `json:"readOnlyRootFilesystem,omitempty" protobuf:"varint,14,opt,name=readOnlyRootFilesystem"`
<<<<<<< HEAD
	// DefaultAllowPrivilegeEscalation controls the default setting for whether a
	// process can gain more privileges than its parent process.
	// +optional
	DefaultAllowPrivilegeEscalation *bool `json:"defaultAllowPrivilegeEscalation,omitempty" protobuf:"varint,15,opt,name=defaultAllowPrivilegeEscalation"`
	// AllowPrivilegeEscalation determines if a pod can request to allow
	// privilege escalation. If unspecified, defaults to true.
	// +optional
	AllowPrivilegeEscalation *bool `json:"allowPrivilegeEscalation,omitempty" protobuf:"varint,16,opt,name=allowPrivilegeEscalation"`
	// is a white list of allowed host paths. Empty indicates that all host paths may be used.
	// +optional
	AllowedHostPaths []AllowedHostPath `json:"allowedHostPaths,omitempty" protobuf:"bytes,17,rep,name=allowedHostPaths"`
	// AllowedFlexVolumes is a whitelist of allowed Flexvolumes.  Empty or nil indicates that all
	// Flexvolumes may be used.  This parameter is effective only when the usage of the Flexvolumes
	// is allowed in the "Volumes" field.
	// +optional
	AllowedFlexVolumes []AllowedFlexVolume `json:"allowedFlexVolumes,omitempty" protobuf:"bytes,18,rep,name=allowedFlexVolumes"`
}

// defines the host volume conditions that will be enabled by a policy
// for pods to use. It requires the path prefix to be defined.
type AllowedHostPath struct {
	// is the path prefix that the host volume must match.
=======
	// defaultAllowPrivilegeEscalation controls the default setting for whether a
	// process can gain more privileges than its parent process.
	// +optional
	DefaultAllowPrivilegeEscalation *bool `json:"defaultAllowPrivilegeEscalation,omitempty" protobuf:"varint,15,opt,name=defaultAllowPrivilegeEscalation"`
	// allowPrivilegeEscalation determines if a pod can request to allow
	// privilege escalation. If unspecified, defaults to true.
	// +optional
	AllowPrivilegeEscalation *bool `json:"allowPrivilegeEscalation,omitempty" protobuf:"varint,16,opt,name=allowPrivilegeEscalation"`
	// allowedHostPaths is a white list of allowed host paths. Empty indicates
	// that all host paths may be used.
	// +optional
	AllowedHostPaths []AllowedHostPath `json:"allowedHostPaths,omitempty" protobuf:"bytes,17,rep,name=allowedHostPaths"`
	// allowedFlexVolumes is a whitelist of allowed Flexvolumes.  Empty or nil indicates that all
	// Flexvolumes may be used.  This parameter is effective only when the usage of the Flexvolumes
	// is allowed in the "volumes" field.
	// +optional
	AllowedFlexVolumes []AllowedFlexVolume `json:"allowedFlexVolumes,omitempty" protobuf:"bytes,18,rep,name=allowedFlexVolumes"`
	// AllowedCSIDrivers is a whitelist of inline CSI drivers that must be explicitly set to be embedded within a pod spec.
	// An empty value indicates that any CSI driver can be used for inline ephemeral volumes.
	// +optional
	AllowedCSIDrivers []AllowedCSIDriver `json:"allowedCSIDrivers,omitempty" protobuf:"bytes,23,rep,name=allowedCSIDrivers"`
	// allowedUnsafeSysctls is a list of explicitly allowed unsafe sysctls, defaults to none.
	// Each entry is either a plain sysctl name or ends in "*" in which case it is considered
	// as a prefix of allowed sysctls. Single * means all unsafe sysctls are allowed.
	// Kubelet has to whitelist all allowed unsafe sysctls explicitly to avoid rejection.
	//
	// Examples:
	// e.g. "foo/*" allows "foo/bar", "foo/baz", etc.
	// e.g. "foo.*" allows "foo.bar", "foo.baz", etc.
	// +optional
	AllowedUnsafeSysctls []string `json:"allowedUnsafeSysctls,omitempty" protobuf:"bytes,19,rep,name=allowedUnsafeSysctls"`
	// forbiddenSysctls is a list of explicitly forbidden sysctls, defaults to none.
	// Each entry is either a plain sysctl name or ends in "*" in which case it is considered
	// as a prefix of forbidden sysctls. Single * means all sysctls are forbidden.
	//
	// Examples:
	// e.g. "foo/*" forbids "foo/bar", "foo/baz", etc.
	// e.g. "foo.*" forbids "foo.bar", "foo.baz", etc.
	// +optional
	ForbiddenSysctls []string `json:"forbiddenSysctls,omitempty" protobuf:"bytes,20,rep,name=forbiddenSysctls"`
	// AllowedProcMountTypes is a whitelist of allowed ProcMountTypes.
	// Empty or nil indicates that only the DefaultProcMountType may be used.
	// This requires the ProcMountType feature flag to be enabled.
	// +optional
	AllowedProcMountTypes []v1.ProcMountType `json:"allowedProcMountTypes,omitempty" protobuf:"bytes,21,opt,name=allowedProcMountTypes"`
	// runtimeClass is the strategy that will dictate the allowable RuntimeClasses for a pod.
	// If this field is omitted, the pod's runtimeClassName field is unrestricted.
	// Enforcement of this field depends on the RuntimeClass feature gate being enabled.
	// +optional
	RuntimeClass *RuntimeClassStrategyOptions `json:"runtimeClass,omitempty" protobuf:"bytes,24,opt,name=runtimeClass"`
}

// AllowedHostPath defines the host volume conditions that will be enabled by a policy
// for pods to use. It requires the path prefix to be defined.
// Deprecated: use AllowedHostPath from policy API Group instead.
type AllowedHostPath struct {
	// pathPrefix is the path prefix that the host volume must match.
>>>>>>> 7e597d92
	// It does not support `*`.
	// Trailing slashes are trimmed when validating the path prefix with a host path.
	//
	// Examples:
	// `/foo` would allow `/foo`, `/foo/` and `/foo/bar`
	// `/foo` would not allow `/food` or `/etc/foo`
	PathPrefix string `json:"pathPrefix,omitempty" protobuf:"bytes,1,rep,name=pathPrefix"`
<<<<<<< HEAD
=======

	// when set to true, will allow host volumes matching the pathPrefix only if all volume mounts are readOnly.
	// +optional
	ReadOnly bool `json:"readOnly,omitempty" protobuf:"varint,2,opt,name=readOnly"`
>>>>>>> 7e597d92
}

// FSType gives strong typing to different file systems that are used by volumes.
// Deprecated: use FSType from policy API Group instead.
type FSType string

var (
	AzureFile             FSType = "azureFile"
	Flocker               FSType = "flocker"
	FlexVolume            FSType = "flexVolume"
	HostPath              FSType = "hostPath"
	EmptyDir              FSType = "emptyDir"
	GCEPersistentDisk     FSType = "gcePersistentDisk"
	AWSElasticBlockStore  FSType = "awsElasticBlockStore"
	GitRepo               FSType = "gitRepo"
	Secret                FSType = "secret"
	NFS                   FSType = "nfs"
	ISCSI                 FSType = "iscsi"
	Glusterfs             FSType = "glusterfs"
	PersistentVolumeClaim FSType = "persistentVolumeClaim"
	RBD                   FSType = "rbd"
	Cinder                FSType = "cinder"
	CephFS                FSType = "cephFS"
	DownwardAPI           FSType = "downwardAPI"
	FC                    FSType = "fc"
	ConfigMap             FSType = "configMap"
	Quobyte               FSType = "quobyte"
	AzureDisk             FSType = "azureDisk"
	CSI                   FSType = "csi"
	All                   FSType = "*"
)

// AllowedFlexVolume represents a single Flexvolume that is allowed to be used.
<<<<<<< HEAD
type AllowedFlexVolume struct {
	// Driver is the name of the Flexvolume driver.
	Driver string `json:"driver" protobuf:"bytes,1,opt,name=driver"`
}

// Host Port Range defines a range of host ports that will be enabled by a policy
=======
// Deprecated: use AllowedFlexVolume from policy API Group instead.
type AllowedFlexVolume struct {
	// driver is the name of the Flexvolume driver.
	Driver string `json:"driver" protobuf:"bytes,1,opt,name=driver"`
}

// AllowedCSIDriver represents a single inline CSI Driver that is allowed to be used.
type AllowedCSIDriver struct {
	// Name is the registered name of the CSI driver
	Name string `json:"name" protobuf:"bytes,1,opt,name=name"`
}

// HostPortRange defines a range of host ports that will be enabled by a policy
>>>>>>> 7e597d92
// for pods to use.  It requires both the start and end to be defined.
// Deprecated: use HostPortRange from policy API Group instead.
type HostPortRange struct {
	// min is the start of the range, inclusive.
	Min int32 `json:"min" protobuf:"varint,1,opt,name=min"`
	// max is the end of the range, inclusive.
	Max int32 `json:"max" protobuf:"varint,2,opt,name=max"`
}

// SELinuxStrategyOptions defines the strategy type and any options used to create the strategy.
// Deprecated: use SELinuxStrategyOptions from policy API Group instead.
type SELinuxStrategyOptions struct {
	// rule is the strategy that will dictate the allowable labels that may be set.
	Rule SELinuxStrategy `json:"rule" protobuf:"bytes,1,opt,name=rule,casttype=SELinuxStrategy"`
	// seLinuxOptions required to run as; required for MustRunAs
	// More info: https://kubernetes.io/docs/tasks/configure-pod-container/security-context/
	// +optional
	SELinuxOptions *v1.SELinuxOptions `json:"seLinuxOptions,omitempty" protobuf:"bytes,2,opt,name=seLinuxOptions"`
}

// SELinuxStrategy denotes strategy types for generating SELinux options for a
// Security Context.
// Deprecated: use SELinuxStrategy from policy API Group instead.
type SELinuxStrategy string

const (
	// SELinuxStrategyMustRunAs means that container must have SELinux labels of X applied.
	// Deprecated: use SELinuxStrategyMustRunAs from policy API Group instead.
	SELinuxStrategyMustRunAs SELinuxStrategy = "MustRunAs"
	// SELinuxStrategyRunAsAny means that container may make requests for any SELinux context labels.
	// Deprecated: use SELinuxStrategyRunAsAny from policy API Group instead.
	SELinuxStrategyRunAsAny SELinuxStrategy = "RunAsAny"
)

// RunAsUserStrategyOptions defines the strategy type and any options used to create the strategy.
// Deprecated: use RunAsUserStrategyOptions from policy API Group instead.
type RunAsUserStrategyOptions struct {
	// rule is the strategy that will dictate the allowable RunAsUser values that may be set.
	Rule RunAsUserStrategy `json:"rule" protobuf:"bytes,1,opt,name=rule,casttype=RunAsUserStrategy"`
	// ranges are the allowed ranges of uids that may be used. If you would like to force a single uid
	// then supply a single range with the same start and end. Required for MustRunAs.
	// +optional
	Ranges []IDRange `json:"ranges,omitempty" protobuf:"bytes,2,rep,name=ranges"`
}

// RunAsGroupStrategyOptions defines the strategy type and any options used to create the strategy.
// Deprecated: use RunAsGroupStrategyOptions from policy API Group instead.
type RunAsGroupStrategyOptions struct {
	// rule is the strategy that will dictate the allowable RunAsGroup values that may be set.
	Rule RunAsGroupStrategy `json:"rule" protobuf:"bytes,1,opt,name=rule,casttype=RunAsGroupStrategy"`
	// ranges are the allowed ranges of gids that may be used. If you would like to force a single gid
	// then supply a single range with the same start and end. Required for MustRunAs.
	// +optional
	Ranges []IDRange `json:"ranges,omitempty" protobuf:"bytes,2,rep,name=ranges"`
}

// IDRange provides a min/max of an allowed range of IDs.
// Deprecated: use IDRange from policy API Group instead.
type IDRange struct {
	// min is the start of the range, inclusive.
	Min int64 `json:"min" protobuf:"varint,1,opt,name=min"`
	// max is the end of the range, inclusive.
	Max int64 `json:"max" protobuf:"varint,2,opt,name=max"`
}

// RunAsUserStrategy denotes strategy types for generating RunAsUser values for a
// Security Context.
// Deprecated: use RunAsUserStrategy from policy API Group instead.
type RunAsUserStrategy string

const (
	// RunAsUserStrategyMustRunAs means that container must run as a particular uid.
	// Deprecated: use RunAsUserStrategyMustRunAs from policy API Group instead.
	RunAsUserStrategyMustRunAs RunAsUserStrategy = "MustRunAs"
	// RunAsUserStrategyMustRunAsNonRoot means that container must run as a non-root uid.
	// Deprecated: use RunAsUserStrategyMustRunAsNonRoot from policy API Group instead.
	RunAsUserStrategyMustRunAsNonRoot RunAsUserStrategy = "MustRunAsNonRoot"
	// RunAsUserStrategyRunAsAny means that container may make requests for any uid.
	// Deprecated: use RunAsUserStrategyRunAsAny from policy API Group instead.
	RunAsUserStrategyRunAsAny RunAsUserStrategy = "RunAsAny"
)

// RunAsGroupStrategy denotes strategy types for generating RunAsGroup values for a
// Security Context.
// Deprecated: use RunAsGroupStrategy from policy API Group instead.
type RunAsGroupStrategy string

const (
	// RunAsGroupStrategyMayRunAs means that container does not need to run with a particular gid.
	// However, when RunAsGroup are specified, they have to fall in the defined range.
	RunAsGroupStrategyMayRunAs RunAsGroupStrategy = "MayRunAs"
	// RunAsGroupStrategyMustRunAs means that container must run as a particular gid.
	// Deprecated: use RunAsGroupStrategyMustRunAs from policy API Group instead.
	RunAsGroupStrategyMustRunAs RunAsGroupStrategy = "MustRunAs"
	// RunAsGroupStrategyRunAsAny means that container may make requests for any gid.
	// Deprecated: use RunAsGroupStrategyRunAsAny from policy API Group instead.
	RunAsGroupStrategyRunAsAny RunAsGroupStrategy = "RunAsAny"
)

// FSGroupStrategyOptions defines the strategy type and options used to create the strategy.
// Deprecated: use FSGroupStrategyOptions from policy API Group instead.
type FSGroupStrategyOptions struct {
	// rule is the strategy that will dictate what FSGroup is used in the SecurityContext.
	// +optional
	Rule FSGroupStrategyType `json:"rule,omitempty" protobuf:"bytes,1,opt,name=rule,casttype=FSGroupStrategyType"`
	// ranges are the allowed ranges of fs groups.  If you would like to force a single
	// fs group then supply a single range with the same start and end. Required for MustRunAs.
	// +optional
	Ranges []IDRange `json:"ranges,omitempty" protobuf:"bytes,2,rep,name=ranges"`
}

// FSGroupStrategyType denotes strategy types for generating FSGroup values for a
// SecurityContext
// Deprecated: use FSGroupStrategyType from policy API Group instead.
type FSGroupStrategyType string

const (
	// FSGroupStrategyMustRunAs meant that container must have FSGroup of X applied.
	// Deprecated: use FSGroupStrategyMustRunAs from policy API Group instead.
	FSGroupStrategyMustRunAs FSGroupStrategyType = "MustRunAs"
	// FSGroupStrategyRunAsAny means that container may make requests for any FSGroup labels.
	// Deprecated: use FSGroupStrategyRunAsAny from policy API Group instead.
	FSGroupStrategyRunAsAny FSGroupStrategyType = "RunAsAny"
)

// SupplementalGroupsStrategyOptions defines the strategy type and options used to create the strategy.
// Deprecated: use SupplementalGroupsStrategyOptions from policy API Group instead.
type SupplementalGroupsStrategyOptions struct {
	// rule is the strategy that will dictate what supplemental groups is used in the SecurityContext.
	// +optional
	Rule SupplementalGroupsStrategyType `json:"rule,omitempty" protobuf:"bytes,1,opt,name=rule,casttype=SupplementalGroupsStrategyType"`
	// ranges are the allowed ranges of supplemental groups.  If you would like to force a single
	// supplemental group then supply a single range with the same start and end. Required for MustRunAs.
	// +optional
	Ranges []IDRange `json:"ranges,omitempty" protobuf:"bytes,2,rep,name=ranges"`
}

// SupplementalGroupsStrategyType denotes strategy types for determining valid supplemental
// groups for a SecurityContext.
// Deprecated: use SupplementalGroupsStrategyType from policy API Group instead.
type SupplementalGroupsStrategyType string

const (
	// SupplementalGroupsStrategyMustRunAs means that container must run as a particular gid.
	// Deprecated: use SupplementalGroupsStrategyMustRunAs from policy API Group instead.
	SupplementalGroupsStrategyMustRunAs SupplementalGroupsStrategyType = "MustRunAs"
	// SupplementalGroupsStrategyRunAsAny means that container may make requests for any gid.
	// Deprecated: use SupplementalGroupsStrategyRunAsAny from policy API Group instead.
	SupplementalGroupsStrategyRunAsAny SupplementalGroupsStrategyType = "RunAsAny"
)

<<<<<<< HEAD
// +k8s:deepcopy-gen:interfaces=k8s.io/apimachinery/pkg/runtime.Object

// Pod Security Policy List is a list of PodSecurityPolicy objects.
=======
// RuntimeClassStrategyOptions define the strategy that will dictate the allowable RuntimeClasses
// for a pod.
type RuntimeClassStrategyOptions struct {
	// allowedRuntimeClassNames is a whitelist of RuntimeClass names that may be specified on a pod.
	// A value of "*" means that any RuntimeClass name is allowed, and must be the only item in the
	// list. An empty list requires the RuntimeClassName field to be unset.
	AllowedRuntimeClassNames []string `json:"allowedRuntimeClassNames" protobuf:"bytes,1,rep,name=allowedRuntimeClassNames"`
	// defaultRuntimeClassName is the default RuntimeClassName to set on the pod.
	// The default MUST be allowed by the allowedRuntimeClassNames list.
	// A value of nil does not mutate the Pod.
	// +optional
	DefaultRuntimeClassName *string `json:"defaultRuntimeClassName,omitempty" protobuf:"bytes,2,opt,name=defaultRuntimeClassName"`
}

// AllowAllRuntimeClassNames can be used as a value for the
// RuntimeClassStrategyOptions.AllowedRuntimeClassNames field and means that any RuntimeClassName is
// allowed.
const AllowAllRuntimeClassNames = "*"

// +k8s:deepcopy-gen:interfaces=k8s.io/apimachinery/pkg/runtime.Object

// PodSecurityPolicyList is a list of PodSecurityPolicy objects.
// Deprecated: use PodSecurityPolicyList from policy API Group instead.
>>>>>>> 7e597d92
type PodSecurityPolicyList struct {
	metav1.TypeMeta `json:",inline"`
	// Standard list metadata.
	// More info: https://git.k8s.io/community/contributors/devel/sig-architecture/api-conventions.md#metadata
	// +optional
	metav1.ListMeta `json:"metadata,omitempty" protobuf:"bytes,1,opt,name=metadata"`

	// items is a list of schema objects.
	Items []PodSecurityPolicy `json:"items" protobuf:"bytes,2,rep,name=items"`
}

<<<<<<< HEAD
=======
// +genclient
>>>>>>> 7e597d92
// +k8s:deepcopy-gen:interfaces=k8s.io/apimachinery/pkg/runtime.Object

// DEPRECATED 1.9 - This group version of NetworkPolicy is deprecated by networking/v1/NetworkPolicy.
// NetworkPolicy describes what network traffic is allowed for a set of Pods
type NetworkPolicy struct {
	metav1.TypeMeta `json:",inline"`
	// Standard object's metadata.
	// More info: https://git.k8s.io/community/contributors/devel/sig-architecture/api-conventions.md#metadata
	// +optional
	metav1.ObjectMeta `json:"metadata,omitempty" protobuf:"bytes,1,opt,name=metadata"`

	// Specification of the desired behavior for this NetworkPolicy.
	// +optional
	Spec NetworkPolicySpec `json:"spec,omitempty" protobuf:"bytes,2,opt,name=spec"`
}

// DEPRECATED 1.9 - This group version of PolicyType is deprecated by networking/v1/PolicyType.
// Policy Type string describes the NetworkPolicy type
// This type is beta-level in 1.8
type PolicyType string

const (
	// PolicyTypeIngress is a NetworkPolicy that affects ingress traffic on selected pods
	PolicyTypeIngress PolicyType = "Ingress"
	// PolicyTypeEgress is a NetworkPolicy that affects egress traffic on selected pods
	PolicyTypeEgress PolicyType = "Egress"
)

// DEPRECATED 1.9 - This group version of NetworkPolicySpec is deprecated by networking/v1/NetworkPolicySpec.
type NetworkPolicySpec struct {
	// Selects the pods to which this NetworkPolicy object applies.  The array of ingress rules
	// is applied to any pods selected by this field. Multiple network policies can select the
	// same set of pods.  In this case, the ingress rules for each are combined additively.
	// This field is NOT optional and follows standard label selector semantics.
	// An empty podSelector matches all pods in this namespace.
	PodSelector metav1.LabelSelector `json:"podSelector" protobuf:"bytes,1,opt,name=podSelector"`

	// List of ingress rules to be applied to the selected pods.
	// Traffic is allowed to a pod if there are no NetworkPolicies selecting the pod
	// OR if the traffic source is the pod's local node,
	// OR if the traffic matches at least one ingress rule across all of the NetworkPolicy
	// objects whose podSelector matches the pod.
	// If this field is empty then this NetworkPolicy does not allow any traffic
	// (and serves solely to ensure that the pods it selects are isolated by default).
	// +optional
	Ingress []NetworkPolicyIngressRule `json:"ingress,omitempty" protobuf:"bytes,2,rep,name=ingress"`

	// List of egress rules to be applied to the selected pods. Outgoing traffic is
	// allowed if there are no NetworkPolicies selecting the pod (and cluster policy
	// otherwise allows the traffic), OR if the traffic matches at least one egress rule
	// across all of the NetworkPolicy objects whose podSelector matches the pod. If
	// this field is empty then this NetworkPolicy limits all outgoing traffic (and serves
	// solely to ensure that the pods it selects are isolated by default).
	// This field is beta-level in 1.8
	// +optional
	Egress []NetworkPolicyEgressRule `json:"egress,omitempty" protobuf:"bytes,3,rep,name=egress"`

	// List of rule types that the NetworkPolicy relates to.
<<<<<<< HEAD
	// Valid options are Ingress, Egress, or Ingress,Egress.
=======
	// Valid options are "Ingress", "Egress", or "Ingress,Egress".
>>>>>>> 7e597d92
	// If this field is not specified, it will default based on the existence of Ingress or Egress rules;
	// policies that contain an Egress section are assumed to affect Egress, and all policies
	// (whether or not they contain an Ingress section) are assumed to affect Ingress.
	// If you want to write an egress-only policy, you must explicitly specify policyTypes [ "Egress" ].
	// Likewise, if you want to write a policy that specifies that no egress is allowed,
	// you must specify a policyTypes value that include "Egress" (since such a policy would not include
	// an Egress section and would otherwise default to just [ "Ingress" ]).
	// This field is beta-level in 1.8
	// +optional
	PolicyTypes []PolicyType `json:"policyTypes,omitempty" protobuf:"bytes,4,rep,name=policyTypes,casttype=PolicyType"`
}

// DEPRECATED 1.9 - This group version of NetworkPolicyIngressRule is deprecated by networking/v1/NetworkPolicyIngressRule.
// This NetworkPolicyIngressRule matches traffic if and only if the traffic matches both ports AND from.
type NetworkPolicyIngressRule struct {
	// List of ports which should be made accessible on the pods selected for this rule.
	// Each item in this list is combined using a logical OR.
	// If this field is empty or missing, this rule matches all ports (traffic not restricted by port).
	// If this field is present and contains at least one item, then this rule allows traffic
	// only if the traffic matches at least one port in the list.
	// +optional
	Ports []NetworkPolicyPort `json:"ports,omitempty" protobuf:"bytes,1,rep,name=ports"`

	// List of sources which should be able to access the pods selected for this rule.
	// Items in this list are combined using a logical OR operation.
	// If this field is empty or missing, this rule matches all sources (traffic not restricted by source).
	// If this field is present and contains at least one item, this rule allows traffic only if the
	// traffic matches at least one item in the from list.
	// +optional
	From []NetworkPolicyPeer `json:"from,omitempty" protobuf:"bytes,2,rep,name=from"`
}

// DEPRECATED 1.9 - This group version of NetworkPolicyEgressRule is deprecated by networking/v1/NetworkPolicyEgressRule.
// NetworkPolicyEgressRule describes a particular set of traffic that is allowed out of pods
// matched by a NetworkPolicySpec's podSelector. The traffic must match both ports and to.
// This type is beta-level in 1.8
type NetworkPolicyEgressRule struct {
	// List of destination ports for outgoing traffic.
	// Each item in this list is combined using a logical OR. If this field is
	// empty or missing, this rule matches all ports (traffic not restricted by port).
	// If this field is present and contains at least one item, then this rule allows
	// traffic only if the traffic matches at least one port in the list.
	// +optional
	Ports []NetworkPolicyPort `json:"ports,omitempty" protobuf:"bytes,1,rep,name=ports"`

	// List of destinations for outgoing traffic of pods selected for this rule.
	// Items in this list are combined using a logical OR operation. If this field is
	// empty or missing, this rule matches all destinations (traffic not restricted by
	// destination). If this field is present and contains at least one item, this rule
	// allows traffic only if the traffic matches at least one item in the to list.
	// +optional
	To []NetworkPolicyPeer `json:"to,omitempty" protobuf:"bytes,2,rep,name=to"`
}

// DEPRECATED 1.9 - This group version of NetworkPolicyPort is deprecated by networking/v1/NetworkPolicyPort.
type NetworkPolicyPort struct {
	// Optional.  The protocol (TCP, UDP, or SCTP) which traffic must match.
	// If not specified, this field defaults to TCP.
	// +optional
	Protocol *v1.Protocol `json:"protocol,omitempty" protobuf:"bytes,1,opt,name=protocol,casttype=k8s.io/api/core/v1.Protocol"`

	// If specified, the port on the given protocol.  This can
	// either be a numerical or named port on a pod.  If this field is not provided,
	// this matches all port names and numbers.
	// If present, only traffic on the specified protocol AND port
	// will be matched.
	// +optional
	Port *intstr.IntOrString `json:"port,omitempty" protobuf:"bytes,2,opt,name=port"`
}

// DEPRECATED 1.9 - This group version of IPBlock is deprecated by networking/v1/IPBlock.
// IPBlock describes a particular CIDR (Ex. "192.168.1.1/24") that is allowed to the pods
// matched by a NetworkPolicySpec's podSelector. The except entry describes CIDRs that should
// not be included within this rule.
type IPBlock struct {
	// CIDR is a string representing the IP Block
	// Valid examples are "192.168.1.1/24"
	CIDR string `json:"cidr" protobuf:"bytes,1,name=cidr"`
	// Except is a slice of CIDRs that should not be included within an IP Block
	// Valid examples are "192.168.1.1/24"
	// Except values will be rejected if they are outside the CIDR range
	// +optional
	Except []string `json:"except,omitempty" protobuf:"bytes,2,rep,name=except"`
}
<<<<<<< HEAD

// DEPRECATED 1.9 - This group version of NetworkPolicyPeer is deprecated by networking/v1/NetworkPolicyPeer.
type NetworkPolicyPeer struct {
	// Exactly one of the following must be specified.
=======
>>>>>>> 7e597d92

// DEPRECATED 1.9 - This group version of NetworkPolicyPeer is deprecated by networking/v1/NetworkPolicyPeer.
type NetworkPolicyPeer struct {
	// This is a label selector which selects Pods. This field follows standard label
	// selector semantics; if present but empty, it selects all pods.
	//
	// If NamespaceSelector is also set, then the NetworkPolicyPeer as a whole selects
	// the Pods matching PodSelector in the Namespaces selected by NamespaceSelector.
	// Otherwise it selects the Pods matching PodSelector in the policy's own Namespace.
	// +optional
	PodSelector *metav1.LabelSelector `json:"podSelector,omitempty" protobuf:"bytes,1,opt,name=podSelector"`

	// Selects Namespaces using cluster-scoped labels. This field follows standard label
	// selector semantics; if present but empty, it selects all namespaces.
	//
	// If PodSelector is also set, then the NetworkPolicyPeer as a whole selects
	// the Pods matching PodSelector in the Namespaces selected by NamespaceSelector.
	// Otherwise it selects all Pods in the Namespaces selected by NamespaceSelector.
	// +optional
	NamespaceSelector *metav1.LabelSelector `json:"namespaceSelector,omitempty" protobuf:"bytes,2,opt,name=namespaceSelector"`

<<<<<<< HEAD
	// IPBlock defines policy on a particular IPBlock
=======
	// IPBlock defines policy on a particular IPBlock. If this field is set then
	// neither of the other fields can be.
>>>>>>> 7e597d92
	// +optional
	IPBlock *IPBlock `json:"ipBlock,omitempty" protobuf:"bytes,3,rep,name=ipBlock"`
}

// +k8s:deepcopy-gen:interfaces=k8s.io/apimachinery/pkg/runtime.Object

// DEPRECATED 1.9 - This group version of NetworkPolicyList is deprecated by networking/v1/NetworkPolicyList.
// Network Policy List is a list of NetworkPolicy objects.
type NetworkPolicyList struct {
	metav1.TypeMeta `json:",inline"`
	// Standard list metadata.
	// More info: https://git.k8s.io/community/contributors/devel/sig-architecture/api-conventions.md#metadata
	// +optional
	metav1.ListMeta `json:"metadata,omitempty" protobuf:"bytes,1,opt,name=metadata"`

	// Items is a list of schema objects.
	Items []NetworkPolicy `json:"items" protobuf:"bytes,2,rep,name=items"`
}<|MERGE_RESOLUTION|>--- conflicted
+++ resolved
@@ -49,11 +49,6 @@
 	TargetSelector string `json:"targetSelector,omitempty" protobuf:"bytes,3,opt,name=targetSelector"`
 }
 
-<<<<<<< HEAD
-// +genclient
-// +genclient:noVerbs
-=======
->>>>>>> 7e597d92
 // +k8s:deepcopy-gen:interfaces=k8s.io/apimachinery/pkg/runtime.Object
 
 // represents a scaling request for a resource.
@@ -79,32 +74,6 @@
 	metav1.TypeMeta `json:",inline"`
 }
 
-<<<<<<< HEAD
-// Alpha-level support for Custom Metrics in HPA (as annotations).
-type CustomMetricTarget struct {
-	// Custom Metric name.
-	Name string `json:"name" protobuf:"bytes,1,opt,name=name"`
-	// Custom Metric value (average).
-	TargetValue resource.Quantity `json:"value" protobuf:"bytes,2,opt,name=value"`
-}
-
-type CustomMetricTargetList struct {
-	Items []CustomMetricTarget `json:"items" protobuf:"bytes,1,rep,name=items"`
-}
-
-type CustomMetricCurrentStatus struct {
-	// Custom Metric name.
-	Name string `json:"name" protobuf:"bytes,1,opt,name=name"`
-	// Custom Metric value (average).
-	CurrentValue resource.Quantity `json:"value" protobuf:"bytes,2,opt,name=value"`
-}
-
-type CustomMetricCurrentStatusList struct {
-	Items []CustomMetricCurrentStatus `json:"items" protobuf:"bytes,1,rep,name=items"`
-}
-
-=======
->>>>>>> 7e597d92
 // +genclient
 // +genclient:method=GetScale,verb=get,subresource=scale,result=Scale
 // +genclient:method=UpdateScale,verb=update,subresource=scale,input=Scale,result=Scale
@@ -175,13 +144,8 @@
 	// is considered to be failed. The deployment controller will continue to
 	// process failed deployments and a condition with a ProgressDeadlineExceeded
 	// reason will be surfaced in the deployment status. Note that progress will
-<<<<<<< HEAD
-	// not be estimated during the time a deployment is paused. This is not set
-	// by default.
-=======
 	// not be estimated during the time a deployment is paused. This is set to
 	// the max value of int32 (i.e. 2147483647) by default, which means "no deadline".
->>>>>>> 7e597d92
 	// +optional
 	ProgressDeadlineSeconds *int32 `json:"progressDeadlineSeconds,omitempty" protobuf:"varint,9,opt,name=progressDeadlineSeconds"`
 }
@@ -493,7 +457,6 @@
 	// +patchMergeKey=type
 	// +patchStrategy=merge
 	Conditions []DaemonSetCondition `json:"conditions,omitempty" patchStrategy:"merge" patchMergeKey:"type" protobuf:"bytes,10,rep,name=conditions"`
-<<<<<<< HEAD
 }
 
 type DaemonSetConditionType string
@@ -520,34 +483,6 @@
 // +genclient
 // +k8s:deepcopy-gen:interfaces=k8s.io/apimachinery/pkg/runtime.Object
 
-=======
-}
-
-type DaemonSetConditionType string
-
-// TODO: Add valid condition types of a DaemonSet.
-
-// DaemonSetCondition describes the state of a DaemonSet at a certain point.
-type DaemonSetCondition struct {
-	// Type of DaemonSet condition.
-	Type DaemonSetConditionType `json:"type" protobuf:"bytes,1,opt,name=type,casttype=DaemonSetConditionType"`
-	// Status of the condition, one of True, False, Unknown.
-	Status v1.ConditionStatus `json:"status" protobuf:"bytes,2,opt,name=status,casttype=k8s.io/api/core/v1.ConditionStatus"`
-	// Last time the condition transitioned from one status to another.
-	// +optional
-	LastTransitionTime metav1.Time `json:"lastTransitionTime,omitempty" protobuf:"bytes,3,opt,name=lastTransitionTime"`
-	// The reason for the condition's last transition.
-	// +optional
-	Reason string `json:"reason,omitempty" protobuf:"bytes,4,opt,name=reason"`
-	// A human readable message indicating details about the transition.
-	// +optional
-	Message string `json:"message,omitempty" protobuf:"bytes,5,opt,name=message"`
-}
-
-// +genclient
-// +k8s:deepcopy-gen:interfaces=k8s.io/apimachinery/pkg/runtime.Object
-
->>>>>>> 7e597d92
 // DEPRECATED - This group version of DaemonSet is deprecated by apps/v1beta2/DaemonSet. See the release notes for
 // more information.
 // DaemonSet represents the configuration of a daemon set.
@@ -925,17 +860,10 @@
 	// privileged determines if a pod can request to be run as privileged.
 	// +optional
 	Privileged bool `json:"privileged,omitempty" protobuf:"varint,1,opt,name=privileged"`
-<<<<<<< HEAD
-	// DefaultAddCapabilities is the default set of capabilities that will be added to the container
-	// unless the pod spec specifically drops the capability.  You may not list a capability in both
-	// DefaultAddCapabilities and RequiredDropCapabilities. Capabilities added here are implicitly
-	// allowed, and need not be included in the AllowedCapabilities list.
-=======
 	// defaultAddCapabilities is the default set of capabilities that will be added to the container
 	// unless the pod spec specifically drops the capability.  You may not list a capability in both
 	// defaultAddCapabilities and requiredDropCapabilities. Capabilities added here are implicitly
 	// allowed, and need not be included in the allowedCapabilities list.
->>>>>>> 7e597d92
 	// +optional
 	DefaultAddCapabilities []v1.Capability `json:"defaultAddCapabilities,omitempty" protobuf:"bytes,2,rep,name=defaultAddCapabilities,casttype=k8s.io/api/core/v1.Capability"`
 	// requiredDropCapabilities are the capabilities that will be dropped from the container.  These
@@ -983,30 +911,6 @@
 	// will not be forced to.
 	// +optional
 	ReadOnlyRootFilesystem bool `json:"readOnlyRootFilesystem,omitempty" protobuf:"varint,14,opt,name=readOnlyRootFilesystem"`
-<<<<<<< HEAD
-	// DefaultAllowPrivilegeEscalation controls the default setting for whether a
-	// process can gain more privileges than its parent process.
-	// +optional
-	DefaultAllowPrivilegeEscalation *bool `json:"defaultAllowPrivilegeEscalation,omitempty" protobuf:"varint,15,opt,name=defaultAllowPrivilegeEscalation"`
-	// AllowPrivilegeEscalation determines if a pod can request to allow
-	// privilege escalation. If unspecified, defaults to true.
-	// +optional
-	AllowPrivilegeEscalation *bool `json:"allowPrivilegeEscalation,omitempty" protobuf:"varint,16,opt,name=allowPrivilegeEscalation"`
-	// is a white list of allowed host paths. Empty indicates that all host paths may be used.
-	// +optional
-	AllowedHostPaths []AllowedHostPath `json:"allowedHostPaths,omitempty" protobuf:"bytes,17,rep,name=allowedHostPaths"`
-	// AllowedFlexVolumes is a whitelist of allowed Flexvolumes.  Empty or nil indicates that all
-	// Flexvolumes may be used.  This parameter is effective only when the usage of the Flexvolumes
-	// is allowed in the "Volumes" field.
-	// +optional
-	AllowedFlexVolumes []AllowedFlexVolume `json:"allowedFlexVolumes,omitempty" protobuf:"bytes,18,rep,name=allowedFlexVolumes"`
-}
-
-// defines the host volume conditions that will be enabled by a policy
-// for pods to use. It requires the path prefix to be defined.
-type AllowedHostPath struct {
-	// is the path prefix that the host volume must match.
-=======
 	// defaultAllowPrivilegeEscalation controls the default setting for whether a
 	// process can gain more privileges than its parent process.
 	// +optional
@@ -1064,7 +968,6 @@
 // Deprecated: use AllowedHostPath from policy API Group instead.
 type AllowedHostPath struct {
 	// pathPrefix is the path prefix that the host volume must match.
->>>>>>> 7e597d92
 	// It does not support `*`.
 	// Trailing slashes are trimmed when validating the path prefix with a host path.
 	//
@@ -1072,13 +975,10 @@
 	// `/foo` would allow `/foo`, `/foo/` and `/foo/bar`
 	// `/foo` would not allow `/food` or `/etc/foo`
 	PathPrefix string `json:"pathPrefix,omitempty" protobuf:"bytes,1,rep,name=pathPrefix"`
-<<<<<<< HEAD
-=======
 
 	// when set to true, will allow host volumes matching the pathPrefix only if all volume mounts are readOnly.
 	// +optional
 	ReadOnly bool `json:"readOnly,omitempty" protobuf:"varint,2,opt,name=readOnly"`
->>>>>>> 7e597d92
 }
 
 // FSType gives strong typing to different file systems that are used by volumes.
@@ -1112,14 +1012,6 @@
 )
 
 // AllowedFlexVolume represents a single Flexvolume that is allowed to be used.
-<<<<<<< HEAD
-type AllowedFlexVolume struct {
-	// Driver is the name of the Flexvolume driver.
-	Driver string `json:"driver" protobuf:"bytes,1,opt,name=driver"`
-}
-
-// Host Port Range defines a range of host ports that will be enabled by a policy
-=======
 // Deprecated: use AllowedFlexVolume from policy API Group instead.
 type AllowedFlexVolume struct {
 	// driver is the name of the Flexvolume driver.
@@ -1133,7 +1025,6 @@
 }
 
 // HostPortRange defines a range of host ports that will be enabled by a policy
->>>>>>> 7e597d92
 // for pods to use.  It requires both the start and end to be defined.
 // Deprecated: use HostPortRange from policy API Group instead.
 type HostPortRange struct {
@@ -1285,11 +1176,6 @@
 	SupplementalGroupsStrategyRunAsAny SupplementalGroupsStrategyType = "RunAsAny"
 )
 
-<<<<<<< HEAD
-// +k8s:deepcopy-gen:interfaces=k8s.io/apimachinery/pkg/runtime.Object
-
-// Pod Security Policy List is a list of PodSecurityPolicy objects.
-=======
 // RuntimeClassStrategyOptions define the strategy that will dictate the allowable RuntimeClasses
 // for a pod.
 type RuntimeClassStrategyOptions struct {
@@ -1313,7 +1199,6 @@
 
 // PodSecurityPolicyList is a list of PodSecurityPolicy objects.
 // Deprecated: use PodSecurityPolicyList from policy API Group instead.
->>>>>>> 7e597d92
 type PodSecurityPolicyList struct {
 	metav1.TypeMeta `json:",inline"`
 	// Standard list metadata.
@@ -1325,10 +1210,7 @@
 	Items []PodSecurityPolicy `json:"items" protobuf:"bytes,2,rep,name=items"`
 }
 
-<<<<<<< HEAD
-=======
 // +genclient
->>>>>>> 7e597d92
 // +k8s:deepcopy-gen:interfaces=k8s.io/apimachinery/pkg/runtime.Object
 
 // DEPRECATED 1.9 - This group version of NetworkPolicy is deprecated by networking/v1/NetworkPolicy.
@@ -1387,11 +1269,7 @@
 	Egress []NetworkPolicyEgressRule `json:"egress,omitempty" protobuf:"bytes,3,rep,name=egress"`
 
 	// List of rule types that the NetworkPolicy relates to.
-<<<<<<< HEAD
-	// Valid options are Ingress, Egress, or Ingress,Egress.
-=======
 	// Valid options are "Ingress", "Egress", or "Ingress,Egress".
->>>>>>> 7e597d92
 	// If this field is not specified, it will default based on the existence of Ingress or Egress rules;
 	// policies that contain an Egress section are assumed to affect Egress, and all policies
 	// (whether or not they contain an Ingress section) are assumed to affect Ingress.
@@ -1476,13 +1354,6 @@
 	// +optional
 	Except []string `json:"except,omitempty" protobuf:"bytes,2,rep,name=except"`
 }
-<<<<<<< HEAD
-
-// DEPRECATED 1.9 - This group version of NetworkPolicyPeer is deprecated by networking/v1/NetworkPolicyPeer.
-type NetworkPolicyPeer struct {
-	// Exactly one of the following must be specified.
-=======
->>>>>>> 7e597d92
 
 // DEPRECATED 1.9 - This group version of NetworkPolicyPeer is deprecated by networking/v1/NetworkPolicyPeer.
 type NetworkPolicyPeer struct {
@@ -1504,12 +1375,8 @@
 	// +optional
 	NamespaceSelector *metav1.LabelSelector `json:"namespaceSelector,omitempty" protobuf:"bytes,2,opt,name=namespaceSelector"`
 
-<<<<<<< HEAD
-	// IPBlock defines policy on a particular IPBlock
-=======
 	// IPBlock defines policy on a particular IPBlock. If this field is set then
 	// neither of the other fields can be.
->>>>>>> 7e597d92
 	// +optional
 	IPBlock *IPBlock `json:"ipBlock,omitempty" protobuf:"bytes,3,rep,name=ipBlock"`
 }

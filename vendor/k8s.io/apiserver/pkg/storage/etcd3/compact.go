/*
Copyright 2016 The Kubernetes Authors.

Licensed under the Apache License, Version 2.0 (the "License");
you may not use this file except in compliance with the License.
You may obtain a copy of the License at

    http://www.apache.org/licenses/LICENSE-2.0

Unless required by applicable law or agreed to in writing, software
distributed under the License is distributed on an "AS IS" BASIS,
WITHOUT WARRANTIES OR CONDITIONS OF ANY KIND, either express or implied.
See the License for the specific language governing permissions and
limitations under the License.
*/

package etcd3

import (
	"context"
	"strconv"
	"sync"
	"time"

	"github.com/coreos/etcd/clientv3"
	"k8s.io/klog"
)

const (
	compactRevKey = "compact_rev_key"
)

var (
	endpointsMapMu sync.Mutex
	endpointsMap   map[string]struct{}
)

func init() {
	endpointsMap = make(map[string]struct{})
}

// StartCompactor starts a compactor in the background to compact old version of keys that's not needed.
// By default, we save the most recent 10 minutes data and compact versions > 10minutes ago.
// It should be enough for slow watchers and to tolerate burst.
// TODO: We might keep a longer history (12h) in the future once storage API can take advantage of past version of keys.
func StartCompactor(ctx context.Context, client *clientv3.Client, compactInterval time.Duration) {
	endpointsMapMu.Lock()
	defer endpointsMapMu.Unlock()

	// In one process, we can have only one compactor for one cluster.
	// Currently we rely on endpoints to differentiate clusters.
	for _, ep := range client.Endpoints() {
		if _, ok := endpointsMap[ep]; ok {
			klog.V(4).Infof("compactor already exists for endpoints %v", client.Endpoints())
			return
		}
	}
	for _, ep := range client.Endpoints() {
		endpointsMap[ep] = struct{}{}
	}

	if compactInterval != 0 {
		go compactor(ctx, client, compactInterval)
	}
}

// compactor periodically compacts historical versions of keys in etcd.
// It will compact keys with versions older than given interval.
// In other words, after compaction, it will only contain keys set during last interval.
// Any API call for the older versions of keys will return error.
// Interval is the time interval between each compaction. The first compaction happens after "interval".
func compactor(ctx context.Context, client *clientv3.Client, interval time.Duration) {
	// Technical definitions:
	// We have a special key in etcd defined as *compactRevKey*.
	// compactRevKey's value will be set to the string of last compacted revision.
	// compactRevKey's version will be used as logical time for comparison. THe version is referred as compact time.
	// Initially, because the key doesn't exist, the compact time (version) is 0.
	//
	// Algorithm:
	// - Compare to see if (local compact_time) = (remote compact_time).
	// - If yes, increment both local and remote compact_time, and do a compaction.
	// - If not, set local to remote compact_time.
	//
	// Technical details/insights:
	//
	// The protocol here is lease based. If one compactor CAS successfully, the others would know it when they fail in
	// CAS later and would try again in 10 minutes. If an APIServer crashed, another one would "take over" the lease.
	//
	// For example, in the following diagram, we have a compactor C1 doing compaction in t1, t2. Another compactor C2
	// at t1' (t1 < t1' < t2) would CAS fail, set its known oldRev to rev at t1', and try again in t2' (t2' > t2).
	// If C1 crashed and wouldn't compact at t2, C2 would CAS successfully at t2'.
	//
	//                 oldRev(t2)     curRev(t2)
	//                                  +
	//   oldRev        curRev           |
	//     +             +              |
	//     |             |              |
	//     |             |    t1'       |     t2'
	// +---v-------------v----^---------v------^---->
	//     t0           t1             t2
	//
	// We have the guarantees:
	// - in normal cases, the interval is 10 minutes.
	// - in failover, the interval is >10m and <20m
	//
	// FAQ:
	// - What if time is not accurate? We don't care as long as someone did the compaction. Atomicity is ensured using
	//   etcd API.
	// - What happened under heavy load scenarios? Initially, each apiserver will do only one compaction
	//   every 10 minutes. This is very unlikely affecting or affected w.r.t. server load.

	var compactTime int64
	var rev int64
	var err error
	for {
		select {
		case <-time.After(interval):
		case <-ctx.Done():
			return
		}

		compactTime, rev, err = compact(ctx, client, compactTime, rev)
		if err != nil {
			klog.Errorf("etcd: endpoint (%v) compact failed: %v", client.Endpoints(), err)
			continue
		}
	}
}

// compact compacts etcd store and returns current rev.
// It will return the current compact time and global revision if no error occurred.
// Note that CAS fail will not incur any error.
func compact(ctx context.Context, client *clientv3.Client, t, rev int64) (int64, int64, error) {
	resp, err := client.KV.Txn(ctx).If(
		clientv3.Compare(clientv3.Version(compactRevKey), "=", t),
	).Then(
		clientv3.OpPut(compactRevKey, strconv.FormatInt(rev, 10)), // Expect side effect: increment Version
	).Else(
		clientv3.OpGet(compactRevKey),
	).Commit()
	if err != nil {
		return t, rev, err
	}

	curRev := resp.Header.Revision

	if !resp.Succeeded {
		curTime := resp.Responses[0].GetResponseRange().Kvs[0].Version
		return curTime, curRev, nil
	}
	curTime := t + 1

	if rev == 0 {
		// We don't compact on bootstrap.
		return curTime, curRev, nil
	}
	if _, err = client.Compact(ctx, rev); err != nil {
		return curTime, curRev, err
	}
<<<<<<< HEAD
	glog.V(4).Infof("etcd: compacted rev (%d), endpoints (%v)", rev, client.Endpoints())
=======
	klog.V(4).Infof("etcd: compacted rev (%d), endpoints (%v)", rev, client.Endpoints())
>>>>>>> 7e597d92
	return curTime, curRev, nil
}<|MERGE_RESOLUTION|>--- conflicted
+++ resolved
@@ -157,10 +157,6 @@
 	if _, err = client.Compact(ctx, rev); err != nil {
 		return curTime, curRev, err
 	}
-<<<<<<< HEAD
-	glog.V(4).Infof("etcd: compacted rev (%d), endpoints (%v)", rev, client.Endpoints())
-=======
 	klog.V(4).Infof("etcd: compacted rev (%d), endpoints (%v)", rev, client.Endpoints())
->>>>>>> 7e597d92
 	return curTime, curRev, nil
 }
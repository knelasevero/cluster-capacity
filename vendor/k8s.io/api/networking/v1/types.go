/*
Copyright 2017 The Kubernetes Authors.

Licensed under the Apache License, Version 2.0 (the "License");
you may not use this file except in compliance with the License.
You may obtain a copy of the License at

    http://www.apache.org/licenses/LICENSE-2.0

Unless required by applicable law or agreed to in writing, software
distributed under the License is distributed on an "AS IS" BASIS,
WITHOUT WARRANTIES OR CONDITIONS OF ANY KIND, either express or implied.
See the License for the specific language governing permissions and
limitations under the License.
*/

package v1

import (
	v1 "k8s.io/api/core/v1"
	metav1 "k8s.io/apimachinery/pkg/apis/meta/v1"
	"k8s.io/apimachinery/pkg/util/intstr"
)

// +genclient
// +k8s:deepcopy-gen:interfaces=k8s.io/apimachinery/pkg/runtime.Object

// NetworkPolicy describes what network traffic is allowed for a set of Pods
type NetworkPolicy struct {
	metav1.TypeMeta `json:",inline"`

	// Standard object's metadata.
	// More info: https://git.k8s.io/community/contributors/devel/sig-architecture/api-conventions.md#metadata
	// +optional
	metav1.ObjectMeta `json:"metadata,omitempty" protobuf:"bytes,1,opt,name=metadata"`

	// spec represents the specification of the desired behavior for this NetworkPolicy.
	// +optional
	Spec NetworkPolicySpec `json:"spec,omitempty" protobuf:"bytes,2,opt,name=spec"`

<<<<<<< HEAD
	// status represents the current state of the NetworkPolicy.
	// More info: https://git.k8s.io/community/contributors/devel/sig-architecture/api-conventions.md#spec-and-status
	// +optional
	Status NetworkPolicyStatus `json:"status,omitempty" protobuf:"bytes,3,opt,name=status"`
=======
	// Status is tombstoned to show why 3 is a reserved protobuf tag.
	// This commented field should remain, so in the future if we decide to reimplement
	// NetworkPolicyStatus a different protobuf name and tag SHOULD be used!
	// Status NetworkPolicyStatus `json:"status,omitempty" protobuf:"bytes,3,opt,name=status"`
>>>>>>> ae3de7a1
}

// PolicyType string describes the NetworkPolicy type
// This type is beta-level in 1.8
// +enum
type PolicyType string

const (
	// PolicyTypeIngress is a NetworkPolicy that affects ingress traffic on selected pods
	PolicyTypeIngress PolicyType = "Ingress"
	// PolicyTypeEgress is a NetworkPolicy that affects egress traffic on selected pods
	PolicyTypeEgress PolicyType = "Egress"
)

// NetworkPolicySpec provides the specification of a NetworkPolicy
type NetworkPolicySpec struct {
	// podSelector selects the pods to which this NetworkPolicy object applies.
	// The array of ingress rules is applied to any pods selected by this field.
	// Multiple network policies can select the same set of pods. In this case,
	// the ingress rules for each are combined additively.
	// This field is NOT optional and follows standard label selector semantics.
	// An empty podSelector matches all pods in this namespace.
	PodSelector metav1.LabelSelector `json:"podSelector" protobuf:"bytes,1,opt,name=podSelector"`

	// ingress is a list of ingress rules to be applied to the selected pods.
	// Traffic is allowed to a pod if there are no NetworkPolicies selecting the pod
	// (and cluster policy otherwise allows the traffic), OR if the traffic source is
	// the pod's local node, OR if the traffic matches at least one ingress rule
	// across all of the NetworkPolicy objects whose podSelector matches the pod. If
	// this field is empty then this NetworkPolicy does not allow any traffic (and serves
	// solely to ensure that the pods it selects are isolated by default)
	// +optional
	Ingress []NetworkPolicyIngressRule `json:"ingress,omitempty" protobuf:"bytes,2,rep,name=ingress"`

	// egress is a list of egress rules to be applied to the selected pods. Outgoing traffic
	// is allowed if there are no NetworkPolicies selecting the pod (and cluster policy
	// otherwise allows the traffic), OR if the traffic matches at least one egress rule
	// across all of the NetworkPolicy objects whose podSelector matches the pod. If
	// this field is empty then this NetworkPolicy limits all outgoing traffic (and serves
	// solely to ensure that the pods it selects are isolated by default).
	// This field is beta-level in 1.8
	// +optional
	Egress []NetworkPolicyEgressRule `json:"egress,omitempty" protobuf:"bytes,3,rep,name=egress"`

	// policyTypes is a list of rule types that the NetworkPolicy relates to.
	// Valid options are ["Ingress"], ["Egress"], or ["Ingress", "Egress"].
	// If this field is not specified, it will default based on the existence of ingress or egress rules;
	// policies that contain an egress section are assumed to affect egress, and all policies
	// (whether or not they contain an ingress section) are assumed to affect ingress.
	// If you want to write an egress-only policy, you must explicitly specify policyTypes [ "Egress" ].
	// Likewise, if you want to write a policy that specifies that no egress is allowed,
	// you must specify a policyTypes value that include "Egress" (since such a policy would not include
	// an egress section and would otherwise default to just [ "Ingress" ]).
	// This field is beta-level in 1.8
	// +optional
	PolicyTypes []PolicyType `json:"policyTypes,omitempty" protobuf:"bytes,4,rep,name=policyTypes,casttype=PolicyType"`
}

// NetworkPolicyIngressRule describes a particular set of traffic that is allowed to the pods
// matched by a NetworkPolicySpec's podSelector. The traffic must match both ports and from.
type NetworkPolicyIngressRule struct {
	// ports is a list of ports which should be made accessible on the pods selected for
	// this rule. Each item in this list is combined using a logical OR. If this field is
	// empty or missing, this rule matches all ports (traffic not restricted by port).
	// If this field is present and contains at least one item, then this rule allows
	// traffic only if the traffic matches at least one port in the list.
	// +optional
	Ports []NetworkPolicyPort `json:"ports,omitempty" protobuf:"bytes,1,rep,name=ports"`

	// from is a list of sources which should be able to access the pods selected for this rule.
	// Items in this list are combined using a logical OR operation. If this field is
	// empty or missing, this rule matches all sources (traffic not restricted by
	// source). If this field is present and contains at least one item, this rule
	// allows traffic only if the traffic matches at least one item in the from list.
	// +optional
	From []NetworkPolicyPeer `json:"from,omitempty" protobuf:"bytes,2,rep,name=from"`
}

// NetworkPolicyEgressRule describes a particular set of traffic that is allowed out of pods
// matched by a NetworkPolicySpec's podSelector. The traffic must match both ports and to.
// This type is beta-level in 1.8
type NetworkPolicyEgressRule struct {
	// ports is a list of destination ports for outgoing traffic.
	// Each item in this list is combined using a logical OR. If this field is
	// empty or missing, this rule matches all ports (traffic not restricted by port).
	// If this field is present and contains at least one item, then this rule allows
	// traffic only if the traffic matches at least one port in the list.
	// +optional
	Ports []NetworkPolicyPort `json:"ports,omitempty" protobuf:"bytes,1,rep,name=ports"`

	// to is a list of destinations for outgoing traffic of pods selected for this rule.
	// Items in this list are combined using a logical OR operation. If this field is
	// empty or missing, this rule matches all destinations (traffic not restricted by
	// destination). If this field is present and contains at least one item, this rule
	// allows traffic only if the traffic matches at least one item in the to list.
	// +optional
	To []NetworkPolicyPeer `json:"to,omitempty" protobuf:"bytes,2,rep,name=to"`
}

// NetworkPolicyPort describes a port to allow traffic on
type NetworkPolicyPort struct {
	// protocol represents the protocol (TCP, UDP, or SCTP) which traffic must match.
	// If not specified, this field defaults to TCP.
	// +optional
	Protocol *v1.Protocol `json:"protocol,omitempty" protobuf:"bytes,1,opt,name=protocol,casttype=k8s.io/api/core/v1.Protocol"`

	// port represents the port on the given protocol. This can either be a numerical or named
	// port on a pod. If this field is not provided, this matches all port names and
	// numbers.
	// If present, only traffic on the specified protocol AND port will be matched.
	// +optional
	Port *intstr.IntOrString `json:"port,omitempty" protobuf:"bytes,2,opt,name=port"`

	// endPort indicates that the range of ports from port to endPort if set, inclusive,
	// should be allowed by the policy. This field cannot be defined if the port field
	// is not defined or if the port field is defined as a named (string) port.
	// The endPort must be equal or greater than port.
	// +optional
	EndPort *int32 `json:"endPort,omitempty" protobuf:"bytes,3,opt,name=endPort"`
}

// IPBlock describes a particular CIDR (Ex. "192.168.1.0/24","2001:db8::/64") that is allowed
// to the pods matched by a NetworkPolicySpec's podSelector. The except entry describes CIDRs
// that should not be included within this rule.
type IPBlock struct {
	// cidr is a string representing the IPBlock
	// Valid examples are "192.168.1.0/24" or "2001:db8::/64"
	CIDR string `json:"cidr" protobuf:"bytes,1,name=cidr"`

	// except is a slice of CIDRs that should not be included within an IPBlock
	// Valid examples are "192.168.1.0/24" or "2001:db8::/64"
	// Except values will be rejected if they are outside the cidr range
	// +optional
	Except []string `json:"except,omitempty" protobuf:"bytes,2,rep,name=except"`
}

// NetworkPolicyPeer describes a peer to allow traffic to/from. Only certain combinations of
// fields are allowed
type NetworkPolicyPeer struct {
	// podSelector is a label selector which selects pods. This field follows standard label
	// selector semantics; if present but empty, it selects all pods.
	//
	// If namespaceSelector is also set, then the NetworkPolicyPeer as a whole selects
	// the pods matching podSelector in the Namespaces selected by NamespaceSelector.
	// Otherwise it selects the pods matching podSelector in the policy's own namespace.
	// +optional
	PodSelector *metav1.LabelSelector `json:"podSelector,omitempty" protobuf:"bytes,1,opt,name=podSelector"`

	// namespaceSelector selects namespaces using cluster-scoped labels. This field follows
	// standard label selector semantics; if present but empty, it selects all namespaces.
	//
	// If podSelector is also set, then the NetworkPolicyPeer as a whole selects
	// the pods matching podSelector in the namespaces selected by namespaceSelector.
	// Otherwise it selects all pods in the namespaces selected by namespaceSelector.
	// +optional
	NamespaceSelector *metav1.LabelSelector `json:"namespaceSelector,omitempty" protobuf:"bytes,2,opt,name=namespaceSelector"`

	// ipBlock defines policy on a particular IPBlock. If this field is set then
	// neither of the other fields can be.
	// +optional
	IPBlock *IPBlock `json:"ipBlock,omitempty" protobuf:"bytes,3,rep,name=ipBlock"`
}

<<<<<<< HEAD
// NetworkPolicyConditionType is the type for status conditions on
// a NetworkPolicy. This type should be used with the
// NetworkPolicyStatus.Conditions field.
type NetworkPolicyConditionType string

const (
	// NetworkPolicyConditionStatusAccepted represents status of a Network Policy that could be properly parsed by
	// the Network Policy provider and will be implemented in the cluster
	NetworkPolicyConditionStatusAccepted NetworkPolicyConditionType = "Accepted"

	// NetworkPolicyConditionStatusPartialFailure represents status of a Network Policy that could be partially
	// parsed by the Network Policy provider and may not be completely implemented due to a lack of a feature or some
	// other condition
	NetworkPolicyConditionStatusPartialFailure NetworkPolicyConditionType = "PartialFailure"

	// NetworkPolicyConditionStatusFailure represents status of a Network Policy that could not be parsed by the
	// Network Policy provider and will not be implemented in the cluster
	NetworkPolicyConditionStatusFailure NetworkPolicyConditionType = "Failure"
)

// NetworkPolicyConditionReason defines the set of reasons that explain why a
// particular NetworkPolicy condition type has been raised.
type NetworkPolicyConditionReason string

const (
	// NetworkPolicyConditionReasonFeatureNotSupported represents a reason where the Network Policy may not have been
	// implemented in the cluster due to a lack of some feature not supported by the Network Policy provider
	NetworkPolicyConditionReasonFeatureNotSupported NetworkPolicyConditionReason = "FeatureNotSupported"
)

// NetworkPolicyStatus describes the current state of the NetworkPolicy.
type NetworkPolicyStatus struct {
	// conditions holds an array of metav1.Condition that describe the state of the NetworkPolicy.
	// Current service state
	// +optional
	// +patchMergeKey=type
	// +patchStrategy=merge
	// +listType=map
	// +listMapKey=type
	Conditions []metav1.Condition `json:"conditions,omitempty" patchStrategy:"merge" patchMergeKey:"type" protobuf:"bytes,1,rep,name=conditions"`
}

=======
>>>>>>> ae3de7a1
// +k8s:deepcopy-gen:interfaces=k8s.io/apimachinery/pkg/runtime.Object

// NetworkPolicyList is a list of NetworkPolicy objects.
type NetworkPolicyList struct {
	metav1.TypeMeta `json:",inline"`

	// Standard list metadata.
	// More info: https://git.k8s.io/community/contributors/devel/sig-architecture/api-conventions.md#metadata
	// +optional
	metav1.ListMeta `json:"metadata,omitempty" protobuf:"bytes,1,opt,name=metadata"`

	// items is a list of schema objects.
	Items []NetworkPolicy `json:"items" protobuf:"bytes,2,rep,name=items"`
}

// +genclient
// +k8s:deepcopy-gen:interfaces=k8s.io/apimachinery/pkg/runtime.Object

// Ingress is a collection of rules that allow inbound connections to reach the
// endpoints defined by a backend. An Ingress can be configured to give services
// externally-reachable urls, load balance traffic, terminate SSL, offer name
// based virtual hosting etc.
type Ingress struct {
	metav1.TypeMeta `json:",inline"`

	// Standard object's metadata.
	// More info: https://git.k8s.io/community/contributors/devel/sig-architecture/api-conventions.md#metadata
	// +optional
	metav1.ObjectMeta `json:"metadata,omitempty" protobuf:"bytes,1,opt,name=metadata"`

	// spec is the desired state of the Ingress.
	// More info: https://git.k8s.io/community/contributors/devel/sig-architecture/api-conventions.md#spec-and-status
	// +optional
	Spec IngressSpec `json:"spec,omitempty" protobuf:"bytes,2,opt,name=spec"`

	// status is the current state of the Ingress.
	// More info: https://git.k8s.io/community/contributors/devel/sig-architecture/api-conventions.md#spec-and-status
	// +optional
	Status IngressStatus `json:"status,omitempty" protobuf:"bytes,3,opt,name=status"`
}

// +k8s:deepcopy-gen:interfaces=k8s.io/apimachinery/pkg/runtime.Object

// IngressList is a collection of Ingress.
type IngressList struct {
	metav1.TypeMeta `json:",inline"`

	// Standard object's metadata.
	// More info: https://git.k8s.io/community/contributors/devel/sig-architecture/api-conventions.md#metadata
	// +optional
	metav1.ListMeta `json:"metadata,omitempty" protobuf:"bytes,1,opt,name=metadata"`

	// items is the list of Ingress.
	Items []Ingress `json:"items" protobuf:"bytes,2,rep,name=items"`
}

// IngressSpec describes the Ingress the user wishes to exist.
type IngressSpec struct {
	// ingressClassName is the name of an IngressClass cluster resource. Ingress
	// controller implementations use this field to know whether they should be
	// serving this Ingress resource, by a transitive connection
	// (controller -> IngressClass -> Ingress resource). Although the
	// `kubernetes.io/ingress.class` annotation (simple constant name) was never
	// formally defined, it was widely supported by Ingress controllers to create
	// a direct binding between Ingress controller and Ingress resources. Newly
	// created Ingress resources should prefer using the field. However, even
	// though the annotation is officially deprecated, for backwards compatibility
	// reasons, ingress controllers should still honor that annotation if present.
	// +optional
	IngressClassName *string `json:"ingressClassName,omitempty" protobuf:"bytes,4,opt,name=ingressClassName"`

	// defaultBackend is the backend that should handle requests that don't
	// match any rule. If Rules are not specified, DefaultBackend must be specified.
	// If DefaultBackend is not set, the handling of requests that do not match any
	// of the rules will be up to the Ingress controller.
	// +optional
	DefaultBackend *IngressBackend `json:"defaultBackend,omitempty" protobuf:"bytes,1,opt,name=defaultBackend"`

	// tls represents the TLS configuration. Currently the Ingress only supports a
	// single TLS port, 443. If multiple members of this list specify different hosts,
	// they will be multiplexed on the same port according to the hostname specified
	// through the SNI TLS extension, if the ingress controller fulfilling the
	// ingress supports SNI.
	// +listType=atomic
	// +optional
	TLS []IngressTLS `json:"tls,omitempty" protobuf:"bytes,2,rep,name=tls"`

	// rules is a list of host rules used to configure the Ingress. If unspecified,
	// or no rule matches, all traffic is sent to the default backend.
	// +listType=atomic
	// +optional
	Rules []IngressRule `json:"rules,omitempty" protobuf:"bytes,3,rep,name=rules"`
}

// IngressTLS describes the transport layer security associated with an ingress.
type IngressTLS struct {
	// hosts is a list of hosts included in the TLS certificate. The values in
	// this list must match the name/s used in the tlsSecret. Defaults to the
	// wildcard host setting for the loadbalancer controller fulfilling this
	// Ingress, if left unspecified.
	// +listType=atomic
	// +optional
	Hosts []string `json:"hosts,omitempty" protobuf:"bytes,1,rep,name=hosts"`

	// secretName is the name of the secret used to terminate TLS traffic on
	// port 443. Field is left optional to allow TLS routing based on SNI
	// hostname alone. If the SNI host in a listener conflicts with the "Host"
	// header field used by an IngressRule, the SNI host is used for termination
	// and value of the "Host" header is used for routing.
	// +optional
	SecretName string `json:"secretName,omitempty" protobuf:"bytes,2,opt,name=secretName"`
}

// IngressStatus describe the current state of the Ingress.
type IngressStatus struct {
	// loadBalancer contains the current status of the load-balancer.
	// +optional
	LoadBalancer IngressLoadBalancerStatus `json:"loadBalancer,omitempty" protobuf:"bytes,1,opt,name=loadBalancer"`
}

// IngressLoadBalancerStatus represents the status of a load-balancer.
type IngressLoadBalancerStatus struct {
	// ingress is a list containing ingress points for the load-balancer.
	// +optional
	Ingress []IngressLoadBalancerIngress `json:"ingress,omitempty" protobuf:"bytes,1,rep,name=ingress"`
}

// IngressLoadBalancerIngress represents the status of a load-balancer ingress point.
type IngressLoadBalancerIngress struct {
	// ip is set for load-balancer ingress points that are IP based.
	// +optional
	IP string `json:"ip,omitempty" protobuf:"bytes,1,opt,name=ip"`

	// hostname is set for load-balancer ingress points that are DNS based.
	// +optional
	Hostname string `json:"hostname,omitempty" protobuf:"bytes,2,opt,name=hostname"`

	// ports provides information about the ports exposed by this LoadBalancer.
	// +listType=atomic
	// +optional
	Ports []IngressPortStatus `json:"ports,omitempty" protobuf:"bytes,4,rep,name=ports"`
}

// IngressPortStatus represents the error condition of a service port
type IngressPortStatus struct {
	// port is the port number of the ingress port.
	Port int32 `json:"port" protobuf:"varint,1,opt,name=port"`

	// protocol is the protocol of the ingress port.
	// The supported values are: "TCP", "UDP", "SCTP"
	Protocol v1.Protocol `json:"protocol" protobuf:"bytes,2,opt,name=protocol,casttype=Protocol"`

	// error is to record the problem with the service port
	// The format of the error shall comply with the following rules:
	// - built-in error values shall be specified in this file and those shall use
	//   CamelCase names
	// - cloud provider specific error values must have names that comply with the
	//   format foo.example.com/CamelCase.
	// ---
	// The regex it matches is (dns1123SubdomainFmt/)?(qualifiedNameFmt)
	// +optional
	// +kubebuilder:validation:Required
	// +kubebuilder:validation:Pattern=`^([a-z0-9]([-a-z0-9]*[a-z0-9])?(\.[a-z0-9]([-a-z0-9]*[a-z0-9])?)*/)?(([A-Za-z0-9][-A-Za-z0-9_.]*)?[A-Za-z0-9])$`
	// +kubebuilder:validation:MaxLength=316
	Error *string `json:"error,omitempty" protobuf:"bytes,3,opt,name=error"`
}

// IngressRule represents the rules mapping the paths under a specified host to
// the related backend services. Incoming requests are first evaluated for a host
// match, then routed to the backend associated with the matching IngressRuleValue.
type IngressRule struct {
	// host is the fully qualified domain name of a network host, as defined by RFC 3986.
	// Note the following deviations from the "host" part of the
	// URI as defined in RFC 3986:
	// 1. IPs are not allowed. Currently an IngressRuleValue can only apply to
	//    the IP in the Spec of the parent Ingress.
	// 2. The `:` delimiter is not respected because ports are not allowed.
	//	  Currently the port of an Ingress is implicitly :80 for http and
	//	  :443 for https.
	// Both these may change in the future.
	// Incoming requests are matched against the host before the
	// IngressRuleValue. If the host is unspecified, the Ingress routes all
	// traffic based on the specified IngressRuleValue.
	//
	// host can be "precise" which is a domain name without the terminating dot of
	// a network host (e.g. "foo.bar.com") or "wildcard", which is a domain name
	// prefixed with a single wildcard label (e.g. "*.foo.com").
	// The wildcard character '*' must appear by itself as the first DNS label and
	// matches only a single label. You cannot have a wildcard label by itself (e.g. Host == "*").
	// Requests will be matched against the Host field in the following way:
	// 1. If host is precise, the request matches this rule if the http host header is equal to Host.
	// 2. If host is a wildcard, then the request matches this rule if the http host header
	// is to equal to the suffix (removing the first label) of the wildcard rule.
	// +optional
	Host string `json:"host,omitempty" protobuf:"bytes,1,opt,name=host"`
	// IngressRuleValue represents a rule to route requests for this IngressRule.
	// If unspecified, the rule defaults to a http catch-all. Whether that sends
	// just traffic matching the host to the default backend or all traffic to the
	// default backend, is left to the controller fulfilling the Ingress. Http is
	// currently the only supported IngressRuleValue.
	// +optional
	IngressRuleValue `json:",inline,omitempty" protobuf:"bytes,2,opt,name=ingressRuleValue"`
}

// IngressRuleValue represents a rule to apply against incoming requests. If the
// rule is satisfied, the request is routed to the specified backend. Currently
// mixing different types of rules in a single Ingress is disallowed, so exactly
// one of the following must be set.
type IngressRuleValue struct {
	// +optional
	HTTP *HTTPIngressRuleValue `json:"http,omitempty" protobuf:"bytes,1,opt,name=http"`
}

// HTTPIngressRuleValue is a list of http selectors pointing to backends.
// In the example: http://<host>/<path>?<searchpart> -> backend where
// where parts of the url correspond to RFC 3986, this resource will be used
// to match against everything after the last '/' and before the first '?'
// or '#'.
type HTTPIngressRuleValue struct {
	// paths is a collection of paths that map requests to backends.
	// +listType=atomic
	Paths []HTTPIngressPath `json:"paths" protobuf:"bytes,1,rep,name=paths"`
}

// PathType represents the type of path referred to by a HTTPIngressPath.
// +enum
type PathType string

const (
	// PathTypeExact matches the URL path exactly and with case sensitivity.
	PathTypeExact = PathType("Exact")

	// PathTypePrefix matches based on a URL path prefix split by '/'. Matching
	// is case sensitive and done on a path element by element basis. A path
	// element refers to the list of labels in the path split by the '/'
	// separator. A request is a match for path p if every p is an element-wise
	// prefix of p of the request path. Note that if the last element of the
	// path is a substring of the last element in request path, it is not a
	// match (e.g. /foo/bar matches /foo/bar/baz, but does not match
	// /foo/barbaz). If multiple matching paths exist in an Ingress spec, the
	// longest matching path is given priority.
	// Examples:
	// - /foo/bar does not match requests to /foo/barbaz
	// - /foo/bar matches request to /foo/bar and /foo/bar/baz
	// - /foo and /foo/ both match requests to /foo and /foo/. If both paths are
	//   present in an Ingress spec, the longest matching path (/foo/) is given
	//   priority.
	PathTypePrefix = PathType("Prefix")

	// PathTypeImplementationSpecific matching is up to the IngressClass.
	// Implementations can treat this as a separate PathType or treat it
	// identically to Prefix or Exact path types.
	PathTypeImplementationSpecific = PathType("ImplementationSpecific")
)

// HTTPIngressPath associates a path with a backend. Incoming urls matching the
// path are forwarded to the backend.
type HTTPIngressPath struct {
	// path is matched against the path of an incoming request. Currently it can
	// contain characters disallowed from the conventional "path" part of a URL
	// as defined by RFC 3986. Paths must begin with a '/' and must be present
	// when using PathType with value "Exact" or "Prefix".
	// +optional
	Path string `json:"path,omitempty" protobuf:"bytes,1,opt,name=path"`

	// pathType determines the interpretation of the path matching. PathType can
	// be one of the following values:
	// * Exact: Matches the URL path exactly.
	// * Prefix: Matches based on a URL path prefix split by '/'. Matching is
	//   done on a path element by element basis. A path element refers is the
	//   list of labels in the path split by the '/' separator. A request is a
	//   match for path p if every p is an element-wise prefix of p of the
	//   request path. Note that if the last element of the path is a substring
	//   of the last element in request path, it is not a match (e.g. /foo/bar
	//   matches /foo/bar/baz, but does not match /foo/barbaz).
	// * ImplementationSpecific: Interpretation of the Path matching is up to
	//   the IngressClass. Implementations can treat this as a separate PathType
	//   or treat it identically to Prefix or Exact path types.
	// Implementations are required to support all path types.
	PathType *PathType `json:"pathType" protobuf:"bytes,3,opt,name=pathType"`

	// backend defines the referenced service endpoint to which the traffic
	// will be forwarded to.
	Backend IngressBackend `json:"backend" protobuf:"bytes,2,opt,name=backend"`
}

// IngressBackend describes all endpoints for a given service and port.
type IngressBackend struct {
	// service references a service as a backend.
	// This is a mutually exclusive setting with "Resource".
	// +optional
	Service *IngressServiceBackend `json:"service,omitempty" protobuf:"bytes,4,opt,name=service"`

	// resource is an ObjectRef to another Kubernetes resource in the namespace
	// of the Ingress object. If resource is specified, a service.Name and
	// service.Port must not be specified.
	// This is a mutually exclusive setting with "Service".
	// +optional
	Resource *v1.TypedLocalObjectReference `json:"resource,omitempty" protobuf:"bytes,3,opt,name=resource"`
}

// IngressServiceBackend references a Kubernetes Service as a Backend.
type IngressServiceBackend struct {
	// name is the referenced service. The service must exist in
	// the same namespace as the Ingress object.
	Name string `json:"name" protobuf:"bytes,1,opt,name=name"`

	// port of the referenced service. A port name or port number
	// is required for a IngressServiceBackend.
	Port ServiceBackendPort `json:"port,omitempty" protobuf:"bytes,2,opt,name=port"`
}

// ServiceBackendPort is the service port being referenced.
type ServiceBackendPort struct {
	// name is the name of the port on the Service.
	// This is a mutually exclusive setting with "Number".
	// +optional
	Name string `json:"name,omitempty" protobuf:"bytes,1,opt,name=name"`

	// number is the numerical port number (e.g. 80) on the Service.
	// This is a mutually exclusive setting with "Name".
	// +optional
	Number int32 `json:"number,omitempty" protobuf:"bytes,2,opt,name=number"`
}

// +genclient
// +genclient:nonNamespaced
// +k8s:deepcopy-gen:interfaces=k8s.io/apimachinery/pkg/runtime.Object

// IngressClass represents the class of the Ingress, referenced by the Ingress
// Spec. The `ingressclass.kubernetes.io/is-default-class` annotation can be
// used to indicate that an IngressClass should be considered default. When a
// single IngressClass resource has this annotation set to true, new Ingress
// resources without a class specified will be assigned this default class.
type IngressClass struct {
	metav1.TypeMeta `json:",inline"`

	// Standard object's metadata.
	// More info: https://git.k8s.io/community/contributors/devel/sig-architecture/api-conventions.md#metadata
	// +optional
	metav1.ObjectMeta `json:"metadata,omitempty" protobuf:"bytes,1,opt,name=metadata"`

	// spec is the desired state of the IngressClass.
	// More info: https://git.k8s.io/community/contributors/devel/sig-architecture/api-conventions.md#spec-and-status
	// +optional
	Spec IngressClassSpec `json:"spec,omitempty" protobuf:"bytes,2,opt,name=spec"`
}

// IngressClassSpec provides information about the class of an Ingress.
type IngressClassSpec struct {
	// controller refers to the name of the controller that should handle this
	// class. This allows for different "flavors" that are controlled by the
	// same controller. For example, you may have different parameters for the
	// same implementing controller. This should be specified as a
	// domain-prefixed path no more than 250 characters in length, e.g.
	// "acme.io/ingress-controller". This field is immutable.
	Controller string `json:"controller,omitempty" protobuf:"bytes,1,opt,name=controller"`

	// parameters is a link to a custom resource containing additional
	// configuration for the controller. This is optional if the controller does
	// not require extra parameters.
	// +optional
	Parameters *IngressClassParametersReference `json:"parameters,omitempty" protobuf:"bytes,2,opt,name=parameters"`
}

const (
	// IngressClassParametersReferenceScopeNamespace indicates that the
	// referenced Parameters resource is namespace-scoped.
	IngressClassParametersReferenceScopeNamespace = "Namespace"
	// IngressClassParametersReferenceScopeCluster indicates that the
	// referenced Parameters resource is cluster-scoped.
	IngressClassParametersReferenceScopeCluster = "Cluster"
)

// IngressClassParametersReference identifies an API object. This can be used
// to specify a cluster or namespace-scoped resource.
type IngressClassParametersReference struct {
	// apiGroup is the group for the resource being referenced. If APIGroup is
	// not specified, the specified Kind must be in the core API group. For any
	// other third-party types, APIGroup is required.
	// +optional
	APIGroup *string `json:"apiGroup,omitempty" protobuf:"bytes,1,opt,name=aPIGroup"`

	// kind is the type of resource being referenced.
	Kind string `json:"kind" protobuf:"bytes,2,opt,name=kind"`

	// name is the name of resource being referenced.
	Name string `json:"name" protobuf:"bytes,3,opt,name=name"`

	// scope represents if this refers to a cluster or namespace scoped resource.
	// This may be set to "Cluster" (default) or "Namespace".
	// +optional
	Scope *string `json:"scope" protobuf:"bytes,4,opt,name=scope"`

	// namespace is the namespace of the resource being referenced. This field is
	// required when scope is set to "Namespace" and must be unset when scope is set to
	// "Cluster".
	// +optional
	Namespace *string `json:"namespace,omitempty" protobuf:"bytes,5,opt,name=namespace"`
}

// +k8s:deepcopy-gen:interfaces=k8s.io/apimachinery/pkg/runtime.Object

// IngressClassList is a collection of IngressClasses.
type IngressClassList struct {
	metav1.TypeMeta `json:",inline"`

	// Standard list metadata.
	// +optional
	metav1.ListMeta `json:"metadata,omitempty" protobuf:"bytes,1,opt,name=metadata"`

	// items is the list of IngressClasses.
	Items []IngressClass `json:"items" protobuf:"bytes,2,rep,name=items"`
}<|MERGE_RESOLUTION|>--- conflicted
+++ resolved
@@ -38,17 +38,10 @@
 	// +optional
 	Spec NetworkPolicySpec `json:"spec,omitempty" protobuf:"bytes,2,opt,name=spec"`
 
-<<<<<<< HEAD
-	// status represents the current state of the NetworkPolicy.
-	// More info: https://git.k8s.io/community/contributors/devel/sig-architecture/api-conventions.md#spec-and-status
-	// +optional
-	Status NetworkPolicyStatus `json:"status,omitempty" protobuf:"bytes,3,opt,name=status"`
-=======
 	// Status is tombstoned to show why 3 is a reserved protobuf tag.
 	// This commented field should remain, so in the future if we decide to reimplement
 	// NetworkPolicyStatus a different protobuf name and tag SHOULD be used!
 	// Status NetworkPolicyStatus `json:"status,omitempty" protobuf:"bytes,3,opt,name=status"`
->>>>>>> ae3de7a1
 }
 
 // PolicyType string describes the NetworkPolicy type
@@ -212,51 +205,6 @@
 	IPBlock *IPBlock `json:"ipBlock,omitempty" protobuf:"bytes,3,rep,name=ipBlock"`
 }
 
-<<<<<<< HEAD
-// NetworkPolicyConditionType is the type for status conditions on
-// a NetworkPolicy. This type should be used with the
-// NetworkPolicyStatus.Conditions field.
-type NetworkPolicyConditionType string
-
-const (
-	// NetworkPolicyConditionStatusAccepted represents status of a Network Policy that could be properly parsed by
-	// the Network Policy provider and will be implemented in the cluster
-	NetworkPolicyConditionStatusAccepted NetworkPolicyConditionType = "Accepted"
-
-	// NetworkPolicyConditionStatusPartialFailure represents status of a Network Policy that could be partially
-	// parsed by the Network Policy provider and may not be completely implemented due to a lack of a feature or some
-	// other condition
-	NetworkPolicyConditionStatusPartialFailure NetworkPolicyConditionType = "PartialFailure"
-
-	// NetworkPolicyConditionStatusFailure represents status of a Network Policy that could not be parsed by the
-	// Network Policy provider and will not be implemented in the cluster
-	NetworkPolicyConditionStatusFailure NetworkPolicyConditionType = "Failure"
-)
-
-// NetworkPolicyConditionReason defines the set of reasons that explain why a
-// particular NetworkPolicy condition type has been raised.
-type NetworkPolicyConditionReason string
-
-const (
-	// NetworkPolicyConditionReasonFeatureNotSupported represents a reason where the Network Policy may not have been
-	// implemented in the cluster due to a lack of some feature not supported by the Network Policy provider
-	NetworkPolicyConditionReasonFeatureNotSupported NetworkPolicyConditionReason = "FeatureNotSupported"
-)
-
-// NetworkPolicyStatus describes the current state of the NetworkPolicy.
-type NetworkPolicyStatus struct {
-	// conditions holds an array of metav1.Condition that describe the state of the NetworkPolicy.
-	// Current service state
-	// +optional
-	// +patchMergeKey=type
-	// +patchStrategy=merge
-	// +listType=map
-	// +listMapKey=type
-	Conditions []metav1.Condition `json:"conditions,omitempty" patchStrategy:"merge" patchMergeKey:"type" protobuf:"bytes,1,rep,name=conditions"`
-}
-
-=======
->>>>>>> ae3de7a1
 // +k8s:deepcopy-gen:interfaces=k8s.io/apimachinery/pkg/runtime.Object
 
 // NetworkPolicyList is a list of NetworkPolicy objects.

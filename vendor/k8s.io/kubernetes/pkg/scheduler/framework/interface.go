/*
Copyright 2019 The Kubernetes Authors.

Licensed under the Apache License, Version 2.0 (the "License");
you may not use this file except in compliance with the License.
You may obtain a copy of the License at

    http://www.apache.org/licenses/LICENSE-2.0

Unless required by applicable law or agreed to in writing, software
distributed under the License is distributed on an "AS IS" BASIS,
WITHOUT WARRANTIES OR CONDITIONS OF ANY KIND, either express or implied.
See the License for the specific language governing permissions and
limitations under the License.
*/

// This file defines the scheduling framework plugin interfaces.

package framework

import (
	"context"
	"errors"
	"math"
	"strings"
	"sync"
	"time"

	"github.com/google/go-cmp/cmp"
	"github.com/google/go-cmp/cmp/cmpopts"
	v1 "k8s.io/api/core/v1"
	"k8s.io/apimachinery/pkg/types"
	"k8s.io/apimachinery/pkg/util/sets"
	"k8s.io/client-go/informers"
	clientset "k8s.io/client-go/kubernetes"
	restclient "k8s.io/client-go/rest"
	"k8s.io/client-go/tools/events"
	"k8s.io/klog/v2"
	"k8s.io/kubernetes/pkg/scheduler/apis/config"
	"k8s.io/kubernetes/pkg/scheduler/framework/parallelize"
)

// NodeScoreList declares a list of nodes and their scores.
type NodeScoreList []NodeScore

// NodeScore is a struct with node name and score.
type NodeScore struct {
	Name  string
	Score int64
}

// NodeToStatusMap declares map from node name to its status.
type NodeToStatusMap map[string]*Status

// NodePluginScores is a struct with node name and scores for that node.
type NodePluginScores struct {
	// Name is node name.
	Name string
	// Scores is scores from plugins and extenders.
	Scores []PluginScore
	// TotalScore is the total score in Scores.
	TotalScore int64
}

// PluginScore is a struct with plugin/extender name and score.
type PluginScore struct {
	// Name is the name of plugin or extender.
	Name  string
	Score int64
}

// Code is the Status code/type which is returned from plugins.
type Code int

// These are predefined codes used in a Status.
const (
	// Success means that plugin ran correctly and found pod schedulable.
	// NOTE: A nil status is also considered as "Success".
	Success Code = iota
	// Error is used for internal plugin errors, unexpected input, etc.
	Error
	// Unschedulable is used when a plugin finds a pod unschedulable. The scheduler might attempt to
	// run other postFilter plugins like preemption to get this pod scheduled.
	// Use UnschedulableAndUnresolvable to make the scheduler skipping other postFilter plugins.
	// The accompanying status message should explain why the pod is unschedulable.
	Unschedulable
	// UnschedulableAndUnresolvable is used when a plugin finds a pod unschedulable and
	// other postFilter plugins like preemption would not change anything.
	// Plugins should return Unschedulable if it is possible that the pod can get scheduled
	// after running other postFilter plugins.
	// The accompanying status message should explain why the pod is unschedulable.
	UnschedulableAndUnresolvable
	// Wait is used when a Permit plugin finds a pod scheduling should wait.
	Wait
	// Skip is used in the following scenarios:
	// - when a Bind plugin chooses to skip binding.
	// - when a PreFilter plugin returns Skip so that coupled Filter plugin/PreFilterExtensions() will be skipped.
	// - when a PreScore plugin returns Skip so that coupled Score plugin will be skipped.
	Skip
)

// This list should be exactly the same as the codes iota defined above in the same order.
var codes = []string{"Success", "Error", "Unschedulable", "UnschedulableAndUnresolvable", "Wait", "Skip"}

func (c Code) String() string {
	return codes[c]
}

const (
	// MaxNodeScore is the maximum score a Score plugin is expected to return.
	MaxNodeScore int64 = 100

	// MinNodeScore is the minimum score a Score plugin is expected to return.
	MinNodeScore int64 = 0

	// MaxTotalScore is the maximum total score.
	MaxTotalScore int64 = math.MaxInt64
)

// PodsToActivateKey is a reserved state key for stashing pods.
// If the stashed pods are present in unschedulablePods or backoffQ，they will be
// activated (i.e., moved to activeQ) in two phases:
// - end of a scheduling cycle if it succeeds (will be cleared from `PodsToActivate` if activated)
// - end of a binding cycle if it succeeds
var PodsToActivateKey StateKey = "kubernetes.io/pods-to-activate"

// PodsToActivate stores pods to be activated.
type PodsToActivate struct {
	sync.Mutex
	// Map is keyed with namespaced pod name, and valued with the pod.
	Map map[string]*v1.Pod
}

// Clone just returns the same state.
func (s *PodsToActivate) Clone() StateData {
	return s
}

// NewPodsToActivate instantiates a PodsToActivate object.
func NewPodsToActivate() *PodsToActivate {
	return &PodsToActivate{Map: make(map[string]*v1.Pod)}
}

// Status indicates the result of running a plugin. It consists of a code, a
// message, (optionally) an error, and a plugin name it fails by.
// When the status code is not Success, the reasons should explain why.
// And, when code is Success, all the other fields should be empty.
// NOTE: A nil Status is also considered as Success.
type Status struct {
	code    Code
	reasons []string
	err     error
	// failedPlugin is an optional field that records the plugin name a Pod failed by.
	// It's set by the framework when code is Error, Unschedulable or UnschedulableAndUnresolvable.
	failedPlugin string
}

func (s *Status) WithError(err error) *Status {
	s.err = err
	return s
}

// Code returns code of the Status.
func (s *Status) Code() Code {
	if s == nil {
		return Success
	}
	return s.code
}

// Message returns a concatenated message on reasons of the Status.
func (s *Status) Message() string {
	if s == nil {
		return ""
	}
	return strings.Join(s.Reasons(), ", ")
}

// SetFailedPlugin sets the given plugin name to s.failedPlugin.
func (s *Status) SetFailedPlugin(plugin string) {
	s.failedPlugin = plugin
}

// WithFailedPlugin sets the given plugin name to s.failedPlugin,
// and returns the given status object.
func (s *Status) WithFailedPlugin(plugin string) *Status {
	s.SetFailedPlugin(plugin)
	return s
}

// FailedPlugin returns the failed plugin name.
func (s *Status) FailedPlugin() string {
	return s.failedPlugin
}

// Reasons returns reasons of the Status.
func (s *Status) Reasons() []string {
	if s.err != nil {
		return append([]string{s.err.Error()}, s.reasons...)
	}
	return s.reasons
}

// AppendReason appends given reason to the Status.
func (s *Status) AppendReason(reason string) {
	s.reasons = append(s.reasons, reason)
}

// IsSuccess returns true if and only if "Status" is nil or Code is "Success".
func (s *Status) IsSuccess() bool {
	return s.Code() == Success
}

// IsWait returns true if and only if "Status" is non-nil and its Code is "Wait".
func (s *Status) IsWait() bool {
	return s.Code() == Wait
}

// IsSkip returns true if and only if "Status" is non-nil and its Code is "Skip".
func (s *Status) IsSkip() bool {
	return s.Code() == Skip
}

// IsUnschedulable returns true if "Status" is Unschedulable (Unschedulable or UnschedulableAndUnresolvable).
func (s *Status) IsUnschedulable() bool {
	code := s.Code()
	return code == Unschedulable || code == UnschedulableAndUnresolvable
}

// AsError returns nil if the status is a success, a wait or a skip; otherwise returns an "error" object
// with a concatenated message on reasons of the Status.
func (s *Status) AsError() error {
	if s.IsSuccess() || s.IsWait() || s.IsSkip() {
		return nil
	}
	if s.err != nil {
		return s.err
	}
	return errors.New(s.Message())
}

// Equal checks equality of two statuses. This is useful for testing with
// cmp.Equal.
func (s *Status) Equal(x *Status) bool {
	if s == nil || x == nil {
		return s.IsSuccess() && x.IsSuccess()
	}
	if s.code != x.code {
		return false
	}
	if !cmp.Equal(s.err, x.err, cmpopts.EquateErrors()) {
		return false
<<<<<<< HEAD
	}
	if !cmp.Equal(s.reasons, x.reasons) {
		return false
	}
=======
	}
	if !cmp.Equal(s.reasons, x.reasons) {
		return false
	}
>>>>>>> ae3de7a1
	return cmp.Equal(s.failedPlugin, x.failedPlugin)
}

// NewStatus makes a Status out of the given arguments and returns its pointer.
func NewStatus(code Code, reasons ...string) *Status {
	s := &Status{
		code:    code,
		reasons: reasons,
	}
	return s
}

// AsStatus wraps an error in a Status.
func AsStatus(err error) *Status {
	if err == nil {
		return nil
	}
	return &Status{
		code: Error,
		err:  err,
	}
}

// WaitingPod represents a pod currently waiting in the permit phase.
type WaitingPod interface {
	// GetPod returns a reference to the waiting pod.
	GetPod() *v1.Pod
	// GetPendingPlugins returns a list of pending Permit plugin's name.
	GetPendingPlugins() []string
	// Allow declares the waiting pod is allowed to be scheduled by the plugin named as "pluginName".
	// If this is the last remaining plugin to allow, then a success signal is delivered
	// to unblock the pod.
	Allow(pluginName string)
	// Reject declares the waiting pod unschedulable.
	Reject(pluginName, msg string)
}

// Plugin is the parent type for all the scheduling framework plugins.
type Plugin interface {
	Name() string
}

// PreEnqueuePlugin is an interface that must be implemented by "PreEnqueue" plugins.
// These plugins are called prior to adding Pods to activeQ.
// Note: an preEnqueue plugin is expected to be lightweight and efficient, so it's not expected to
// involve expensive calls like accessing external endpoints; otherwise it'd block other
// Pods' enqueuing in event handlers.
type PreEnqueuePlugin interface {
	Plugin
	// PreEnqueue is called prior to adding Pods to activeQ.
	PreEnqueue(ctx context.Context, p *v1.Pod) *Status
}

// LessFunc is the function to sort pod info
type LessFunc func(podInfo1, podInfo2 *QueuedPodInfo) bool

// QueueSortPlugin is an interface that must be implemented by "QueueSort" plugins.
// These plugins are used to sort pods in the scheduling queue. Only one queue sort
// plugin may be enabled at a time.
type QueueSortPlugin interface {
	Plugin
	// Less are used to sort pods in the scheduling queue.
	Less(*QueuedPodInfo, *QueuedPodInfo) bool
}

// EnqueueExtensions is an optional interface that plugins can implement to efficiently
// move unschedulable Pods in internal scheduling queues. Plugins
// that fail pod scheduling (e.g., Filter plugins) are expected to implement this interface.
type EnqueueExtensions interface {
	Plugin
	// EventsToRegister returns a series of possible events that may cause a Pod
	// failed by this plugin schedulable. Each event has a callback function that
	// filters out events to reduce useless retry of Pod's scheduling.
	// The events will be registered when instantiating the internal scheduling queue,
	// and leveraged to build event handlers dynamically.
	// Note: the returned list needs to be static (not depend on configuration parameters);
	// otherwise it would lead to undefined behavior.
	EventsToRegister() []ClusterEventWithHint
}

// PreFilterExtensions is an interface that is included in plugins that allow specifying
// callbacks to make incremental updates to its supposedly pre-calculated
// state.
type PreFilterExtensions interface {
	// AddPod is called by the framework while trying to evaluate the impact
	// of adding podToAdd to the node while scheduling podToSchedule.
	AddPod(ctx context.Context, state *CycleState, podToSchedule *v1.Pod, podInfoToAdd *PodInfo, nodeInfo *NodeInfo) *Status
	// RemovePod is called by the framework while trying to evaluate the impact
	// of removing podToRemove from the node while scheduling podToSchedule.
	RemovePod(ctx context.Context, state *CycleState, podToSchedule *v1.Pod, podInfoToRemove *PodInfo, nodeInfo *NodeInfo) *Status
}

// PreFilterPlugin is an interface that must be implemented by "PreFilter" plugins.
// These plugins are called at the beginning of the scheduling cycle.
type PreFilterPlugin interface {
	Plugin
	// PreFilter is called at the beginning of the scheduling cycle. All PreFilter
	// plugins must return success or the pod will be rejected. PreFilter could optionally
	// return a PreFilterResult to influence which nodes to evaluate downstream. This is useful
	// for cases where it is possible to determine the subset of nodes to process in O(1) time.
	// When it returns Skip status, returned PreFilterResult and other fields in status are just ignored,
	// and coupled Filter plugin/PreFilterExtensions() will be skipped in this scheduling cycle.
	PreFilter(ctx context.Context, state *CycleState, p *v1.Pod) (*PreFilterResult, *Status)
	// PreFilterExtensions returns a PreFilterExtensions interface if the plugin implements one,
	// or nil if it does not. A Pre-filter plugin can provide extensions to incrementally
	// modify its pre-processed info. The framework guarantees that the extensions
	// AddPod/RemovePod will only be called after PreFilter, possibly on a cloned
	// CycleState, and may call those functions more than once before calling
	// Filter again on a specific node.
	PreFilterExtensions() PreFilterExtensions
}

// FilterPlugin is an interface for Filter plugins. These plugins are called at the
// filter extension point for filtering out hosts that cannot run a pod.
// This concept used to be called 'predicate' in the original scheduler.
// These plugins should return "Success", "Unschedulable" or "Error" in Status.code.
// However, the scheduler accepts other valid codes as well.
// Anything other than "Success" will lead to exclusion of the given host from
// running the pod.
type FilterPlugin interface {
	Plugin
	// Filter is called by the scheduling framework.
	// All FilterPlugins should return "Success" to declare that
	// the given node fits the pod. If Filter doesn't return "Success",
	// it will return "Unschedulable", "UnschedulableAndUnresolvable" or "Error".
	// For the node being evaluated, Filter plugins should look at the passed
	// nodeInfo reference for this particular node's information (e.g., pods
	// considered to be running on the node) instead of looking it up in the
	// NodeInfoSnapshot because we don't guarantee that they will be the same.
	// For example, during preemption, we may pass a copy of the original
	// nodeInfo object that has some pods removed from it to evaluate the
	// possibility of preempting them to schedule the target pod.
	Filter(ctx context.Context, state *CycleState, pod *v1.Pod, nodeInfo *NodeInfo) *Status
}

// PostFilterPlugin is an interface for "PostFilter" plugins. These plugins are called
// after a pod cannot be scheduled.
type PostFilterPlugin interface {
	Plugin
	// PostFilter is called by the scheduling framework.
	// A PostFilter plugin should return one of the following statuses:
	// - Unschedulable: the plugin gets executed successfully but the pod cannot be made schedulable.
	// - Success: the plugin gets executed successfully and the pod can be made schedulable.
	// - Error: the plugin aborts due to some internal error.
	//
	// Informational plugins should be configured ahead of other ones, and always return Unschedulable status.
	// Optionally, a non-nil PostFilterResult may be returned along with a Success status. For example,
	// a preemption plugin may choose to return nominatedNodeName, so that framework can reuse that to update the
	// preemptor pod's .spec.status.nominatedNodeName field.
	PostFilter(ctx context.Context, state *CycleState, pod *v1.Pod, filteredNodeStatusMap NodeToStatusMap) (*PostFilterResult, *Status)
}

// PreScorePlugin is an interface for "PreScore" plugin. PreScore is an
// informational extension point. Plugins will be called with a list of nodes
// that passed the filtering phase. A plugin may use this data to update internal
// state or to generate logs/metrics.
type PreScorePlugin interface {
	Plugin
	// PreScore is called by the scheduling framework after a list of nodes
	// passed the filtering phase. All prescore plugins must return success or
	// the pod will be rejected
	// When it returns Skip status, other fields in status are just ignored,
	// and coupled Score plugin will be skipped in this scheduling cycle.
	PreScore(ctx context.Context, state *CycleState, pod *v1.Pod, nodes []*v1.Node) *Status
}

// ScoreExtensions is an interface for Score extended functionality.
type ScoreExtensions interface {
	// NormalizeScore is called for all node scores produced by the same plugin's "Score"
	// method. A successful run of NormalizeScore will update the scores list and return
	// a success status.
	NormalizeScore(ctx context.Context, state *CycleState, p *v1.Pod, scores NodeScoreList) *Status
}

// ScorePlugin is an interface that must be implemented by "Score" plugins to rank
// nodes that passed the filtering phase.
type ScorePlugin interface {
	Plugin
	// Score is called on each filtered node. It must return success and an integer
	// indicating the rank of the node. All scoring plugins must return success or
	// the pod will be rejected.
	Score(ctx context.Context, state *CycleState, p *v1.Pod, nodeName string) (int64, *Status)

	// ScoreExtensions returns a ScoreExtensions interface if it implements one, or nil if does not.
	ScoreExtensions() ScoreExtensions
}

// ReservePlugin is an interface for plugins with Reserve and Unreserve
// methods. These are meant to update the state of the plugin. This concept
// used to be called 'assume' in the original scheduler. These plugins should
// return only Success or Error in Status.code. However, the scheduler accepts
// other valid codes as well. Anything other than Success will lead to
// rejection of the pod.
type ReservePlugin interface {
	Plugin
	// Reserve is called by the scheduling framework when the scheduler cache is
	// updated. If this method returns a failed Status, the scheduler will call
	// the Unreserve method for all enabled ReservePlugins.
	Reserve(ctx context.Context, state *CycleState, p *v1.Pod, nodeName string) *Status
	// Unreserve is called by the scheduling framework when a reserved pod was
	// rejected, an error occurred during reservation of subsequent plugins, or
	// in a later phase. The Unreserve method implementation must be idempotent
	// and may be called by the scheduler even if the corresponding Reserve
	// method for the same plugin was not called.
	Unreserve(ctx context.Context, state *CycleState, p *v1.Pod, nodeName string)
}

// PreBindPlugin is an interface that must be implemented by "PreBind" plugins.
// These plugins are called before a pod being scheduled.
type PreBindPlugin interface {
	Plugin
	// PreBind is called before binding a pod. All prebind plugins must return
	// success or the pod will be rejected and won't be sent for binding.
	PreBind(ctx context.Context, state *CycleState, p *v1.Pod, nodeName string) *Status
}

// PostBindPlugin is an interface that must be implemented by "PostBind" plugins.
// These plugins are called after a pod is successfully bound to a node.
type PostBindPlugin interface {
	Plugin
	// PostBind is called after a pod is successfully bound. These plugins are
	// informational. A common application of this extension point is for cleaning
	// up. If a plugin needs to clean-up its state after a pod is scheduled and
	// bound, PostBind is the extension point that it should register.
	PostBind(ctx context.Context, state *CycleState, p *v1.Pod, nodeName string)
}

// PermitPlugin is an interface that must be implemented by "Permit" plugins.
// These plugins are called before a pod is bound to a node.
type PermitPlugin interface {
	Plugin
	// Permit is called before binding a pod (and before prebind plugins). Permit
	// plugins are used to prevent or delay the binding of a Pod. A permit plugin
	// must return success or wait with timeout duration, or the pod will be rejected.
	// The pod will also be rejected if the wait timeout or the pod is rejected while
	// waiting. Note that if the plugin returns "wait", the framework will wait only
	// after running the remaining plugins given that no other plugin rejects the pod.
	Permit(ctx context.Context, state *CycleState, p *v1.Pod, nodeName string) (*Status, time.Duration)
}

// BindPlugin is an interface that must be implemented by "Bind" plugins. Bind
// plugins are used to bind a pod to a Node.
type BindPlugin interface {
	Plugin
	// Bind plugins will not be called until all pre-bind plugins have completed. Each
	// bind plugin is called in the configured order. A bind plugin may choose whether
	// or not to handle the given Pod. If a bind plugin chooses to handle a Pod, the
	// remaining bind plugins are skipped. When a bind plugin does not handle a pod,
	// it must return Skip in its Status code. If a bind plugin returns an Error, the
	// pod is rejected and will not be bound.
	Bind(ctx context.Context, state *CycleState, p *v1.Pod, nodeName string) *Status
}

// Framework manages the set of plugins in use by the scheduling framework.
// Configured plugins are called at specified points in a scheduling context.
type Framework interface {
	Handle

	// PreEnqueuePlugins returns the registered preEnqueue plugins.
	PreEnqueuePlugins() []PreEnqueuePlugin

	// EnqueueExtensions returns the registered Enqueue extensions.
	EnqueueExtensions() []EnqueueExtensions

	// QueueSortFunc returns the function to sort pods in scheduling queue
	QueueSortFunc() LessFunc

	// RunPreFilterPlugins runs the set of configured PreFilter plugins. It returns
	// *Status and its code is set to non-success if any of the plugins returns
	// anything but Success. If a non-success status is returned, then the scheduling
	// cycle is aborted.
	// It also returns a PreFilterResult, which may influence what or how many nodes to
	// evaluate downstream.
	RunPreFilterPlugins(ctx context.Context, state *CycleState, pod *v1.Pod) (*PreFilterResult, *Status)

	// RunPostFilterPlugins runs the set of configured PostFilter plugins.
	// PostFilter plugins can either be informational, in which case should be configured
	// to execute first and return Unschedulable status, or ones that try to change the
	// cluster state to make the pod potentially schedulable in a future scheduling cycle.
	RunPostFilterPlugins(ctx context.Context, state *CycleState, pod *v1.Pod, filteredNodeStatusMap NodeToStatusMap) (*PostFilterResult, *Status)

	// RunPreBindPlugins runs the set of configured PreBind plugins. It returns
	// *Status and its code is set to non-success if any of the plugins returns
	// anything but Success. If the Status code is "Unschedulable", it is
	// considered as a scheduling check failure, otherwise, it is considered as an
	// internal error. In either case the pod is not going to be bound.
	RunPreBindPlugins(ctx context.Context, state *CycleState, pod *v1.Pod, nodeName string) *Status

	// RunPostBindPlugins runs the set of configured PostBind plugins.
	RunPostBindPlugins(ctx context.Context, state *CycleState, pod *v1.Pod, nodeName string)

	// RunReservePluginsReserve runs the Reserve method of the set of
	// configured Reserve plugins. If any of these calls returns an error, it
	// does not continue running the remaining ones and returns the error. In
	// such case, pod will not be scheduled.
	RunReservePluginsReserve(ctx context.Context, state *CycleState, pod *v1.Pod, nodeName string) *Status

	// RunReservePluginsUnreserve runs the Unreserve method of the set of
	// configured Reserve plugins.
	RunReservePluginsUnreserve(ctx context.Context, state *CycleState, pod *v1.Pod, nodeName string)

	// RunPermitPlugins runs the set of configured Permit plugins. If any of these
	// plugins returns a status other than "Success" or "Wait", it does not continue
	// running the remaining plugins and returns an error. Otherwise, if any of the
	// plugins returns "Wait", then this function will create and add waiting pod
	// to a map of currently waiting pods and return status with "Wait" code.
	// Pod will remain waiting pod for the minimum duration returned by the Permit plugins.
	RunPermitPlugins(ctx context.Context, state *CycleState, pod *v1.Pod, nodeName string) *Status

	// WaitOnPermit will block, if the pod is a waiting pod, until the waiting pod is rejected or allowed.
	WaitOnPermit(ctx context.Context, pod *v1.Pod) *Status

	// RunBindPlugins runs the set of configured Bind plugins. A Bind plugin may choose
	// whether or not to handle the given Pod. If a Bind plugin chooses to skip the
	// binding, it should return code=5("skip") status. Otherwise, it should return "Error"
	// or "Success". If none of the plugins handled binding, RunBindPlugins returns
	// code=5("skip") status.
	RunBindPlugins(ctx context.Context, state *CycleState, pod *v1.Pod, nodeName string) *Status

	// HasFilterPlugins returns true if at least one Filter plugin is defined.
	HasFilterPlugins() bool

	// HasPostFilterPlugins returns true if at least one PostFilter plugin is defined.
	HasPostFilterPlugins() bool

	// HasScorePlugins returns true if at least one Score plugin is defined.
	HasScorePlugins() bool

	// ListPlugins returns a map of extension point name to list of configured Plugins.
	ListPlugins() *config.Plugins

	// ProfileName returns the profile name associated to a profile.
	ProfileName() string

	// PercentageOfNodesToScore returns percentageOfNodesToScore associated to a profile.
	PercentageOfNodesToScore() *int32

	// SetPodNominator sets the PodNominator
	SetPodNominator(nominator PodNominator)
}

// Handle provides data and some tools that plugins can use. It is
// passed to the plugin factories at the time of plugin initialization. Plugins
// must store and use this handle to call framework functions.
type Handle interface {
	// PodNominator abstracts operations to maintain nominated Pods.
	PodNominator
	// PluginsRunner abstracts operations to run some plugins.
	PluginsRunner
	// SnapshotSharedLister returns listers from the latest NodeInfo Snapshot. The snapshot
	// is taken at the beginning of a scheduling cycle and remains unchanged until
	// a pod finishes "Permit" point. There is no guarantee that the information
	// remains unchanged in the binding phase of scheduling, so plugins in the binding
	// cycle (pre-bind/bind/post-bind/un-reserve plugin) should not use it,
	// otherwise a concurrent read/write error might occur, they should use scheduler
	// cache instead.
	SnapshotSharedLister() SharedLister

	// IterateOverWaitingPods acquires a read lock and iterates over the WaitingPods map.
	IterateOverWaitingPods(callback func(WaitingPod))

	// GetWaitingPod returns a waiting pod given its UID.
	GetWaitingPod(uid types.UID) WaitingPod

	// RejectWaitingPod rejects a waiting pod given its UID.
	// The return value indicates if the pod is waiting or not.
	RejectWaitingPod(uid types.UID) bool

	// ClientSet returns a kubernetes clientSet.
	ClientSet() clientset.Interface

	// KubeConfig returns the raw kube config.
	KubeConfig() *restclient.Config

	// EventRecorder returns an event recorder.
	EventRecorder() events.EventRecorder

	SharedInformerFactory() informers.SharedInformerFactory

	// RunFilterPluginsWithNominatedPods runs the set of configured filter plugins for nominated pod on the given node.
	RunFilterPluginsWithNominatedPods(ctx context.Context, state *CycleState, pod *v1.Pod, info *NodeInfo) *Status

	// Extenders returns registered scheduler extenders.
	Extenders() []Extender

	// Parallelizer returns a parallelizer holding parallelism for scheduler.
	Parallelizer() parallelize.Parallelizer
}

// PreFilterResult wraps needed info for scheduler framework to act upon PreFilter phase.
type PreFilterResult struct {
	// The set of nodes that should be considered downstream; if nil then
	// all nodes are eligible.
	NodeNames sets.Set[string]
}

func (p *PreFilterResult) AllNodes() bool {
	return p == nil || p.NodeNames == nil
}

func (p *PreFilterResult) Merge(in *PreFilterResult) *PreFilterResult {
	if p.AllNodes() && in.AllNodes() {
		return nil
	}

	r := PreFilterResult{}
	if p.AllNodes() {
		r.NodeNames = in.NodeNames.Clone()
		return &r
	}
	if in.AllNodes() {
		r.NodeNames = p.NodeNames.Clone()
		return &r
	}

	r.NodeNames = p.NodeNames.Intersection(in.NodeNames)
	return &r
}

type NominatingMode int

const (
	ModeNoop NominatingMode = iota
	ModeOverride
)

type NominatingInfo struct {
	NominatedNodeName string
	NominatingMode    NominatingMode
}

// PostFilterResult wraps needed info for scheduler framework to act upon PostFilter phase.
type PostFilterResult struct {
	*NominatingInfo
}

func NewPostFilterResultWithNominatedNode(name string) *PostFilterResult {
	return &PostFilterResult{
		NominatingInfo: &NominatingInfo{
			NominatedNodeName: name,
			NominatingMode:    ModeOverride,
		},
	}
}

func (ni *NominatingInfo) Mode() NominatingMode {
	if ni == nil {
		return ModeNoop
	}
	return ni.NominatingMode
}

// PodNominator abstracts operations to maintain nominated Pods.
type PodNominator interface {
	// AddNominatedPod adds the given pod to the nominator or
	// updates it if it already exists.
	AddNominatedPod(logger klog.Logger, pod *PodInfo, nominatingInfo *NominatingInfo)
	// DeleteNominatedPodIfExists deletes nominatedPod from internal cache. It's a no-op if it doesn't exist.
	DeleteNominatedPodIfExists(pod *v1.Pod)
	// UpdateNominatedPod updates the <oldPod> with <newPod>.
	UpdateNominatedPod(logger klog.Logger, oldPod *v1.Pod, newPodInfo *PodInfo)
	// NominatedPodsForNode returns nominatedPods on the given node.
	NominatedPodsForNode(nodeName string) []*PodInfo
}

// PluginsRunner abstracts operations to run some plugins.
// This is used by preemption PostFilter plugins when evaluating the feasibility of
// scheduling the pod on nodes when certain running pods get evicted.
type PluginsRunner interface {
	// RunPreScorePlugins runs the set of configured PreScore plugins. If any
	// of these plugins returns any status other than "Success", the given pod is rejected.
	RunPreScorePlugins(context.Context, *CycleState, *v1.Pod, []*v1.Node) *Status
	// RunScorePlugins runs the set of configured scoring plugins.
	// It returns a list that stores scores from each plugin and total score for each Node.
	// It also returns *Status, which is set to non-success if any of the plugins returns
	// a non-success status.
	RunScorePlugins(context.Context, *CycleState, *v1.Pod, []*v1.Node) ([]NodePluginScores, *Status)
	// RunFilterPlugins runs the set of configured Filter plugins for pod on
	// the given node. Note that for the node being evaluated, the passed nodeInfo
	// reference could be different from the one in NodeInfoSnapshot map (e.g., pods
	// considered to be running on the node could be different). For example, during
	// preemption, we may pass a copy of the original nodeInfo object that has some pods
	// removed from it to evaluate the possibility of preempting them to
	// schedule the target pod.
	RunFilterPlugins(context.Context, *CycleState, *v1.Pod, *NodeInfo) *Status
	// RunPreFilterExtensionAddPod calls the AddPod interface for the set of configured
	// PreFilter plugins. It returns directly if any of the plugins return any
	// status other than Success.
	RunPreFilterExtensionAddPod(ctx context.Context, state *CycleState, podToSchedule *v1.Pod, podInfoToAdd *PodInfo, nodeInfo *NodeInfo) *Status
	// RunPreFilterExtensionRemovePod calls the RemovePod interface for the set of configured
	// PreFilter plugins. It returns directly if any of the plugins return any
	// status other than Success.
	RunPreFilterExtensionRemovePod(ctx context.Context, state *CycleState, podToSchedule *v1.Pod, podInfoToRemove *PodInfo, nodeInfo *NodeInfo) *Status
}<|MERGE_RESOLUTION|>--- conflicted
+++ resolved
@@ -250,17 +250,10 @@
 	}
 	if !cmp.Equal(s.err, x.err, cmpopts.EquateErrors()) {
 		return false
-<<<<<<< HEAD
 	}
 	if !cmp.Equal(s.reasons, x.reasons) {
 		return false
 	}
-=======
-	}
-	if !cmp.Equal(s.reasons, x.reasons) {
-		return false
-	}
->>>>>>> ae3de7a1
 	return cmp.Equal(s.failedPlugin, x.failedPlugin)
 }
 

--- conflicted
+++ resolved
@@ -204,11 +204,7 @@
 		o.ApplyLeaderElectionTo(o.ComponentConfig)
 		c.ComponentConfig = *o.ComponentConfig
 	} else {
-<<<<<<< HEAD
-		cfg, err := loadConfigFromFile(logger, o.ConfigFile)
-=======
 		cfg, err := LoadConfigFromFile(logger, o.ConfigFile)
->>>>>>> ae3de7a1
 		if err != nil {
 			return err
 		}

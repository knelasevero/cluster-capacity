/*
Copyright 2017 The Kubernetes Authors.

Licensed under the Apache License, Version 2.0 (the "License");
you may not use this file except in compliance with the License.
You may obtain a copy of the License at

    http://www.apache.org/licenses/LICENSE-2.0

Unless required by applicable law or agreed to in writing, software
distributed under the License is distributed on an "AS IS" BASIS,
WITHOUT WARRANTIES OR CONDITIONS OF ANY KIND, either express or implied.
See the License for the specific language governing permissions and
limitations under the License.
*/

package features

import (
	"k8s.io/apimachinery/pkg/util/runtime"

	utilfeature "k8s.io/apiserver/pkg/util/feature"
	"k8s.io/component-base/featuregate"
)

const (
	// Every feature gate should add method here following this template:
	//
	// // owner: @username
	// // alpha: v1.4
	// MyFeature featuregate.Feature = "MyFeature"
	//
	// Feature gates should be listed in alphabetical, case-sensitive
	// (upper before any lower case character) order. This reduces the risk
	// of code conflicts because changes are more likely to be scattered
	// across the file.

	// owner: @ivelichkovich, @tallclair
	// alpha: v1.27
<<<<<<< HEAD
=======
	// beta: v1.28
>>>>>>> ae3de7a1
	// kep: https://kep.k8s.io/3716
	//
	// Enables usage of MatchConditions fields to use CEL expressions for matching on admission webhooks
	AdmissionWebhookMatchConditions featuregate.Feature = "AdmissionWebhookMatchConditions"

	// owner: @jefftree @alexzielenski
	// alpha: v1.26
	// beta: v1.27
	//
	// Enables an single HTTP endpoint /discovery/<version> which supports native HTTP
	// caching with ETags containing all APIResources known to the apiserver.
	AggregatedDiscoveryEndpoint featuregate.Feature = "AggregatedDiscoveryEndpoint"

	// owner: @smarterclayton
	// alpha: v1.8
	// beta: v1.9
	//
	// Allow API clients to retrieve resource lists in chunks rather than
	// all at once.
	APIListChunking featuregate.Feature = "APIListChunking"

	// owner: @MikeSpreitzer @yue9944882
	// alpha: v1.18
	// beta: v1.20
	//
	// Enables managing request concurrency with prioritization and fairness at each server.
	// The FeatureGate was introduced in release 1.15 but the feature
	// was not really implemented before 1.18.
	APIPriorityAndFairness featuregate.Feature = "APIPriorityAndFairness"

	// owner: @ilackams
	// alpha: v1.7
	// beta: v1.16
	//
	// Enables compression of REST responses (GET and LIST only)
	APIResponseCompression featuregate.Feature = "APIResponseCompression"

	// owner: @roycaihw
	// alpha: v1.20
	//
	// Assigns each kube-apiserver an ID in a cluster.
	APIServerIdentity featuregate.Feature = "APIServerIdentity"

	// owner: @dashpole
	// alpha: v1.22
	// beta: v1.27
	//
	// Add support for distributed tracing in the API Server
	APIServerTracing featuregate.Feature = "APIServerTracing"

	// owner: @cici37 @jpbetz
	// kep: http://kep.k8s.io/3488
	// alpha: v1.26
	//
	// Enables expression validation in Admission Control
	ValidatingAdmissionPolicy featuregate.Feature = "ValidatingAdmissionPolicy"

	// owner: @cici37
	// kep: https://kep.k8s.io/2876
	// alpha: v1.23
	// beta: v1.25
	//
	// Enables expression validation for Custom Resource
	CustomResourceValidationExpressions featuregate.Feature = "CustomResourceValidationExpressions"

	// alpha: v1.20
	// beta: v1.21
	// GA: v1.24
	//
	// Allows for updating watchcache resource version with progress notify events.
	EfficientWatchResumption featuregate.Feature = "EfficientWatchResumption"

	// owner: @aramase
	// kep: https://kep.k8s.io/3299
	// deprecated: v1.28
	//
	// Enables KMS v1 API for encryption at rest.
	KMSv1 featuregate.Feature = "KMSv1"

	// owner: @aramase
	// kep: https://kep.k8s.io/3299
	// alpha: v1.25
	// beta: v1.27
	//
	// Enables KMS v2 API for encryption at rest.
	KMSv2 featuregate.Feature = "KMSv2"

	// owner: @enj
	// kep: https://kep.k8s.io/3299
	// beta: v1.28
	//
	// Enables the use of derived encryption keys with KMS v2.
	KMSv2KDF featuregate.Feature = "KMSv2KDF"

	// owner: @jiahuif
	// kep: https://kep.k8s.io/2887
	// alpha: v1.23
	// beta: v1.24
	//
	// Enables populating "enum" field of OpenAPI schemas
	// in the spec returned from kube-apiserver.
	OpenAPIEnums featuregate.Feature = "OpenAPIEnums"

	// owner: @jefftree
	// kep: https://kep.k8s.io/2896
	// alpha: v1.23
	// beta: v1.24
	// stable: v1.27
	//
	// Enables kubernetes to publish OpenAPI v3
	OpenAPIV3 featuregate.Feature = "OpenAPIV3"

	// owner: @caesarxuchao
	// alpha: v1.15
	// beta: v1.16
	//
	// Allow apiservers to show a count of remaining items in the response
	// to a chunking list request.
	RemainingItemCount featuregate.Feature = "RemainingItemCount"

	// owner: @wojtek-t
	// alpha: v1.16
	// beta: v1.20
	// GA: v1.24
	//
	// Deprecates and removes SelfLink from ObjectMeta and ListMeta.
	RemoveSelfLink featuregate.Feature = "RemoveSelfLink"

	// owner: @apelisse, @lavalamp
	// alpha: v1.14
	// beta: v1.16
	// stable: v1.22
	//
	// Server-side apply. Merging happens on the server.
	ServerSideApply featuregate.Feature = "ServerSideApply"

	// owner: @kevindelgado
	// kep: https://kep.k8s.io/2885
	// alpha: v1.23
	// beta: v1.24
	//
	// Enables server-side field validation.
	ServerSideFieldValidation featuregate.Feature = "ServerSideFieldValidation"

	// owner: @caesarxuchao @roycaihw
	// alpha: v1.20
	//
	// Enable the storage version API.
	StorageVersionAPI featuregate.Feature = "StorageVersionAPI"

	// owner: @caesarxuchao
	// alpha: v1.14
	// beta: v1.15
	//
	// Allow apiservers to expose the storage version hash in the discovery
	// document.
	StorageVersionHash featuregate.Feature = "StorageVersionHash"

	// owner: @wojtek-t
	// alpha: v1.15
	// beta: v1.16
	// GA: v1.17
	//
	// Enables support for watch bookmark events.
	WatchBookmark featuregate.Feature = "WatchBookmark"

	// owner: @vinaykul
	// kep: http://kep.k8s.io/1287
	// alpha: v1.27
	//
	// Enables In-Place Pod Vertical Scaling
	InPlacePodVerticalScaling featuregate.Feature = "InPlacePodVerticalScaling"

	// owner: @p0lyn0mial
	// alpha: v1.27
	//
	// Allow the API server to stream individual items instead of chunking
	WatchList featuregate.Feature = "WatchList"
<<<<<<< HEAD
=======

	// owner: @serathius
	// kep: http://kep.k8s.io/2340
	// alpha: v1.28
	//
	// Allow the API server to serve consistent lists from cache
	ConsistentListFromCache featuregate.Feature = "ConsistentListFromCache"
>>>>>>> ae3de7a1
)

func init() {
	runtime.Must(utilfeature.DefaultMutableFeatureGate.Add(defaultKubernetesFeatureGates))
}

// defaultKubernetesFeatureGates consists of all known Kubernetes-specific feature keys.
// To add a new feature, define a key for it above and add it here. The features will be
// available throughout Kubernetes binaries.
var defaultKubernetesFeatureGates = map[featuregate.Feature]featuregate.FeatureSpec{

	AggregatedDiscoveryEndpoint: {Default: true, PreRelease: featuregate.Beta},

<<<<<<< HEAD
	AdmissionWebhookMatchConditions: {Default: false, PreRelease: featuregate.Alpha},
=======
	AdmissionWebhookMatchConditions: {Default: true, PreRelease: featuregate.Beta},
>>>>>>> ae3de7a1

	APIListChunking: {Default: true, PreRelease: featuregate.Beta},

	APIPriorityAndFairness: {Default: true, PreRelease: featuregate.Beta},

	APIResponseCompression: {Default: true, PreRelease: featuregate.Beta},

	APIServerIdentity: {Default: true, PreRelease: featuregate.Beta},

	APIServerTracing: {Default: true, PreRelease: featuregate.Beta},

<<<<<<< HEAD
	AdvancedAuditing: {Default: true, PreRelease: featuregate.GA, LockToDefault: true}, // remove in 1.28

	ValidatingAdmissionPolicy: {Default: false, PreRelease: featuregate.Alpha},
=======
	ValidatingAdmissionPolicy: {Default: false, PreRelease: featuregate.Beta},
>>>>>>> ae3de7a1

	CustomResourceValidationExpressions: {Default: true, PreRelease: featuregate.Beta},

	EfficientWatchResumption: {Default: true, PreRelease: featuregate.GA, LockToDefault: true},

<<<<<<< HEAD
	KMSv2: {Default: true, PreRelease: featuregate.Beta},
=======
	KMSv1: {Default: true, PreRelease: featuregate.Deprecated},

	KMSv2: {Default: true, PreRelease: featuregate.Beta},

	KMSv2KDF: {Default: false, PreRelease: featuregate.Beta}, // default and lock to true in 1.29, remove in 1.31
>>>>>>> ae3de7a1

	OpenAPIEnums: {Default: true, PreRelease: featuregate.Beta},

	OpenAPIV3: {Default: true, PreRelease: featuregate.GA, LockToDefault: true}, // remove in 1.29

	RemainingItemCount: {Default: true, PreRelease: featuregate.Beta},

	RemoveSelfLink: {Default: true, PreRelease: featuregate.GA, LockToDefault: true},

	ServerSideApply: {Default: true, PreRelease: featuregate.GA, LockToDefault: true}, // remove in 1.29

	ServerSideFieldValidation: {Default: true, PreRelease: featuregate.GA, LockToDefault: true}, // remove in 1.29

	StorageVersionAPI: {Default: false, PreRelease: featuregate.Alpha},

	StorageVersionHash: {Default: true, PreRelease: featuregate.Beta},

	WatchBookmark: {Default: true, PreRelease: featuregate.GA, LockToDefault: true},

	InPlacePodVerticalScaling: {Default: false, PreRelease: featuregate.Alpha},

	WatchList: {Default: false, PreRelease: featuregate.Alpha},
<<<<<<< HEAD
=======

	ConsistentListFromCache: {Default: false, PreRelease: featuregate.Alpha},
>>>>>>> ae3de7a1
}<|MERGE_RESOLUTION|>--- conflicted
+++ resolved
@@ -37,10 +37,7 @@
 
 	// owner: @ivelichkovich, @tallclair
 	// alpha: v1.27
-<<<<<<< HEAD
-=======
 	// beta: v1.28
->>>>>>> ae3de7a1
 	// kep: https://kep.k8s.io/3716
 	//
 	// Enables usage of MatchConditions fields to use CEL expressions for matching on admission webhooks
@@ -219,8 +216,6 @@
 	//
 	// Allow the API server to stream individual items instead of chunking
 	WatchList featuregate.Feature = "WatchList"
-<<<<<<< HEAD
-=======
 
 	// owner: @serathius
 	// kep: http://kep.k8s.io/2340
@@ -228,7 +223,6 @@
 	//
 	// Allow the API server to serve consistent lists from cache
 	ConsistentListFromCache featuregate.Feature = "ConsistentListFromCache"
->>>>>>> ae3de7a1
 )
 
 func init() {
@@ -242,11 +236,7 @@
 
 	AggregatedDiscoveryEndpoint: {Default: true, PreRelease: featuregate.Beta},
 
-<<<<<<< HEAD
-	AdmissionWebhookMatchConditions: {Default: false, PreRelease: featuregate.Alpha},
-=======
 	AdmissionWebhookMatchConditions: {Default: true, PreRelease: featuregate.Beta},
->>>>>>> ae3de7a1
 
 	APIListChunking: {Default: true, PreRelease: featuregate.Beta},
 
@@ -258,27 +248,17 @@
 
 	APIServerTracing: {Default: true, PreRelease: featuregate.Beta},
 
-<<<<<<< HEAD
-	AdvancedAuditing: {Default: true, PreRelease: featuregate.GA, LockToDefault: true}, // remove in 1.28
-
-	ValidatingAdmissionPolicy: {Default: false, PreRelease: featuregate.Alpha},
-=======
 	ValidatingAdmissionPolicy: {Default: false, PreRelease: featuregate.Beta},
->>>>>>> ae3de7a1
 
 	CustomResourceValidationExpressions: {Default: true, PreRelease: featuregate.Beta},
 
 	EfficientWatchResumption: {Default: true, PreRelease: featuregate.GA, LockToDefault: true},
 
-<<<<<<< HEAD
+	KMSv1: {Default: true, PreRelease: featuregate.Deprecated},
+
 	KMSv2: {Default: true, PreRelease: featuregate.Beta},
-=======
-	KMSv1: {Default: true, PreRelease: featuregate.Deprecated},
-
-	KMSv2: {Default: true, PreRelease: featuregate.Beta},
 
 	KMSv2KDF: {Default: false, PreRelease: featuregate.Beta}, // default and lock to true in 1.29, remove in 1.31
->>>>>>> ae3de7a1
 
 	OpenAPIEnums: {Default: true, PreRelease: featuregate.Beta},
 
@@ -301,9 +281,6 @@
 	InPlacePodVerticalScaling: {Default: false, PreRelease: featuregate.Alpha},
 
 	WatchList: {Default: false, PreRelease: featuregate.Alpha},
-<<<<<<< HEAD
-=======
 
 	ConsistentListFromCache: {Default: false, PreRelease: featuregate.Alpha},
->>>>>>> ae3de7a1
 }
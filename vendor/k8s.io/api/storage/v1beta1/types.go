/*
Copyright 2016 The Kubernetes Authors.

Licensed under the Apache License, Version 2.0 (the "License");
you may not use this file except in compliance with the License.
You may obtain a copy of the License at

    http://www.apache.org/licenses/LICENSE-2.0

Unless required by applicable law or agreed to in writing, software
distributed under the License is distributed on an "AS IS" BASIS,
WITHOUT WARRANTIES OR CONDITIONS OF ANY KIND, either express or implied.
See the License for the specific language governing permissions and
limitations under the License.
*/

package v1beta1

import (
<<<<<<< HEAD
	"k8s.io/api/core/v1"
=======
	v1 "k8s.io/api/core/v1"
>>>>>>> 7e597d92
	metav1 "k8s.io/apimachinery/pkg/apis/meta/v1"
)

// +genclient
// +genclient:nonNamespaced
// +k8s:deepcopy-gen:interfaces=k8s.io/apimachinery/pkg/runtime.Object

// StorageClass describes the parameters for a class of storage for
// which PersistentVolumes can be dynamically provisioned.
//
// StorageClasses are non-namespaced; the name of the storage class
// according to etcd is in ObjectMeta.Name.
type StorageClass struct {
	metav1.TypeMeta `json:",inline"`
	// Standard object's metadata.
	// More info: https://git.k8s.io/community/contributors/devel/sig-architecture/api-conventions.md#metadata
	// +optional
	metav1.ObjectMeta `json:"metadata,omitempty" protobuf:"bytes,1,opt,name=metadata"`

	// Provisioner indicates the type of the provisioner.
	Provisioner string `json:"provisioner" protobuf:"bytes,2,opt,name=provisioner"`

	// Parameters holds the parameters for the provisioner that should
	// create volumes of this storage class.
	// +optional
	Parameters map[string]string `json:"parameters,omitempty" protobuf:"bytes,3,rep,name=parameters"`

	// Dynamically provisioned PersistentVolumes of this storage class are
	// created with this reclaimPolicy. Defaults to Delete.
	// +optional
	ReclaimPolicy *v1.PersistentVolumeReclaimPolicy `json:"reclaimPolicy,omitempty" protobuf:"bytes,4,opt,name=reclaimPolicy,casttype=k8s.io/api/core/v1.PersistentVolumeReclaimPolicy"`

	// Dynamically provisioned PersistentVolumes of this storage class are
	// created with these mountOptions, e.g. ["ro", "soft"]. Not validated -
	// mount of the PVs will simply fail if one is invalid.
	// +optional
	MountOptions []string `json:"mountOptions,omitempty" protobuf:"bytes,5,opt,name=mountOptions"`

	// AllowVolumeExpansion shows whether the storage class allow volume expand
	// +optional
	AllowVolumeExpansion *bool `json:"allowVolumeExpansion,omitempty" protobuf:"varint,6,opt,name=allowVolumeExpansion"`

	// VolumeBindingMode indicates how PersistentVolumeClaims should be
	// provisioned and bound.  When unset, VolumeBindingImmediate is used.
<<<<<<< HEAD
	// This field is alpha-level and is only honored by servers that enable
	// the VolumeScheduling feature.
	// +optional
	VolumeBindingMode *VolumeBindingMode `json:"volumeBindingMode,omitempty" protobuf:"bytes,7,opt,name=volumeBindingMode"`
=======
	// This field is only honored by servers that enable the VolumeScheduling feature.
	// +optional
	VolumeBindingMode *VolumeBindingMode `json:"volumeBindingMode,omitempty" protobuf:"bytes,7,opt,name=volumeBindingMode"`

	// Restrict the node topologies where volumes can be dynamically provisioned.
	// Each volume plugin defines its own supported topology specifications.
	// An empty TopologySelectorTerm list means there is no topology restriction.
	// This field is only honored by servers that enable the VolumeScheduling feature.
	// +optional
	AllowedTopologies []v1.TopologySelectorTerm `json:"allowedTopologies,omitempty" protobuf:"bytes,8,rep,name=allowedTopologies"`
>>>>>>> 7e597d92
}

// +k8s:deepcopy-gen:interfaces=k8s.io/apimachinery/pkg/runtime.Object

// StorageClassList is a collection of storage classes.
type StorageClassList struct {
	metav1.TypeMeta `json:",inline"`
	// Standard list metadata
	// More info: https://git.k8s.io/community/contributors/devel/sig-architecture/api-conventions.md#metadata
	// +optional
	metav1.ListMeta `json:"metadata,omitempty" protobuf:"bytes,1,opt,name=metadata"`

	// Items is the list of StorageClasses
	Items []StorageClass `json:"items" protobuf:"bytes,2,rep,name=items"`
}

// VolumeBindingMode indicates how PersistentVolumeClaims should be bound.
type VolumeBindingMode string

const (
	// VolumeBindingImmediate indicates that PersistentVolumeClaims should be
	// immediately provisioned and bound.  This is the default mode.
	VolumeBindingImmediate VolumeBindingMode = "Immediate"

	// VolumeBindingWaitForFirstConsumer indicates that PersistentVolumeClaims
	// should not be provisioned and bound until the first Pod is created that
	// references the PeristentVolumeClaim.  The volume provisioning and
	// binding will occur during Pod scheduing.
	VolumeBindingWaitForFirstConsumer VolumeBindingMode = "WaitForFirstConsumer"
<<<<<<< HEAD
)
=======
)

// +genclient
// +genclient:nonNamespaced
// +k8s:deepcopy-gen:interfaces=k8s.io/apimachinery/pkg/runtime.Object

// VolumeAttachment captures the intent to attach or detach the specified volume
// to/from the specified node.
//
// VolumeAttachment objects are non-namespaced.
type VolumeAttachment struct {
	metav1.TypeMeta `json:",inline"`

	// Standard object metadata.
	// More info: https://git.k8s.io/community/contributors/devel/sig-architecture/api-conventions.md#metadata
	// +optional
	metav1.ObjectMeta `json:"metadata,omitempty" protobuf:"bytes,1,opt,name=metadata"`

	// Specification of the desired attach/detach volume behavior.
	// Populated by the Kubernetes system.
	Spec VolumeAttachmentSpec `json:"spec" protobuf:"bytes,2,opt,name=spec"`

	// Status of the VolumeAttachment request.
	// Populated by the entity completing the attach or detach
	// operation, i.e. the external-attacher.
	// +optional
	Status VolumeAttachmentStatus `json:"status,omitempty" protobuf:"bytes,3,opt,name=status"`
}

// +k8s:deepcopy-gen:interfaces=k8s.io/apimachinery/pkg/runtime.Object

// VolumeAttachmentList is a collection of VolumeAttachment objects.
type VolumeAttachmentList struct {
	metav1.TypeMeta `json:",inline"`
	// Standard list metadata
	// More info: https://git.k8s.io/community/contributors/devel/sig-architecture/api-conventions.md#metadata
	// +optional
	metav1.ListMeta `json:"metadata,omitempty" protobuf:"bytes,1,opt,name=metadata"`

	// Items is the list of VolumeAttachments
	Items []VolumeAttachment `json:"items" protobuf:"bytes,2,rep,name=items"`
}

// VolumeAttachmentSpec is the specification of a VolumeAttachment request.
type VolumeAttachmentSpec struct {
	// Attacher indicates the name of the volume driver that MUST handle this
	// request. This is the name returned by GetPluginName().
	Attacher string `json:"attacher" protobuf:"bytes,1,opt,name=attacher"`

	// Source represents the volume that should be attached.
	Source VolumeAttachmentSource `json:"source" protobuf:"bytes,2,opt,name=source"`

	// The node that the volume should be attached to.
	NodeName string `json:"nodeName" protobuf:"bytes,3,opt,name=nodeName"`
}

// VolumeAttachmentSource represents a volume that should be attached.
// Right now only PersistenVolumes can be attached via external attacher,
// in future we may allow also inline volumes in pods.
// Exactly one member can be set.
type VolumeAttachmentSource struct {
	// Name of the persistent volume to attach.
	// +optional
	PersistentVolumeName *string `json:"persistentVolumeName,omitempty" protobuf:"bytes,1,opt,name=persistentVolumeName"`

	// inlineVolumeSpec contains all the information necessary to attach
	// a persistent volume defined by a pod's inline VolumeSource. This field
	// is populated only for the CSIMigration feature. It contains
	// translated fields from a pod's inline VolumeSource to a
	// PersistentVolumeSpec. This field is alpha-level and is only
	// honored by servers that enabled the CSIMigration feature.
	// +optional
	InlineVolumeSpec *v1.PersistentVolumeSpec `json:"inlineVolumeSpec,omitempty" protobuf:"bytes,2,opt,name=inlineVolumeSpec"`
}

// VolumeAttachmentStatus is the status of a VolumeAttachment request.
type VolumeAttachmentStatus struct {
	// Indicates the volume is successfully attached.
	// This field must only be set by the entity completing the attach
	// operation, i.e. the external-attacher.
	Attached bool `json:"attached" protobuf:"varint,1,opt,name=attached"`

	// Upon successful attach, this field is populated with any
	// information returned by the attach operation that must be passed
	// into subsequent WaitForAttach or Mount calls.
	// This field must only be set by the entity completing the attach
	// operation, i.e. the external-attacher.
	// +optional
	AttachmentMetadata map[string]string `json:"attachmentMetadata,omitempty" protobuf:"bytes,2,rep,name=attachmentMetadata"`

	// The last error encountered during attach operation, if any.
	// This field must only be set by the entity completing the attach
	// operation, i.e. the external-attacher.
	// +optional
	AttachError *VolumeError `json:"attachError,omitempty" protobuf:"bytes,3,opt,name=attachError,casttype=VolumeError"`

	// The last error encountered during detach operation, if any.
	// This field must only be set by the entity completing the detach
	// operation, i.e. the external-attacher.
	// +optional
	DetachError *VolumeError `json:"detachError,omitempty" protobuf:"bytes,4,opt,name=detachError,casttype=VolumeError"`
}

// VolumeError captures an error encountered during a volume operation.
type VolumeError struct {
	// Time the error was encountered.
	// +optional
	Time metav1.Time `json:"time,omitempty" protobuf:"bytes,1,opt,name=time"`

	// String detailing the error encountered during Attach or Detach operation.
	// This string may be logged, so it should not contain sensitive
	// information.
	// +optional
	Message string `json:"message,omitempty" protobuf:"bytes,2,opt,name=message"`
}

// +genclient
// +genclient:nonNamespaced
// +k8s:deepcopy-gen:interfaces=k8s.io/apimachinery/pkg/runtime.Object

// CSIDriver captures information about a Container Storage Interface (CSI)
// volume driver deployed on the cluster.
// CSI drivers do not need to create the CSIDriver object directly. Instead they may use the
// cluster-driver-registrar sidecar container. When deployed with a CSI driver it automatically
// creates a CSIDriver object representing the driver.
// Kubernetes attach detach controller uses this object to determine whether attach is required.
// Kubelet uses this object to determine whether pod information needs to be passed on mount.
// CSIDriver objects are non-namespaced.
type CSIDriver struct {
	metav1.TypeMeta `json:",inline"`

	// Standard object metadata.
	// metadata.Name indicates the name of the CSI driver that this object
	// refers to; it MUST be the same name returned by the CSI GetPluginName()
	// call for that driver.
	// The driver name must be 63 characters or less, beginning and ending with
	// an alphanumeric character ([a-z0-9A-Z]) with dashes (-), dots (.), and
	// alphanumerics between.
	// More info: https://git.k8s.io/community/contributors/devel/sig-architecture/api-conventions.md#metadata
	metav1.ObjectMeta `json:"metadata,omitempty" protobuf:"bytes,1,opt,name=metadata"`

	// Specification of the CSI Driver.
	Spec CSIDriverSpec `json:"spec" protobuf:"bytes,2,opt,name=spec"`
}

// +k8s:deepcopy-gen:interfaces=k8s.io/apimachinery/pkg/runtime.Object

// CSIDriverList is a collection of CSIDriver objects.
type CSIDriverList struct {
	metav1.TypeMeta `json:",inline"`

	// Standard list metadata
	// More info: https://git.k8s.io/community/contributors/devel/sig-architecture/api-conventions.md#metadata
	// +optional
	metav1.ListMeta `json:"metadata,omitempty" protobuf:"bytes,1,opt,name=metadata"`

	// items is the list of CSIDriver
	Items []CSIDriver `json:"items" protobuf:"bytes,2,rep,name=items"`
}

// CSIDriverSpec is the specification of a CSIDriver.
type CSIDriverSpec struct {
	// attachRequired indicates this CSI volume driver requires an attach
	// operation (because it implements the CSI ControllerPublishVolume()
	// method), and that the Kubernetes attach detach controller should call
	// the attach volume interface which checks the volumeattachment status
	// and waits until the volume is attached before proceeding to mounting.
	// The CSI external-attacher coordinates with CSI volume driver and updates
	// the volumeattachment status when the attach operation is complete.
	// If the CSIDriverRegistry feature gate is enabled and the value is
	// specified to false, the attach operation will be skipped.
	// Otherwise the attach operation will be called.
	// +optional
	AttachRequired *bool `json:"attachRequired,omitempty" protobuf:"varint,1,opt,name=attachRequired"`

	// If set to true, podInfoOnMount indicates this CSI volume driver
	// requires additional pod information (like podName, podUID, etc.) during
	// mount operations.
	// If set to false, pod information will not be passed on mount.
	// Default is false.
	// The CSI driver specifies podInfoOnMount as part of driver deployment.
	// If true, Kubelet will pass pod information as VolumeContext in the CSI
	// NodePublishVolume() calls.
	// The CSI driver is responsible for parsing and validating the information
	// passed in as VolumeContext.
	// The following VolumeConext will be passed if podInfoOnMount is set to true.
	// This list might grow, but the prefix will be used.
	// "csi.storage.k8s.io/pod.name": pod.Name
	// "csi.storage.k8s.io/pod.namespace": pod.Namespace
	// "csi.storage.k8s.io/pod.uid": string(pod.UID)
	// "csi.storage.k8s.io/ephemeral": "true" iff the volume is an ephemeral inline volume
	//                                 defined by a CSIVolumeSource, otherwise "false"
	//
	// "csi.storage.k8s.io/ephemeral" is a new feature in Kubernetes 1.16. It is only
	// required for drivers which support both the "Persistent" and "Ephemeral" VolumeLifecycleMode.
	// Other drivers can leave pod info disabled and/or ignore this field.
	// As Kubernetes 1.15 doesn't support this field, drivers can only support one mode when
	// deployed on such a cluster and the deployment determines which mode that is, for example
	// via a command line parameter of the driver.
	// +optional
	PodInfoOnMount *bool `json:"podInfoOnMount,omitempty" protobuf:"bytes,2,opt,name=podInfoOnMount"`

	// VolumeLifecycleModes defines what kind of volumes this CSI volume driver supports.
	// The default if the list is empty is "Persistent", which is the usage
	// defined by the CSI specification and implemented in Kubernetes via the usual
	// PV/PVC mechanism.
	// The other mode is "Ephemeral". In this mode, volumes are defined inline
	// inside the pod spec with CSIVolumeSource and their lifecycle is tied to
	// the lifecycle of that pod. A driver has to be aware of this
	// because it is only going to get a NodePublishVolume call for such a volume.
	// For more information about implementing this mode, see
	// https://kubernetes-csi.github.io/docs/ephemeral-local-volumes.html
	// A driver can support one or more of these modes and
	// more modes may be added in the future.
	// +optional
	VolumeLifecycleModes []VolumeLifecycleMode `json:"volumeLifecycleModes,omitempty" protobuf:"bytes,3,opt,name=volumeLifecycleModes"`
}

// VolumeLifecycleMode is an enumeration of possible usage modes for a volume
// provided by a CSI driver. More modes may be added in the future.
type VolumeLifecycleMode string

const (
	// VolumeLifecyclePersistent explicitly confirms that the driver implements
	// the full CSI spec. It is the default when CSIDriverSpec.VolumeLifecycleModes is not
	// set. Such volumes are managed in Kubernetes via the persistent volume
	// claim mechanism and have a lifecycle that is independent of the pods which
	// use them.
	VolumeLifecyclePersistent VolumeLifecycleMode = "Persistent"

	// VolumeLifecycleEphemeral indicates that the driver can be used for
	// ephemeral inline volumes. Such volumes are specified inside the pod
	// spec with a CSIVolumeSource and, as far as Kubernetes is concerned, have
	// a lifecycle that is tied to the lifecycle of the pod. For example, such
	// a volume might contain data that gets created specifically for that pod,
	// like secrets.
	// But how the volume actually gets created and managed is entirely up to
	// the driver. It might also use reference counting to share the same volume
	// instance among different pods if the CSIVolumeSource of those pods is
	// identical.
	VolumeLifecycleEphemeral VolumeLifecycleMode = "Ephemeral"
)

// +genclient
// +genclient:nonNamespaced
// +k8s:deepcopy-gen:interfaces=k8s.io/apimachinery/pkg/runtime.Object

// CSINode holds information about all CSI drivers installed on a node.
// CSI drivers do not need to create the CSINode object directly. As long as
// they use the node-driver-registrar sidecar container, the kubelet will
// automatically populate the CSINode object for the CSI driver as part of
// kubelet plugin registration.
// CSINode has the same name as a node. If the object is missing, it means either
// there are no CSI Drivers available on the node, or the Kubelet version is low
// enough that it doesn't create this object.
// CSINode has an OwnerReference that points to the corresponding node object.
type CSINode struct {
	metav1.TypeMeta `json:",inline"`

	// metadata.name must be the Kubernetes node name.
	metav1.ObjectMeta `json:"metadata,omitempty" protobuf:"bytes,1,opt,name=metadata"`

	// spec is the specification of CSINode
	Spec CSINodeSpec `json:"spec" protobuf:"bytes,2,opt,name=spec"`
}

// CSINodeSpec holds information about the specification of all CSI drivers installed on a node
type CSINodeSpec struct {
	// drivers is a list of information of all CSI Drivers existing on a node.
	// If all drivers in the list are uninstalled, this can become empty.
	// +patchMergeKey=name
	// +patchStrategy=merge
	Drivers []CSINodeDriver `json:"drivers" patchStrategy:"merge" patchMergeKey:"name" protobuf:"bytes,1,rep,name=drivers"`
}

// CSINodeDriver holds information about the specification of one CSI driver installed on a node
type CSINodeDriver struct {
	// This is the name of the CSI driver that this object refers to.
	// This MUST be the same name returned by the CSI GetPluginName() call for
	// that driver.
	Name string `json:"name" protobuf:"bytes,1,opt,name=name"`

	// nodeID of the node from the driver point of view.
	// This field enables Kubernetes to communicate with storage systems that do
	// not share the same nomenclature for nodes. For example, Kubernetes may
	// refer to a given node as "node1", but the storage system may refer to
	// the same node as "nodeA". When Kubernetes issues a command to the storage
	// system to attach a volume to a specific node, it can use this field to
	// refer to the node name using the ID that the storage system will
	// understand, e.g. "nodeA" instead of "node1". This field is required.
	NodeID string `json:"nodeID" protobuf:"bytes,2,opt,name=nodeID"`

	// topologyKeys is the list of keys supported by the driver.
	// When a driver is initialized on a cluster, it provides a set of topology
	// keys that it understands (e.g. "company.com/zone", "company.com/region").
	// When a driver is initialized on a node, it provides the same topology keys
	// along with values. Kubelet will expose these topology keys as labels
	// on its own node object.
	// When Kubernetes does topology aware provisioning, it can use this list to
	// determine which labels it should retrieve from the node object and pass
	// back to the driver.
	// It is possible for different nodes to use different topology keys.
	// This can be empty if driver does not support topology.
	// +optional
	TopologyKeys []string `json:"topologyKeys" protobuf:"bytes,3,rep,name=topologyKeys"`

	// allocatable represents the volume resources of a node that are available for scheduling.
	// +optional
	Allocatable *VolumeNodeResources `json:"allocatable,omitempty" protobuf:"bytes,4,opt,name=allocatable"`
}

// VolumeNodeResources is a set of resource limits for scheduling of volumes.
type VolumeNodeResources struct {
	// Maximum number of unique volumes managed by the CSI driver that can be used on a node.
	// A volume that is both attached and mounted on a node is considered to be used once, not twice.
	// The same rule applies for a unique volume that is shared among multiple pods on the same node.
	// If this field is nil, then the supported number of volumes on this node is unbounded.
	// +optional
	Count *int32 `json:"count,omitempty" protobuf:"varint,1,opt,name=count"`
}

// +k8s:deepcopy-gen:interfaces=k8s.io/apimachinery/pkg/runtime.Object

// CSINodeList is a collection of CSINode objects.
type CSINodeList struct {
	metav1.TypeMeta `json:",inline"`

	// Standard list metadata
	// More info: https://git.k8s.io/community/contributors/devel/sig-architecture/api-conventions.md#metadata
	// +optional
	metav1.ListMeta `json:"metadata,omitempty" protobuf:"bytes,1,opt,name=metadata"`

	// items is the list of CSINode
	Items []CSINode `json:"items" protobuf:"bytes,2,rep,name=items"`
}
>>>>>>> 7e597d92
<|MERGE_RESOLUTION|>--- conflicted
+++ resolved
@@ -17,11 +17,7 @@
 package v1beta1
 
 import (
-<<<<<<< HEAD
-	"k8s.io/api/core/v1"
-=======
 	v1 "k8s.io/api/core/v1"
->>>>>>> 7e597d92
 	metav1 "k8s.io/apimachinery/pkg/apis/meta/v1"
 )
 
@@ -66,12 +62,6 @@
 
 	// VolumeBindingMode indicates how PersistentVolumeClaims should be
 	// provisioned and bound.  When unset, VolumeBindingImmediate is used.
-<<<<<<< HEAD
-	// This field is alpha-level and is only honored by servers that enable
-	// the VolumeScheduling feature.
-	// +optional
-	VolumeBindingMode *VolumeBindingMode `json:"volumeBindingMode,omitempty" protobuf:"bytes,7,opt,name=volumeBindingMode"`
-=======
 	// This field is only honored by servers that enable the VolumeScheduling feature.
 	// +optional
 	VolumeBindingMode *VolumeBindingMode `json:"volumeBindingMode,omitempty" protobuf:"bytes,7,opt,name=volumeBindingMode"`
@@ -82,7 +72,6 @@
 	// This field is only honored by servers that enable the VolumeScheduling feature.
 	// +optional
 	AllowedTopologies []v1.TopologySelectorTerm `json:"allowedTopologies,omitempty" protobuf:"bytes,8,rep,name=allowedTopologies"`
->>>>>>> 7e597d92
 }
 
 // +k8s:deepcopy-gen:interfaces=k8s.io/apimachinery/pkg/runtime.Object
@@ -112,9 +101,6 @@
 	// references the PeristentVolumeClaim.  The volume provisioning and
 	// binding will occur during Pod scheduing.
 	VolumeBindingWaitForFirstConsumer VolumeBindingMode = "WaitForFirstConsumer"
-<<<<<<< HEAD
-)
-=======
 )
 
 // +genclient
@@ -449,5 +435,4 @@
 
 	// items is the list of CSINode
 	Items []CSINode `json:"items" protobuf:"bytes,2,rep,name=items"`
-}
->>>>>>> 7e597d92
+}
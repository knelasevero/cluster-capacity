/*
Copyright 2014 The Kubernetes Authors.

Licensed under the Apache License, Version 2.0 (the "License");
you may not use this file except in compliance with the License.
You may obtain a copy of the License at

    http://www.apache.org/licenses/LICENSE-2.0

Unless required by applicable law or agreed to in writing, software
distributed under the License is distributed on an "AS IS" BASIS,
WITHOUT WARRANTIES OR CONDITIONS OF ANY KIND, either express or implied.
See the License for the specific language governing permissions and
limitations under the License.
*/

package registry

import (
	"context"
	"fmt"
	"strings"
	"sync"
	"time"

	apierrors "k8s.io/apimachinery/pkg/api/errors"
	"k8s.io/apimachinery/pkg/api/meta"
	"k8s.io/apimachinery/pkg/api/validation"
	"k8s.io/apimachinery/pkg/api/validation/path"
	metainternalversion "k8s.io/apimachinery/pkg/apis/meta/internalversion"
	metav1 "k8s.io/apimachinery/pkg/apis/meta/v1"
	"k8s.io/apimachinery/pkg/fields"
	"k8s.io/apimachinery/pkg/labels"
	"k8s.io/apimachinery/pkg/runtime"
	"k8s.io/apimachinery/pkg/runtime/schema"
	utilruntime "k8s.io/apimachinery/pkg/util/runtime"
	"k8s.io/apimachinery/pkg/util/sets"
	"k8s.io/apimachinery/pkg/util/validation/field"
	"k8s.io/apimachinery/pkg/util/wait"
	"k8s.io/apimachinery/pkg/watch"
	"k8s.io/apiserver/pkg/endpoints/handlers/fieldmanager"
	genericapirequest "k8s.io/apiserver/pkg/endpoints/request"
	"k8s.io/apiserver/pkg/registry/generic"
	"k8s.io/apiserver/pkg/registry/rest"
	"k8s.io/apiserver/pkg/storage"
	storeerr "k8s.io/apiserver/pkg/storage/errors"
	"k8s.io/apiserver/pkg/storage/etcd3/metrics"
	"k8s.io/apiserver/pkg/util/dryrun"
	flowcontrolrequest "k8s.io/apiserver/pkg/util/flowcontrol/request"
	"k8s.io/client-go/tools/cache"
	"sigs.k8s.io/structured-merge-diff/v4/fieldpath"

	"k8s.io/klog/v2"
)

// FinishFunc is a function returned by Begin hooks to complete an operation.
type FinishFunc func(ctx context.Context, success bool)

// AfterDeleteFunc is the type used for the Store.AfterDelete hook.
type AfterDeleteFunc func(obj runtime.Object, options *metav1.DeleteOptions)

// BeginCreateFunc is the type used for the Store.BeginCreate hook.
type BeginCreateFunc func(ctx context.Context, obj runtime.Object, options *metav1.CreateOptions) (FinishFunc, error)

// AfterCreateFunc is the type used for the Store.AfterCreate hook.
type AfterCreateFunc func(obj runtime.Object, options *metav1.CreateOptions)

// BeginUpdateFunc is the type used for the Store.BeginUpdate hook.
type BeginUpdateFunc func(ctx context.Context, obj, old runtime.Object, options *metav1.UpdateOptions) (FinishFunc, error)

// AfterUpdateFunc is the type used for the Store.AfterUpdate hook.
type AfterUpdateFunc func(obj runtime.Object, options *metav1.UpdateOptions)

// GenericStore interface can be used for type assertions when we need to access the underlying strategies.
type GenericStore interface {
	GetCreateStrategy() rest.RESTCreateStrategy
	GetUpdateStrategy() rest.RESTUpdateStrategy
	GetDeleteStrategy() rest.RESTDeleteStrategy
}

// Store implements k8s.io/apiserver/pkg/registry/rest.StandardStorage. It's
// intended to be embeddable and allows the consumer to implement any
// non-generic functions that are required. This object is intended to be
// copyable so that it can be used in different ways but share the same
// underlying behavior.
//
// All fields are required unless specified.
//
// The intended use of this type is embedding within a Kind specific
// RESTStorage implementation. This type provides CRUD semantics on a Kubelike
// resource, handling details like conflict detection with ResourceVersion and
// semantics. The RESTCreateStrategy, RESTUpdateStrategy, and
// RESTDeleteStrategy are generic across all backends, and encapsulate logic
// specific to the API.
//
// TODO: make the default exposed methods exactly match a generic RESTStorage
type Store struct {
	// NewFunc returns a new instance of the type this registry returns for a
	// GET of a single object, e.g.:
	//
	// curl GET /apis/group/version/namespaces/my-ns/myresource/name-of-object
	NewFunc func() runtime.Object

	// NewListFunc returns a new list of the type this registry; it is the
	// type returned when the resource is listed, e.g.:
	//
	// curl GET /apis/group/version/namespaces/my-ns/myresource
	NewListFunc func() runtime.Object

	// DefaultQualifiedResource is the pluralized name of the resource.
	// This field is used if there is no request info present in the context.
	// See qualifiedResourceFromContext for details.
	DefaultQualifiedResource schema.GroupResource

	// SingularQualifiedResource is the singular name of the resource.
	SingularQualifiedResource schema.GroupResource

	// KeyRootFunc returns the root etcd key for this resource; should not
	// include trailing "/".  This is used for operations that work on the
	// entire collection (listing and watching).
	//
	// KeyRootFunc and KeyFunc must be supplied together or not at all.
	KeyRootFunc func(ctx context.Context) string

	// KeyFunc returns the key for a specific object in the collection.
	// KeyFunc is called for Create/Update/Get/Delete. Note that 'namespace'
	// can be gotten from ctx.
	//
	// KeyFunc and KeyRootFunc must be supplied together or not at all.
	KeyFunc func(ctx context.Context, name string) (string, error)

	// ObjectNameFunc returns the name of an object or an error.
	ObjectNameFunc func(obj runtime.Object) (string, error)

	// TTLFunc returns the TTL (time to live) that objects should be persisted
	// with. The existing parameter is the current TTL or the default for this
	// operation. The update parameter indicates whether this is an operation
	// against an existing object.
	//
	// Objects that are persisted with a TTL are evicted once the TTL expires.
	TTLFunc func(obj runtime.Object, existing uint64, update bool) (uint64, error)

	// PredicateFunc returns a matcher corresponding to the provided labels
	// and fields. The SelectionPredicate returned should return true if the
	// object matches the given field and label selectors.
	PredicateFunc func(label labels.Selector, field fields.Selector) storage.SelectionPredicate

	// EnableGarbageCollection affects the handling of Update and Delete
	// requests. Enabling garbage collection allows finalizers to do work to
	// finalize this object before the store deletes it.
	//
	// If any store has garbage collection enabled, it must also be enabled in
	// the kube-controller-manager.
	EnableGarbageCollection bool

	// DeleteCollectionWorkers is the maximum number of workers in a single
	// DeleteCollection call. Delete requests for the items in a collection
	// are issued in parallel.
	DeleteCollectionWorkers int

	// Decorator is an optional exit hook on an object returned from the
	// underlying storage. The returned object could be an individual object
	// (e.g. Pod) or a list type (e.g. PodList). Decorator is intended for
	// integrations that are above storage and should only be used for
	// specific cases where storage of the value is not appropriate, since
	// they cannot be watched.
	Decorator func(runtime.Object)

	// CreateStrategy implements resource-specific behavior during creation.
	CreateStrategy rest.RESTCreateStrategy
	// BeginCreate is an optional hook that returns a "transaction-like"
	// commit/revert function which will be called at the end of the operation,
	// but before AfterCreate and Decorator, indicating via the argument
	// whether the operation succeeded.  If this returns an error, the function
	// is not called.  Almost nobody should use this hook.
	BeginCreate BeginCreateFunc
	// AfterCreate implements a further operation to run after a resource is
	// created and before it is decorated, optional.
	AfterCreate AfterCreateFunc

	// UpdateStrategy implements resource-specific behavior during updates.
	UpdateStrategy rest.RESTUpdateStrategy
	// BeginUpdate is an optional hook that returns a "transaction-like"
	// commit/revert function which will be called at the end of the operation,
	// but before AfterUpdate and Decorator, indicating via the argument
	// whether the operation succeeded.  If this returns an error, the function
	// is not called.  Almost nobody should use this hook.
	BeginUpdate BeginUpdateFunc
	// AfterUpdate implements a further operation to run after a resource is
	// updated and before it is decorated, optional.
	AfterUpdate AfterUpdateFunc

	// DeleteStrategy implements resource-specific behavior during deletion.
	DeleteStrategy rest.RESTDeleteStrategy
	// AfterDelete implements a further operation to run after a resource is
	// deleted and before it is decorated, optional.
	AfterDelete AfterDeleteFunc
	// ReturnDeletedObject determines whether the Store returns the object
	// that was deleted. Otherwise, return a generic success status response.
	ReturnDeletedObject bool
	// ShouldDeleteDuringUpdate is an optional function to determine whether
	// an update from existing to obj should result in a delete.
	// If specified, this is checked in addition to standard finalizer,
	// deletionTimestamp, and deletionGracePeriodSeconds checks.
	ShouldDeleteDuringUpdate func(ctx context.Context, key string, obj, existing runtime.Object) bool

	// TableConvertor is an optional interface for transforming items or lists
	// of items into tabular output. If unset, the default will be used.
	TableConvertor rest.TableConvertor

	// ResetFieldsStrategy provides the fields reset by the strategy that
	// should not be modified by the user.
	ResetFieldsStrategy rest.ResetFieldsStrategy

	// Storage is the interface for the underlying storage for the
	// resource. It is wrapped into a "DryRunnableStorage" that will
	// either pass-through or simply dry-run.
	Storage DryRunnableStorage
	// StorageVersioner outputs the <group/version/kind> an object will be
	// converted to before persisted in etcd, given a list of possible
	// kinds of the object.
	// If the StorageVersioner is nil, apiserver will leave the
	// storageVersionHash as empty in the discovery document.
	StorageVersioner runtime.GroupVersioner

	// DestroyFunc cleans up clients used by the underlying Storage; optional.
	// If set, DestroyFunc has to be implemented in thread-safe way and
	// be prepared for being called more than once.
	DestroyFunc func()
}

// Note: the rest.StandardStorage interface aggregates the common REST verbs
var _ rest.StandardStorage = &Store{}
var _ rest.TableConvertor = &Store{}
var _ GenericStore = &Store{}

var _ rest.SingularNameProvider = &Store{}

const (
	OptimisticLockErrorMsg        = "the object has been modified; please apply your changes to the latest version and try again"
	resourceCountPollPeriodJitter = 1.2
)

// NamespaceKeyRootFunc is the default function for constructing storage paths
// to resource directories enforcing namespace rules.
func NamespaceKeyRootFunc(ctx context.Context, prefix string) string {
	key := prefix
	ns, ok := genericapirequest.NamespaceFrom(ctx)
	if ok && len(ns) > 0 {
		key = key + "/" + ns
	}
	return key
}

// NamespaceKeyFunc is the default function for constructing storage paths to
// a resource relative to the given prefix enforcing namespace rules. If the
// context does not contain a namespace, it errors.
func NamespaceKeyFunc(ctx context.Context, prefix string, name string) (string, error) {
	key := NamespaceKeyRootFunc(ctx, prefix)
	ns, ok := genericapirequest.NamespaceFrom(ctx)
	if !ok || len(ns) == 0 {
		return "", apierrors.NewBadRequest("Namespace parameter required.")
	}
	if len(name) == 0 {
		return "", apierrors.NewBadRequest("Name parameter required.")
	}
	if msgs := path.IsValidPathSegmentName(name); len(msgs) != 0 {
		return "", apierrors.NewBadRequest(fmt.Sprintf("Name parameter invalid: %q: %s", name, strings.Join(msgs, ";")))
	}
	key = key + "/" + name
	return key, nil
}

// NoNamespaceKeyFunc is the default function for constructing storage paths
// to a resource relative to the given prefix without a namespace.
func NoNamespaceKeyFunc(ctx context.Context, prefix string, name string) (string, error) {
	if len(name) == 0 {
		return "", apierrors.NewBadRequest("Name parameter required.")
	}
	if msgs := path.IsValidPathSegmentName(name); len(msgs) != 0 {
		return "", apierrors.NewBadRequest(fmt.Sprintf("Name parameter invalid: %q: %s", name, strings.Join(msgs, ";")))
	}
	key := prefix + "/" + name
	return key, nil
}

// New implements RESTStorage.New.
func (e *Store) New() runtime.Object {
	return e.NewFunc()
}

// Destroy cleans up its resources on shutdown.
func (e *Store) Destroy() {
	if e.DestroyFunc != nil {
		e.DestroyFunc()
	}
}

// NewList implements rest.Lister.
func (e *Store) NewList() runtime.Object {
	return e.NewListFunc()
}

// NamespaceScoped indicates whether the resource is namespaced
func (e *Store) NamespaceScoped() bool {
	if e.CreateStrategy != nil {
		return e.CreateStrategy.NamespaceScoped()
	}
	if e.UpdateStrategy != nil {
		return e.UpdateStrategy.NamespaceScoped()
	}

	panic("programmer error: no CRUD for resource, override NamespaceScoped too")
}

// GetCreateStrategy implements GenericStore.
func (e *Store) GetCreateStrategy() rest.RESTCreateStrategy {
	return e.CreateStrategy
}

// GetUpdateStrategy implements GenericStore.
func (e *Store) GetUpdateStrategy() rest.RESTUpdateStrategy {
	return e.UpdateStrategy
}

// GetDeleteStrategy implements GenericStore.
func (e *Store) GetDeleteStrategy() rest.RESTDeleteStrategy {
	return e.DeleteStrategy
}

// List returns a list of items matching labels and field according to the
// store's PredicateFunc.
func (e *Store) List(ctx context.Context, options *metainternalversion.ListOptions) (runtime.Object, error) {
	label := labels.Everything()
	if options != nil && options.LabelSelector != nil {
		label = options.LabelSelector
	}
	field := fields.Everything()
	if options != nil && options.FieldSelector != nil {
		field = options.FieldSelector
	}
	out, err := e.ListPredicate(ctx, e.PredicateFunc(label, field), options)
	if err != nil {
		return nil, err
	}
	if e.Decorator != nil {
		e.Decorator(out)
	}
	return out, nil
}

// ListPredicate returns a list of all the items matching the given
// SelectionPredicate.
func (e *Store) ListPredicate(ctx context.Context, p storage.SelectionPredicate, options *metainternalversion.ListOptions) (runtime.Object, error) {
	if options == nil {
		// By default we should serve the request from etcd.
		options = &metainternalversion.ListOptions{ResourceVersion: ""}
	}
	p.Limit = options.Limit
	p.Continue = options.Continue
	list := e.NewListFunc()
	qualifiedResource := e.qualifiedResourceFromContext(ctx)
	storageOpts := storage.ListOptions{
		ResourceVersion:      options.ResourceVersion,
		ResourceVersionMatch: options.ResourceVersionMatch,
		Predicate:            p,
		Recursive:            true,
	}

	// if we're not already namespace-scoped, see if the field selector narrows the scope of the watch
	if requestNamespace, _ := genericapirequest.NamespaceFrom(ctx); len(requestNamespace) == 0 {
		if selectorNamespace, ok := p.MatchesSingleNamespace(); ok {
			if len(validation.ValidateNamespaceName(selectorNamespace, false)) == 0 {
				ctx = genericapirequest.WithNamespace(ctx, selectorNamespace)
			}
		}
	}

	if name, ok := p.MatchesSingle(); ok {
		if key, err := e.KeyFunc(ctx, name); err == nil {
			storageOpts.Recursive = false
			err := e.Storage.GetList(ctx, key, storageOpts, list)
			return list, storeerr.InterpretListError(err, qualifiedResource)
		}
		// if we cannot extract a key based on the current context, the optimization is skipped
	}

	err := e.Storage.GetList(ctx, e.KeyRootFunc(ctx), storageOpts, list)
	return list, storeerr.InterpretListError(err, qualifiedResource)
}

// finishNothing is a do-nothing FinishFunc.
func finishNothing(context.Context, bool) {}

// Create inserts a new item according to the unique key from the object.
// Note that registries may mutate the input object (e.g. in the strategy
// hooks).  Tests which call this might want to call DeepCopy if they expect to
// be able to examine the input and output objects for differences.
func (e *Store) Create(ctx context.Context, obj runtime.Object, createValidation rest.ValidateObjectFunc, options *metav1.CreateOptions) (runtime.Object, error) {
	var finishCreate FinishFunc = finishNothing

	// Init metadata as early as possible.
	if objectMeta, err := meta.Accessor(obj); err != nil {
		return nil, err
	} else {
		rest.FillObjectMetaSystemFields(objectMeta)
		if len(objectMeta.GetGenerateName()) > 0 && len(objectMeta.GetName()) == 0 {
			objectMeta.SetName(e.CreateStrategy.GenerateName(objectMeta.GetGenerateName()))
		}
	}

	if e.BeginCreate != nil {
		fn, err := e.BeginCreate(ctx, obj, options)
		if err != nil {
			return nil, err
		}
		finishCreate = fn
		defer func() {
			finishCreate(ctx, false)
		}()
	}

	if err := rest.BeforeCreate(e.CreateStrategy, ctx, obj); err != nil {
		return nil, err
	}
	// at this point we have a fully formed object.  It is time to call the validators that the apiserver
	// handling chain wants to enforce.
	if createValidation != nil {
		if err := createValidation(ctx, obj.DeepCopyObject()); err != nil {
			return nil, err
		}
	}

	name, err := e.ObjectNameFunc(obj)
	if err != nil {
		return nil, err
	}
	key, err := e.KeyFunc(ctx, name)
	if err != nil {
		return nil, err
	}
	qualifiedResource := e.qualifiedResourceFromContext(ctx)
	ttl, err := e.calculateTTL(obj, 0, false)
	if err != nil {
		return nil, err
	}
	out := e.NewFunc()
	if err := e.Storage.Create(ctx, key, obj, out, ttl, dryrun.IsDryRun(options.DryRun)); err != nil {
		err = storeerr.InterpretCreateError(err, qualifiedResource, name)
		err = rest.CheckGeneratedNameError(ctx, e.CreateStrategy, err, obj)
		if !apierrors.IsAlreadyExists(err) {
			return nil, err
		}
		if errGet := e.Storage.Get(ctx, key, storage.GetOptions{}, out); errGet != nil {
			return nil, err
		}
		accessor, errGetAcc := meta.Accessor(out)
		if errGetAcc != nil {
			return nil, err
		}
		if accessor.GetDeletionTimestamp() != nil {
			msg := &err.(*apierrors.StatusError).ErrStatus.Message
			*msg = fmt.Sprintf("object is being deleted: %s", *msg)
		}
		return nil, err
	}
	// The operation has succeeded.  Call the finish function if there is one,
	// and then make sure the defer doesn't call it again.
	fn := finishCreate
	finishCreate = finishNothing
	fn(ctx, true)

	if e.AfterCreate != nil {
		e.AfterCreate(out, options)
	}
	if e.Decorator != nil {
		e.Decorator(out)
	}
	return out, nil
}

// ShouldDeleteDuringUpdate is the default function for
// checking if an object should be deleted during an update.
// It checks if the new object has no finalizers,
// the existing object's deletionTimestamp is set, and
// the existing object's deletionGracePeriodSeconds is 0 or nil
func ShouldDeleteDuringUpdate(ctx context.Context, key string, obj, existing runtime.Object) bool {
	newMeta, err := meta.Accessor(obj)
	if err != nil {
		utilruntime.HandleError(err)
		return false
	}
	oldMeta, err := meta.Accessor(existing)
	if err != nil {
		utilruntime.HandleError(err)
		return false
	}
	if len(newMeta.GetFinalizers()) > 0 {
		// don't delete with finalizers remaining in the new object
		return false
	}
	if oldMeta.GetDeletionTimestamp() == nil {
		// don't delete if the existing object hasn't had a delete request made
		return false
	}
	// delete if the existing object has no grace period or a grace period of 0
	return oldMeta.GetDeletionGracePeriodSeconds() == nil || *oldMeta.GetDeletionGracePeriodSeconds() == 0
}

// deleteWithoutFinalizers handles deleting an object ignoring its finalizer list.
// Used for objects that are either been finalized or have never initialized.
func (e *Store) deleteWithoutFinalizers(ctx context.Context, name, key string, obj runtime.Object, preconditions *storage.Preconditions, options *metav1.DeleteOptions) (runtime.Object, bool, error) {
	out := e.NewFunc()
	klog.V(6).InfoS("Going to delete object from registry, triggered by update", "object", klog.KRef(genericapirequest.NamespaceValue(ctx), name))
	// Using the rest.ValidateAllObjectFunc because the request is an UPDATE request and has already passed the admission for the UPDATE verb.
	if err := e.Storage.Delete(ctx, key, out, preconditions, rest.ValidateAllObjectFunc, dryrun.IsDryRun(options.DryRun), nil); err != nil {
		// Deletion is racy, i.e., there could be multiple update
		// requests to remove all finalizers from the object, so we
		// ignore the NotFound error.
		if storage.IsNotFound(err) {
			_, err := e.finalizeDelete(ctx, obj, true, options)
			// clients are expecting an updated object if a PUT succeeded,
			// but finalizeDelete returns a metav1.Status, so return
			// the object in the request instead.
			return obj, false, err
		}
		return nil, false, storeerr.InterpretDeleteError(err, e.qualifiedResourceFromContext(ctx), name)
	}
	_, err := e.finalizeDelete(ctx, out, true, options)
	// clients are expecting an updated object if a PUT succeeded, but
	// finalizeDelete returns a metav1.Status, so return the object in
	// the request instead.
	return obj, false, err
}

// Update performs an atomic update and set of the object. Returns the result of the update
// or an error. If the registry allows create-on-update, the create flow will be executed.
// A bool is returned along with the object and any errors, to indicate object creation.
func (e *Store) Update(ctx context.Context, name string, objInfo rest.UpdatedObjectInfo, createValidation rest.ValidateObjectFunc, updateValidation rest.ValidateObjectUpdateFunc, forceAllowCreate bool, options *metav1.UpdateOptions) (runtime.Object, bool, error) {
	key, err := e.KeyFunc(ctx, name)
	if err != nil {
		return nil, false, err
	}

	var (
		creatingObj runtime.Object
		creating    = false
	)

	qualifiedResource := e.qualifiedResourceFromContext(ctx)
	storagePreconditions := &storage.Preconditions{}
	if preconditions := objInfo.Preconditions(); preconditions != nil {
		storagePreconditions.UID = preconditions.UID
		storagePreconditions.ResourceVersion = preconditions.ResourceVersion
	}

	out := e.NewFunc()
	// deleteObj is only used in case a deletion is carried out
	var deleteObj runtime.Object
	err = e.Storage.GuaranteedUpdate(ctx, key, out, true, storagePreconditions, func(existing runtime.Object, res storage.ResponseMeta) (runtime.Object, *uint64, error) {
		existingResourceVersion, err := e.Storage.Versioner().ObjectResourceVersion(existing)
		if err != nil {
			return nil, nil, err
		}
		if existingResourceVersion == 0 {
			if !e.UpdateStrategy.AllowCreateOnUpdate() && !forceAllowCreate {
				return nil, nil, apierrors.NewNotFound(qualifiedResource, name)
			}
		}

		// Given the existing object, get the new object
		obj, err := objInfo.UpdatedObject(ctx, existing)
		if err != nil {
			return nil, nil, err
		}

		// If AllowUnconditionalUpdate() is true and the object specified by
		// the user does not have a resource version, then we populate it with
		// the latest version. Else, we check that the version specified by
		// the user matches the version of latest storage object.
		newResourceVersion, err := e.Storage.Versioner().ObjectResourceVersion(obj)
		if err != nil {
			return nil, nil, err
		}
		doUnconditionalUpdate := newResourceVersion == 0 && e.UpdateStrategy.AllowUnconditionalUpdate()

		if existingResourceVersion == 0 {
			// Init metadata as early as possible.
			if objectMeta, err := meta.Accessor(obj); err != nil {
				return nil, nil, err
			} else {
				rest.FillObjectMetaSystemFields(objectMeta)
			}

			var finishCreate FinishFunc = finishNothing

			if e.BeginCreate != nil {
				fn, err := e.BeginCreate(ctx, obj, newCreateOptionsFromUpdateOptions(options))
				if err != nil {
					return nil, nil, err
				}
				finishCreate = fn
				defer func() {
					finishCreate(ctx, false)
				}()
			}

			creating = true
			creatingObj = obj
			if err := rest.BeforeCreate(e.CreateStrategy, ctx, obj); err != nil {
				return nil, nil, err
			}
			// at this point we have a fully formed object.  It is time to call the validators that the apiserver
			// handling chain wants to enforce.
			if createValidation != nil {
				if err := createValidation(ctx, obj.DeepCopyObject()); err != nil {
					return nil, nil, err
				}
			}
			ttl, err := e.calculateTTL(obj, 0, false)
			if err != nil {
				return nil, nil, err
			}

			// The operation has succeeded.  Call the finish function if there is one,
			// and then make sure the defer doesn't call it again.
			fn := finishCreate
			finishCreate = finishNothing
			fn(ctx, true)

			return obj, &ttl, nil
		}

		creating = false
		creatingObj = nil
		if doUnconditionalUpdate {
			// Update the object's resource version to match the latest
			// storage object's resource version.
			err = e.Storage.Versioner().UpdateObject(obj, res.ResourceVersion)
			if err != nil {
				return nil, nil, err
			}
		} else {
			// Check if the object's resource version matches the latest
			// resource version.
			if newResourceVersion == 0 {
				// TODO: The Invalid error should have a field for Resource.
				// After that field is added, we should fill the Resource and
				// leave the Kind field empty. See the discussion in #18526.
				qualifiedKind := schema.GroupKind{Group: qualifiedResource.Group, Kind: qualifiedResource.Resource}
				fieldErrList := field.ErrorList{field.Invalid(field.NewPath("metadata").Child("resourceVersion"), newResourceVersion, "must be specified for an update")}
				return nil, nil, apierrors.NewInvalid(qualifiedKind, name, fieldErrList)
			}
			if newResourceVersion != existingResourceVersion {
				return nil, nil, apierrors.NewConflict(qualifiedResource, name, fmt.Errorf(OptimisticLockErrorMsg))
			}
		}

		var finishUpdate FinishFunc = finishNothing

		if e.BeginUpdate != nil {
			fn, err := e.BeginUpdate(ctx, obj, existing, options)
			if err != nil {
				return nil, nil, err
			}
			finishUpdate = fn
			defer func() {
				finishUpdate(ctx, false)
			}()
		}

		if err := rest.BeforeUpdate(e.UpdateStrategy, ctx, obj, existing); err != nil {
			return nil, nil, err
		}

		// Ignore changes that only affect managed fields timestamps.
		// FieldManager can't know about changes like normalized fields, defaulted
		// fields and other mutations.
		obj, err = fieldmanager.IgnoreManagedFieldsTimestampsTransformer(ctx, obj, existing)
		if err != nil {
			return nil, nil, err
		}

		// at this point we have a fully formed object.  It is time to call the validators that the apiserver
		// handling chain wants to enforce.
		if updateValidation != nil {
			if err := updateValidation(ctx, obj.DeepCopyObject(), existing.DeepCopyObject()); err != nil {
				return nil, nil, err
			}
		}
		// Check the default delete-during-update conditions, and store-specific conditions if provided
		if ShouldDeleteDuringUpdate(ctx, key, obj, existing) &&
			(e.ShouldDeleteDuringUpdate == nil || e.ShouldDeleteDuringUpdate(ctx, key, obj, existing)) {
			deleteObj = obj
			return nil, nil, errEmptiedFinalizers
		}
		ttl, err := e.calculateTTL(obj, res.TTL, true)
		if err != nil {
			return nil, nil, err
		}

		// The operation has succeeded.  Call the finish function if there is one,
		// and then make sure the defer doesn't call it again.
		fn := finishUpdate
		finishUpdate = finishNothing
		fn(ctx, true)

		if int64(ttl) != res.TTL {
			return obj, &ttl, nil
		}
		return obj, nil, nil
	}, dryrun.IsDryRun(options.DryRun), nil)

	if err != nil {
		// delete the object
		if err == errEmptiedFinalizers {
			return e.deleteWithoutFinalizers(ctx, name, key, deleteObj, storagePreconditions, newDeleteOptionsFromUpdateOptions(options))
		}
		if creating {
			err = storeerr.InterpretCreateError(err, qualifiedResource, name)
			err = rest.CheckGeneratedNameError(ctx, e.CreateStrategy, err, creatingObj)
		} else {
			err = storeerr.InterpretUpdateError(err, qualifiedResource, name)
		}
		return nil, false, err
	}

	if creating {
		if e.AfterCreate != nil {
			e.AfterCreate(out, newCreateOptionsFromUpdateOptions(options))
		}
	} else {
		if e.AfterUpdate != nil {
			e.AfterUpdate(out, options)
		}
	}
	if e.Decorator != nil {
		e.Decorator(out)
	}
	return out, creating, nil
}

// This is a helper to convert UpdateOptions to CreateOptions for the
// create-on-update path.
func newCreateOptionsFromUpdateOptions(in *metav1.UpdateOptions) *metav1.CreateOptions {
	co := &metav1.CreateOptions{
		DryRun:          in.DryRun,
		FieldManager:    in.FieldManager,
		FieldValidation: in.FieldValidation,
	}
	co.TypeMeta.SetGroupVersionKind(metav1.SchemeGroupVersion.WithKind("CreateOptions"))
	return co
}

// This is a helper to convert UpdateOptions to DeleteOptions for the
// delete-on-update path.
func newDeleteOptionsFromUpdateOptions(in *metav1.UpdateOptions) *metav1.DeleteOptions {
	do := &metav1.DeleteOptions{
		DryRun: in.DryRun,
	}
	do.TypeMeta.SetGroupVersionKind(metav1.SchemeGroupVersion.WithKind("DeleteOptions"))
	return do
}

// Get retrieves the item from storage.
func (e *Store) Get(ctx context.Context, name string, options *metav1.GetOptions) (runtime.Object, error) {
	obj := e.NewFunc()
	key, err := e.KeyFunc(ctx, name)
	if err != nil {
		return nil, err
	}
	if err := e.Storage.Get(ctx, key, storage.GetOptions{ResourceVersion: options.ResourceVersion}, obj); err != nil {
		return nil, storeerr.InterpretGetError(err, e.qualifiedResourceFromContext(ctx), name)
	}
	if e.Decorator != nil {
		e.Decorator(obj)
	}
	return obj, nil
}

// qualifiedResourceFromContext attempts to retrieve a GroupResource from the context's request info.
// If the context has no request info, DefaultQualifiedResource is used.
func (e *Store) qualifiedResourceFromContext(ctx context.Context) schema.GroupResource {
	if info, ok := genericapirequest.RequestInfoFrom(ctx); ok {
		return schema.GroupResource{Group: info.APIGroup, Resource: info.Resource}
	}
	// some implementations access storage directly and thus the context has no RequestInfo
	return e.DefaultQualifiedResource
}

var (
	errAlreadyDeleting   = fmt.Errorf("abort delete")
	errDeleteNow         = fmt.Errorf("delete now")
	errEmptiedFinalizers = fmt.Errorf("emptied finalizers")
)

// shouldOrphanDependents returns true if the finalizer for orphaning should be set
// updated for FinalizerOrphanDependents. In the order of highest to lowest
// priority, there are three factors affect whether to add/remove the
// FinalizerOrphanDependents: options, existing finalizers of the object,
// and e.DeleteStrategy.DefaultGarbageCollectionPolicy.
func shouldOrphanDependents(ctx context.Context, e *Store, accessor metav1.Object, options *metav1.DeleteOptions) bool {
	// Get default GC policy from this REST object type
	gcStrategy, ok := e.DeleteStrategy.(rest.GarbageCollectionDeleteStrategy)
	var defaultGCPolicy rest.GarbageCollectionPolicy
	if ok {
		defaultGCPolicy = gcStrategy.DefaultGarbageCollectionPolicy(ctx)
	}

	if defaultGCPolicy == rest.Unsupported {
		// return  false to indicate that we should NOT orphan
		return false
	}

	// An explicit policy was set at deletion time, that overrides everything
	//nolint:staticcheck // SA1019 backwards compatibility
	if options != nil && options.OrphanDependents != nil {
		//nolint:staticcheck // SA1019 backwards compatibility
		return *options.OrphanDependents
	}
	if options != nil && options.PropagationPolicy != nil {
		switch *options.PropagationPolicy {
		case metav1.DeletePropagationOrphan:
			return true
		case metav1.DeletePropagationBackground, metav1.DeletePropagationForeground:
			return false
		}
	}

	// If a finalizer is set in the object, it overrides the default
	// validation should make sure the two cases won't be true at the same time.
	finalizers := accessor.GetFinalizers()
	for _, f := range finalizers {
		switch f {
		case metav1.FinalizerOrphanDependents:
			return true
		case metav1.FinalizerDeleteDependents:
			return false
		}
	}

	// Get default orphan policy from this REST object type if it exists
	return defaultGCPolicy == rest.OrphanDependents
}

// shouldDeleteDependents returns true if the finalizer for foreground deletion should be set
// updated for FinalizerDeleteDependents. In the order of highest to lowest
// priority, there are three factors affect whether to add/remove the
// FinalizerDeleteDependents: options, existing finalizers of the object, and
// e.DeleteStrategy.DefaultGarbageCollectionPolicy.
func shouldDeleteDependents(ctx context.Context, e *Store, accessor metav1.Object, options *metav1.DeleteOptions) bool {
	// Get default GC policy from this REST object type
	if gcStrategy, ok := e.DeleteStrategy.(rest.GarbageCollectionDeleteStrategy); ok && gcStrategy.DefaultGarbageCollectionPolicy(ctx) == rest.Unsupported {
		// return false to indicate that we should NOT delete in foreground
		return false
	}

	// If an explicit policy was set at deletion time, that overrides both
	//nolint:staticcheck // SA1019 backwards compatibility
	if options != nil && options.OrphanDependents != nil {
		return false
	}
	if options != nil && options.PropagationPolicy != nil {
		switch *options.PropagationPolicy {
		case metav1.DeletePropagationForeground:
			return true
		case metav1.DeletePropagationBackground, metav1.DeletePropagationOrphan:
			return false
		}
	}

	// If a finalizer is set in the object, it overrides the default
	// validation has made sure the two cases won't be true at the same time.
	finalizers := accessor.GetFinalizers()
	for _, f := range finalizers {
		switch f {
		case metav1.FinalizerDeleteDependents:
			return true
		case metav1.FinalizerOrphanDependents:
			return false
		}
	}

	return false
}

// deletionFinalizersForGarbageCollection analyzes the object and delete options
// to determine whether the object is in need of finalization by the garbage
// collector. If so, returns the set of deletion finalizers to apply and a bool
// indicating whether the finalizer list has changed and is in need of updating.
//
// The finalizers returned are intended to be handled by the garbage collector.
// If garbage collection is disabled for the store, this function returns false
// to ensure finalizers aren't set which will never be cleared.
func deletionFinalizersForGarbageCollection(ctx context.Context, e *Store, accessor metav1.Object, options *metav1.DeleteOptions) (bool, []string) {
	if !e.EnableGarbageCollection {
		return false, []string{}
	}
	shouldOrphan := shouldOrphanDependents(ctx, e, accessor, options)
	shouldDeleteDependentInForeground := shouldDeleteDependents(ctx, e, accessor, options)
	newFinalizers := []string{}

	// first remove both finalizers, add them back if needed.
	for _, f := range accessor.GetFinalizers() {
		if f == metav1.FinalizerOrphanDependents || f == metav1.FinalizerDeleteDependents {
			continue
		}
		newFinalizers = append(newFinalizers, f)
	}

	if shouldOrphan {
		newFinalizers = append(newFinalizers, metav1.FinalizerOrphanDependents)
	}
	if shouldDeleteDependentInForeground {
		newFinalizers = append(newFinalizers, metav1.FinalizerDeleteDependents)
	}

	oldFinalizerSet := sets.NewString(accessor.GetFinalizers()...)
	newFinalizersSet := sets.NewString(newFinalizers...)
	if oldFinalizerSet.Equal(newFinalizersSet) {
		return false, accessor.GetFinalizers()
	}
	return true, newFinalizers
}

// markAsDeleting sets the obj's DeletionGracePeriodSeconds to 0, and sets the
// DeletionTimestamp to "now" if there is no existing deletionTimestamp or if the existing
// deletionTimestamp is further in future. Finalizers are watching for such updates and will
// finalize the object if their IDs are present in the object's Finalizers list.
func markAsDeleting(obj runtime.Object, now time.Time) (err error) {
	objectMeta, kerr := meta.Accessor(obj)
	if kerr != nil {
		return kerr
	}
	// This handles Generation bump for resources that don't support graceful
	// deletion. For resources that support graceful deletion is handle in
	// pkg/api/rest/delete.go
	if objectMeta.GetDeletionTimestamp() == nil && objectMeta.GetGeneration() > 0 {
		objectMeta.SetGeneration(objectMeta.GetGeneration() + 1)
	}
	existingDeletionTimestamp := objectMeta.GetDeletionTimestamp()
	if existingDeletionTimestamp == nil || existingDeletionTimestamp.After(now) {
		metaNow := metav1.NewTime(now)
		objectMeta.SetDeletionTimestamp(&metaNow)
	}
	var zero int64 = 0
	objectMeta.SetDeletionGracePeriodSeconds(&zero)
	return nil
}

// updateForGracefulDeletionAndFinalizers updates the given object for
// graceful deletion and finalization by setting the deletion timestamp and
// grace period seconds (graceful deletion) and updating the list of
// finalizers (finalization); it returns:
//
//  1. an error
//  2. a boolean indicating that the object was not found, but it should be
//     ignored
//  3. a boolean indicating that the object's grace period is exhausted and it
//     should be deleted immediately
//  4. a new output object with the state that was updated
//  5. a copy of the last existing state of the object
func (e *Store) updateForGracefulDeletionAndFinalizers(ctx context.Context, name, key string, options *metav1.DeleteOptions, preconditions storage.Preconditions, deleteValidation rest.ValidateObjectFunc, in runtime.Object) (err error, ignoreNotFound, deleteImmediately bool, out, lastExisting runtime.Object) {
	lastGraceful := int64(0)
	var pendingFinalizers bool
	out = e.NewFunc()
	err = e.Storage.GuaranteedUpdate(
		ctx,
		key,
		out,
		false, /* ignoreNotFound */
		&preconditions,
		storage.SimpleUpdate(func(existing runtime.Object) (runtime.Object, error) {
			if err := deleteValidation(ctx, existing); err != nil {
				return nil, err
			}
			graceful, pendingGraceful, err := rest.BeforeDelete(e.DeleteStrategy, ctx, existing, options)
			if err != nil {
				return nil, err
			}
			if pendingGraceful {
				return nil, errAlreadyDeleting
			}

			// Add/remove the orphan finalizer as the options dictates.
			// Note that this occurs after checking pendingGraceufl, so
			// finalizers cannot be updated via DeleteOptions if deletion has
			// started.
			existingAccessor, err := meta.Accessor(existing)
			if err != nil {
				return nil, err
			}
			needsUpdate, newFinalizers := deletionFinalizersForGarbageCollection(ctx, e, existingAccessor, options)
			if needsUpdate {
				existingAccessor.SetFinalizers(newFinalizers)
			}

			pendingFinalizers = len(existingAccessor.GetFinalizers()) != 0
			if !graceful {
				// set the DeleteGracePeriods to 0 if the object has pendingFinalizers but not supporting graceful deletion
				if pendingFinalizers {
					klog.V(6).InfoS("Object has pending finalizers, so the registry is going to update its status to deleting",
						"object", klog.KRef(genericapirequest.NamespaceValue(ctx), name), "gracePeriod", time.Second*0)
					err = markAsDeleting(existing, time.Now())
					if err != nil {
						return nil, err
					}
					return existing, nil
				}
				return nil, errDeleteNow
			}
			lastGraceful = *options.GracePeriodSeconds
			lastExisting = existing
			return existing, nil
		}),
		dryrun.IsDryRun(options.DryRun),
		nil,
	)
	switch err {
	case nil:
		// If there are pending finalizers, we never delete the object immediately.
		if pendingFinalizers {
			return nil, false, false, out, lastExisting
		}
		if lastGraceful > 0 {
			return nil, false, false, out, lastExisting
		}
		// If we are here, the registry supports grace period mechanism and
		// we are intentionally delete gracelessly. In this case, we may
		// enter a race with other k8s components. If other component wins
		// the race, the object will not be found, and we should tolerate
		// the NotFound error. See
		// https://github.com/kubernetes/kubernetes/issues/19403 for
		// details.
		return nil, true, true, out, lastExisting
	case errDeleteNow:
		// we've updated the object to have a zero grace period, or it's already at 0, so
		// we should fall through and truly delete the object.
		return nil, false, true, out, lastExisting
	case errAlreadyDeleting:
		out, err = e.finalizeDelete(ctx, in, true, options)
		return err, false, false, out, lastExisting
	default:
		return storeerr.InterpretUpdateError(err, e.qualifiedResourceFromContext(ctx), name), false, false, out, lastExisting
	}
}

// Delete removes the item from storage.
// options can be mutated by rest.BeforeDelete due to a graceful deletion strategy.
func (e *Store) Delete(ctx context.Context, name string, deleteValidation rest.ValidateObjectFunc, options *metav1.DeleteOptions) (runtime.Object, bool, error) {
	key, err := e.KeyFunc(ctx, name)
	if err != nil {
		return nil, false, err
	}
	obj := e.NewFunc()
	qualifiedResource := e.qualifiedResourceFromContext(ctx)
	if err = e.Storage.Get(ctx, key, storage.GetOptions{}, obj); err != nil {
		return nil, false, storeerr.InterpretDeleteError(err, qualifiedResource, name)
	}

	// support older consumers of delete by treating "nil" as delete immediately
	if options == nil {
		options = metav1.NewDeleteOptions(0)
	}
	var preconditions storage.Preconditions
	if options.Preconditions != nil {
		preconditions.UID = options.Preconditions.UID
		preconditions.ResourceVersion = options.Preconditions.ResourceVersion
	}
	graceful, pendingGraceful, err := rest.BeforeDelete(e.DeleteStrategy, ctx, obj, options)
	if err != nil {
		return nil, false, err
	}
	// this means finalizers cannot be updated via DeleteOptions if a deletion is already pending
	if pendingGraceful {
		out, err := e.finalizeDelete(ctx, obj, false, options)
		return out, false, err
	}
	// check if obj has pending finalizers
	accessor, err := meta.Accessor(obj)
	if err != nil {
		return nil, false, apierrors.NewInternalError(err)
	}
	pendingFinalizers := len(accessor.GetFinalizers()) != 0
	var ignoreNotFound bool
	var deleteImmediately bool = true
	var lastExisting, out runtime.Object

	// Handle combinations of graceful deletion and finalization by issuing
	// the correct updates.
	shouldUpdateFinalizers, _ := deletionFinalizersForGarbageCollection(ctx, e, accessor, options)
	// TODO: remove the check, because we support no-op updates now.
	if graceful || pendingFinalizers || shouldUpdateFinalizers {
		err, ignoreNotFound, deleteImmediately, out, lastExisting = e.updateForGracefulDeletionAndFinalizers(ctx, name, key, options, preconditions, deleteValidation, obj)
		// Update the preconditions.ResourceVersion if set since we updated the object.
		if err == nil && deleteImmediately && preconditions.ResourceVersion != nil {
			accessor, err = meta.Accessor(out)
			if err != nil {
				return out, false, apierrors.NewInternalError(err)
			}
			resourceVersion := accessor.GetResourceVersion()
			preconditions.ResourceVersion = &resourceVersion
		}
	}

	// !deleteImmediately covers all cases where err != nil. We keep both to be future-proof.
	if !deleteImmediately || err != nil {
		return out, false, err
	}

	// Going further in this function is not useful when we are
	// performing a dry-run request. Worse, it will actually
	// override "out" with the version of the object in database
	// that doesn't have the finalizer and deletiontimestamp set
	// (because the update above was dry-run too). If we already
	// have that version available, let's just return it now,
	// otherwise, we can call dry-run delete that will get us the
	// latest version of the object.
	if dryrun.IsDryRun(options.DryRun) && out != nil {
		return out, true, nil
	}

	// delete immediately, or no graceful deletion supported
	klog.V(6).InfoS("Going to delete object from registry", "object", klog.KRef(genericapirequest.NamespaceValue(ctx), name))
	out = e.NewFunc()
	if err := e.Storage.Delete(ctx, key, out, &preconditions, storage.ValidateObjectFunc(deleteValidation), dryrun.IsDryRun(options.DryRun), nil); err != nil {
		// Please refer to the place where we set ignoreNotFound for the reason
		// why we ignore the NotFound error .
		if storage.IsNotFound(err) && ignoreNotFound && lastExisting != nil {
			// The lastExisting object may not be the last state of the object
			// before its deletion, but it's the best approximation.
			out, err := e.finalizeDelete(ctx, lastExisting, true, options)
			return out, true, err
		}
		return nil, false, storeerr.InterpretDeleteError(err, qualifiedResource, name)
	}
	out, err = e.finalizeDelete(ctx, out, true, options)
	return out, true, err
}

// DeleteReturnsDeletedObject implements the rest.MayReturnFullObjectDeleter interface
func (e *Store) DeleteReturnsDeletedObject() bool {
	return e.ReturnDeletedObject
}

// deleteCollectionPageSize is the size of the page used when
// listing objects from storage during DeleteCollection calls.
// It's a variable to make allow overwriting in tests.
var deleteCollectionPageSize = int64(10000)

// DeleteCollection removes all items returned by List with a given ListOptions from storage.
//
// DeleteCollection is currently NOT atomic. It can happen that only subset of objects
// will be deleted from storage, and then an error will be returned.
// In case of success, the list of deleted objects will be returned.
func (e *Store) DeleteCollection(ctx context.Context, deleteValidation rest.ValidateObjectFunc, options *metav1.DeleteOptions, listOptions *metainternalversion.ListOptions) (runtime.Object, error) {
	if listOptions == nil {
		listOptions = &metainternalversion.ListOptions{}
	} else {
		listOptions = listOptions.DeepCopy()
	}

	var items []runtime.Object

	// TODO(wojtek-t): Decide if we don't want to start workers more opportunistically.
	workersNumber := e.DeleteCollectionWorkers
	if workersNumber < 1 {
		workersNumber = 1
	}
	wg := sync.WaitGroup{}
	// Ensure that chanSize is not too high (to avoid wasted work) but
	// at the same time high enough to start listing before we process
	// the whole page.
	chanSize := 2 * workersNumber
	if chanSize < 256 {
		chanSize = 256
	}
	toProcess := make(chan runtime.Object, chanSize)
	errs := make(chan error, workersNumber+1)
	workersExited := make(chan struct{})

	wg.Add(workersNumber)
	for i := 0; i < workersNumber; i++ {
		go func() {
			// panics don't cross goroutine boundaries
			defer utilruntime.HandleCrash(func(panicReason interface{}) {
				errs <- fmt.Errorf("DeleteCollection goroutine panicked: %v", panicReason)
			})
			defer wg.Done()

			for item := range toProcess {
				accessor, err := meta.Accessor(item)
				if err != nil {
					errs <- err
					return
				}
				// DeepCopy the deletion options because individual graceful deleters communicate changes via a mutating
				// function in the delete strategy called in the delete method.  While that is always ugly, it works
				// when making a single call.  When making multiple calls via delete collection, the mutation applied to
				// pod/A can change the option ultimately used for pod/B.
				if _, _, err := e.Delete(ctx, accessor.GetName(), deleteValidation, options.DeepCopy()); err != nil && !apierrors.IsNotFound(err) {
					klog.V(4).InfoS("Delete object in DeleteCollection failed", "object", klog.KObj(accessor), "err", err)
					errs <- err
					return
				}
			}
		}()
	}
	// In case of all workers exit, notify distributor.
	go func() {
		defer utilruntime.HandleCrash(func(panicReason interface{}) {
			errs <- fmt.Errorf("DeleteCollection workers closer panicked: %v", panicReason)
		})
		wg.Wait()
		close(workersExited)
	}()

<<<<<<< HEAD
	func() {
		defer close(toProcess)

		for i := 0; i < len(items); i++ {
			select {
			case toProcess <- i:
			case <-workersExited:
				klog.V(4).InfoS("workers already exited, and there are some items waiting to be processed", "finished", i, "total", len(items))
				return
			}
		}
	}()

	// Wait for all workers to exist.
=======
	hasLimit := listOptions.Limit > 0
	if listOptions.Limit == 0 {
		listOptions.Limit = deleteCollectionPageSize
	}

	// Paginate the list request and throw all items into workers.
	listObj, err := func() (runtime.Object, error) {
		defer close(toProcess)

		processedItems := 0
		var originalList runtime.Object
		for {
			select {
			case <-ctx.Done():
				return nil, ctx.Err()
			default:
			}

			listObj, err := e.List(ctx, listOptions)
			if err != nil {
				return nil, err
			}

			newItems, err := meta.ExtractList(listObj)
			if err != nil {
				return nil, err
			}
			items = append(items, newItems...)

			for i := 0; i < len(newItems); i++ {
				select {
				case toProcess <- newItems[i]:
				case <-workersExited:
					klog.V(4).InfoS("workers already exited, and there are some items waiting to be processed", "queued/finished", i, "total", processedItems+len(newItems))
					// Try to propagate an error from the workers if possible.
					select {
					case err := <-errs:
						return nil, err
					default:
						return nil, fmt.Errorf("all DeleteCollection workers exited")
					}
				}
			}
			processedItems += len(newItems)

			// If the original request was setting the limit, finish after running it.
			if hasLimit {
				return listObj, nil
			}

			if originalList == nil {
				originalList = listObj
				meta.SetList(originalList, nil)
			}

			// If there are no more items, return the list.
			m, err := meta.ListAccessor(listObj)
			if err != nil {
				return nil, err
			}
			if len(m.GetContinue()) == 0 {
				meta.SetList(originalList, items)
				return originalList, nil
			}

			// Set up the next loop.
			listOptions.Continue = m.GetContinue()
			listOptions.ResourceVersion = ""
			listOptions.ResourceVersionMatch = ""
		}
	}()
	if err != nil {
		return nil, err
	}

	// Wait for all workers to exit.
>>>>>>> ae3de7a1
	<-workersExited

	select {
	case err := <-errs:
		return nil, err
	default:
		return listObj, nil
	}
}

// finalizeDelete runs the Store's AfterDelete hook if runHooks is set and
// returns the decorated deleted object if appropriate.
func (e *Store) finalizeDelete(ctx context.Context, obj runtime.Object, runHooks bool, options *metav1.DeleteOptions) (runtime.Object, error) {
	if runHooks && e.AfterDelete != nil {
		e.AfterDelete(obj, options)
	}
	if e.ReturnDeletedObject {
		if e.Decorator != nil {
			e.Decorator(obj)
		}
		return obj, nil
	}
	// Return information about the deleted object, which enables clients to
	// verify that the object was actually deleted and not waiting for finalizers.
	accessor, err := meta.Accessor(obj)
	if err != nil {
		return nil, err
	}
	qualifiedResource := e.qualifiedResourceFromContext(ctx)
	details := &metav1.StatusDetails{
		Name:  accessor.GetName(),
		Group: qualifiedResource.Group,
		Kind:  qualifiedResource.Resource, // Yes we set Kind field to resource.
		UID:   accessor.GetUID(),
	}
	status := &metav1.Status{Status: metav1.StatusSuccess, Details: details}
	return status, nil
}

// Watch makes a matcher for the given label and field, and calls
// WatchPredicate. If possible, you should customize PredicateFunc to produce
// a matcher that matches by key. SelectionPredicate does this for you
// automatically.
func (e *Store) Watch(ctx context.Context, options *metainternalversion.ListOptions) (watch.Interface, error) {
	label := labels.Everything()
	if options != nil && options.LabelSelector != nil {
		label = options.LabelSelector
	}
	field := fields.Everything()
	if options != nil && options.FieldSelector != nil {
		field = options.FieldSelector
	}
	predicate := e.PredicateFunc(label, field)

	resourceVersion := ""
	if options != nil {
		resourceVersion = options.ResourceVersion
		predicate.AllowWatchBookmarks = options.AllowWatchBookmarks
	}
	return e.WatchPredicate(ctx, predicate, resourceVersion, options.SendInitialEvents)
}

// WatchPredicate starts a watch for the items that matches.
func (e *Store) WatchPredicate(ctx context.Context, p storage.SelectionPredicate, resourceVersion string, sendInitialEvents *bool) (watch.Interface, error) {
	storageOpts := storage.ListOptions{ResourceVersion: resourceVersion, Predicate: p, Recursive: true, SendInitialEvents: sendInitialEvents}

	// if we're not already namespace-scoped, see if the field selector narrows the scope of the watch
	if requestNamespace, _ := genericapirequest.NamespaceFrom(ctx); len(requestNamespace) == 0 {
		if selectorNamespace, ok := p.MatchesSingleNamespace(); ok {
			if len(validation.ValidateNamespaceName(selectorNamespace, false)) == 0 {
				ctx = genericapirequest.WithNamespace(ctx, selectorNamespace)
			}
		}
	}

	key := e.KeyRootFunc(ctx)
	if name, ok := p.MatchesSingle(); ok {
		if k, err := e.KeyFunc(ctx, name); err == nil {
			key = k
			storageOpts.Recursive = false
		}
		// if we cannot extract a key based on the current context, the
		// optimization is skipped
	}

	w, err := e.Storage.Watch(ctx, key, storageOpts)
	if err != nil {
		return nil, err
	}
	if e.Decorator != nil {
		return newDecoratedWatcher(ctx, w, e.Decorator), nil
	}
	return w, nil
}

// calculateTTL is a helper for retrieving the updated TTL for an object or
// returning an error if the TTL cannot be calculated. The defaultTTL is
// changed to 1 if less than zero. Zero means no TTL, not expire immediately.
func (e *Store) calculateTTL(obj runtime.Object, defaultTTL int64, update bool) (ttl uint64, err error) {
	// TODO: validate this is assertion is still valid.

	// etcd may return a negative TTL for a node if the expiration has not
	// occurred due to server lag - we will ensure that the value is at least
	// set.
	if defaultTTL < 0 {
		defaultTTL = 1
	}
	ttl = uint64(defaultTTL)
	if e.TTLFunc != nil {
		ttl, err = e.TTLFunc(obj, ttl, update)
	}
	return ttl, err
}

// CompleteWithOptions updates the store with the provided options and
// defaults common fields.
func (e *Store) CompleteWithOptions(options *generic.StoreOptions) error {
	if e.DefaultQualifiedResource.Empty() {
		return fmt.Errorf("store %#v must have a non-empty qualified resource", e)
	}
	if e.SingularQualifiedResource.Empty() {
		return fmt.Errorf("store %#v must have a non-empty singular qualified resource", e)
	}
	if e.DefaultQualifiedResource.Group != e.SingularQualifiedResource.Group {
		return fmt.Errorf("store for %#v, singular and plural qualified resource's group name's must match", e)
	}
	if e.NewFunc == nil {
		return fmt.Errorf("store for %s must have NewFunc set", e.DefaultQualifiedResource.String())
	}
	if e.NewListFunc == nil {
		return fmt.Errorf("store for %s must have NewListFunc set", e.DefaultQualifiedResource.String())
	}
	if (e.KeyRootFunc == nil) != (e.KeyFunc == nil) {
		return fmt.Errorf("store for %s must set both KeyRootFunc and KeyFunc or neither", e.DefaultQualifiedResource.String())
	}

	if e.TableConvertor == nil {
		return fmt.Errorf("store for %s must set TableConvertor; rest.NewDefaultTableConvertor(e.DefaultQualifiedResource) can be used to output just name/creation time", e.DefaultQualifiedResource.String())
	}

	var isNamespaced bool
	switch {
	case e.CreateStrategy != nil:
		isNamespaced = e.CreateStrategy.NamespaceScoped()
	case e.UpdateStrategy != nil:
		isNamespaced = e.UpdateStrategy.NamespaceScoped()
	default:
		return fmt.Errorf("store for %s must have CreateStrategy or UpdateStrategy set", e.DefaultQualifiedResource.String())
	}

	if e.DeleteStrategy == nil {
		return fmt.Errorf("store for %s must have DeleteStrategy set", e.DefaultQualifiedResource.String())
	}

	if options.RESTOptions == nil {
		return fmt.Errorf("options for %s must have RESTOptions set", e.DefaultQualifiedResource.String())
	}

	attrFunc := options.AttrFunc
	if attrFunc == nil {
		if isNamespaced {
			attrFunc = storage.DefaultNamespaceScopedAttr
		} else {
			attrFunc = storage.DefaultClusterScopedAttr
		}
	}
	if e.PredicateFunc == nil {
		e.PredicateFunc = func(label labels.Selector, field fields.Selector) storage.SelectionPredicate {
			return storage.SelectionPredicate{
				Label:    label,
				Field:    field,
				GetAttrs: attrFunc,
			}
		}
	}

	err := validateIndexers(options.Indexers)
	if err != nil {
		return err
	}

	opts, err := options.RESTOptions.GetRESTOptions(e.DefaultQualifiedResource)
	if err != nil {
		return err
	}

	// ResourcePrefix must come from the underlying factory
	prefix := opts.ResourcePrefix
	if !strings.HasPrefix(prefix, "/") {
		prefix = "/" + prefix
	}
	if prefix == "/" {
		return fmt.Errorf("store for %s has an invalid prefix %q", e.DefaultQualifiedResource.String(), opts.ResourcePrefix)
	}

	// Set the default behavior for storage key generation
	if e.KeyRootFunc == nil && e.KeyFunc == nil {
		if isNamespaced {
			e.KeyRootFunc = func(ctx context.Context) string {
				return NamespaceKeyRootFunc(ctx, prefix)
			}
			e.KeyFunc = func(ctx context.Context, name string) (string, error) {
				return NamespaceKeyFunc(ctx, prefix, name)
			}
		} else {
			e.KeyRootFunc = func(ctx context.Context) string {
				return prefix
			}
			e.KeyFunc = func(ctx context.Context, name string) (string, error) {
				return NoNamespaceKeyFunc(ctx, prefix, name)
			}
		}
	}

	// We adapt the store's keyFunc so that we can use it with the StorageDecorator
	// without making any assumptions about where objects are stored in etcd
	keyFunc := func(obj runtime.Object) (string, error) {
		accessor, err := meta.Accessor(obj)
		if err != nil {
			return "", err
		}

		if isNamespaced {
			return e.KeyFunc(genericapirequest.WithNamespace(genericapirequest.NewContext(), accessor.GetNamespace()), accessor.GetName())
		}

		return e.KeyFunc(genericapirequest.NewContext(), accessor.GetName())
	}

	if e.DeleteCollectionWorkers == 0 {
		e.DeleteCollectionWorkers = opts.DeleteCollectionWorkers
	}

	e.EnableGarbageCollection = opts.EnableGarbageCollection

	if e.ObjectNameFunc == nil {
		e.ObjectNameFunc = func(obj runtime.Object) (string, error) {
			accessor, err := meta.Accessor(obj)
			if err != nil {
				return "", err
			}
			return accessor.GetName(), nil
		}
	}

	if e.Storage.Storage == nil {
		e.Storage.Codec = opts.StorageConfig.Codec
		var err error
		e.Storage.Storage, e.DestroyFunc, err = opts.Decorator(
			opts.StorageConfig,
			prefix,
			keyFunc,
			e.NewFunc,
			e.NewListFunc,
			attrFunc,
			options.TriggerFunc,
			options.Indexers,
		)
		if err != nil {
			return err
		}
		e.StorageVersioner = opts.StorageConfig.EncodeVersioner

		if opts.CountMetricPollPeriod > 0 {
			stopFunc := e.startObservingCount(opts.CountMetricPollPeriod, opts.StorageObjectCountTracker)
			previousDestroy := e.DestroyFunc
			var once sync.Once
			e.DestroyFunc = func() {
				once.Do(func() {
					stopFunc()
					if previousDestroy != nil {
						previousDestroy()
					}
				})
			}
		}
	}

	return nil
}

// startObservingCount starts monitoring given prefix and periodically updating metrics. It returns a function to stop collection.
func (e *Store) startObservingCount(period time.Duration, objectCountTracker flowcontrolrequest.StorageObjectCountTracker) func() {
	prefix := e.KeyRootFunc(genericapirequest.NewContext())
	resourceName := e.DefaultQualifiedResource.String()
	klog.V(2).InfoS("Monitoring resource count at path", "resource", resourceName, "path", "<storage-prefix>/"+prefix)
	stopCh := make(chan struct{})
	go wait.JitterUntil(func() {
		count, err := e.Storage.Count(prefix)
		if err != nil {
			klog.V(5).InfoS("Failed to update storage count metric", "err", err)
			count = -1
		}

		metrics.UpdateObjectCount(resourceName, count)
		if objectCountTracker != nil {
			objectCountTracker.Set(resourceName, count)
		}
	}, period, resourceCountPollPeriodJitter, true, stopCh)
	return func() { close(stopCh) }
}

func (e *Store) ConvertToTable(ctx context.Context, object runtime.Object, tableOptions runtime.Object) (*metav1.Table, error) {
	if e.TableConvertor != nil {
		return e.TableConvertor.ConvertToTable(ctx, object, tableOptions)
	}
	return rest.NewDefaultTableConvertor(e.DefaultQualifiedResource).ConvertToTable(ctx, object, tableOptions)
}

func (e *Store) StorageVersion() runtime.GroupVersioner {
	return e.StorageVersioner
}

// GetResetFields implements rest.ResetFieldsStrategy
func (e *Store) GetResetFields() map[fieldpath.APIVersion]*fieldpath.Set {
	if e.ResetFieldsStrategy == nil {
		return nil
	}
	return e.ResetFieldsStrategy.GetResetFields()
}

func (e *Store) GetSingularName() string {
	return e.SingularQualifiedResource.Resource
}

// validateIndexers will check the prefix of indexers.
func validateIndexers(indexers *cache.Indexers) error {
	if indexers == nil {
		return nil
	}
	for indexName := range *indexers {
		if len(indexName) <= 2 || (indexName[:2] != "l:" && indexName[:2] != "f:") {
			return fmt.Errorf("index must prefix with \"l:\" or \"f:\"")
		}
	}
	return nil
}<|MERGE_RESOLUTION|>--- conflicted
+++ resolved
@@ -1215,22 +1215,6 @@
 		close(workersExited)
 	}()
 
-<<<<<<< HEAD
-	func() {
-		defer close(toProcess)
-
-		for i := 0; i < len(items); i++ {
-			select {
-			case toProcess <- i:
-			case <-workersExited:
-				klog.V(4).InfoS("workers already exited, and there are some items waiting to be processed", "finished", i, "total", len(items))
-				return
-			}
-		}
-	}()
-
-	// Wait for all workers to exist.
-=======
 	hasLimit := listOptions.Limit > 0
 	if listOptions.Limit == 0 {
 		listOptions.Limit = deleteCollectionPageSize
@@ -1307,7 +1291,6 @@
 	}
 
 	// Wait for all workers to exit.
->>>>>>> ae3de7a1
 	<-workersExited
 
 	select {

/*
Copyright 2014 The Kubernetes Authors.

Licensed under the Apache License, Version 2.0 (the "License");
you may not use this file except in compliance with the License.
You may obtain a copy of the License at

    http://www.apache.org/licenses/LICENSE-2.0

Unless required by applicable law or agreed to in writing, software
distributed under the License is distributed on an "AS IS" BASIS,
WITHOUT WARRANTIES OR CONDITIONS OF ANY KIND, either express or implied.
See the License for the specific language governing permissions and
limitations under the License.
*/

package admission

import (
	"bytes"
	"fmt"
	"io"
	"io/ioutil"
	"reflect"
	"sort"
	"strings"
	"sync"

<<<<<<< HEAD
	"k8s.io/apimachinery/pkg/runtime"

	"github.com/golang/glog"
=======
	"k8s.io/klog"
>>>>>>> 7e597d92
)

// Factory is a function that returns an Interface for admission decisions.
// The config parameter provides an io.Reader handler to the factory in
// order to load specific configurations. If no configuration is provided
// the parameter is nil.
type Factory func(config io.Reader) (Interface, error)

type Plugins struct {
	lock     sync.Mutex
	registry map[string]Factory

	// ConfigScheme is used to parse the admission plugin config file.
	// It is exposed to act as a hook for extending server providing their own config.
	ConfigScheme *runtime.Scheme
}

func NewPlugins() *Plugins {
	return &Plugins{
		ConfigScheme: runtime.NewScheme(),
	}
}

func NewPlugins() *Plugins {
	return &Plugins{}
}

// All registered admission options.
var (
	// PluginEnabledFn checks whether a plugin is enabled.  By default, if you ask about it, it's enabled.
	PluginEnabledFn = func(name string, config io.Reader) bool {
		return true
	}
)

// PluginEnabledFunc is a function type that can provide an external check on whether an admission plugin may be enabled
type PluginEnabledFunc func(name string, config io.Reader) bool

// Registered enumerates the names of all registered plugins.
func (ps *Plugins) Registered() []string {
	ps.lock.Lock()
	defer ps.lock.Unlock()
	keys := []string{}
	for k := range ps.registry {
		keys = append(keys, k)
	}
	sort.Strings(keys)
	return keys
}

// Register registers a plugin Factory by name. This
// is expected to happen during app startup.
func (ps *Plugins) Register(name string, plugin Factory) {
	ps.lock.Lock()
	defer ps.lock.Unlock()
	if ps.registry != nil {
		_, found := ps.registry[name]
		if found {
<<<<<<< HEAD
			glog.Fatalf("Admission plugin %q was registered twice", name)
=======
			klog.Fatalf("Admission plugin %q was registered twice", name)
>>>>>>> 7e597d92
		}
	} else {
		ps.registry = map[string]Factory{}
	}

<<<<<<< HEAD
	glog.V(1).Infof("Registered admission plugin %q", name)
=======
	klog.V(1).Infof("Registered admission plugin %q", name)
>>>>>>> 7e597d92
	ps.registry[name] = plugin
}

// getPlugin creates an instance of the named plugin.  It returns `false` if the
// the name is not known. The error is returned only when the named provider was
// known but failed to initialize.  The config parameter specifies the io.Reader
// handler of the configuration file for the cloud provider, or nil for no configuration.
func (ps *Plugins) getPlugin(name string, config io.Reader) (Interface, bool, error) {
	ps.lock.Lock()
	defer ps.lock.Unlock()
	f, found := ps.registry[name]
	if !found {
		return nil, false, nil
	}

	config1, config2, err := splitStream(config)
	if err != nil {
		return nil, true, err
	}
	if !PluginEnabledFn(name, config1) {
		return nil, true, nil
	}

	ret, err := f(config2)
	return ret, true, err
}

// splitStream reads the stream bytes and constructs two copies of it.
func splitStream(config io.Reader) (io.Reader, io.Reader, error) {
	if config == nil || reflect.ValueOf(config).IsNil() {
		return nil, nil, nil
	}

	configBytes, err := ioutil.ReadAll(config)
	if err != nil {
		return nil, nil, err
	}

	return bytes.NewBuffer(configBytes), bytes.NewBuffer(configBytes), nil
}

type Decorator func(handler Interface, name string) Interface

// NewFromPlugins returns an admission.Interface that will enforce admission control decisions of all
// the given plugins.
func (ps *Plugins) NewFromPlugins(pluginNames []string, configProvider ConfigProvider, pluginInitializer PluginInitializer, decorator Decorator) (Interface, error) {
	handlers := []Interface{}
<<<<<<< HEAD
=======
	mutationPlugins := []string{}
	validationPlugins := []string{}
>>>>>>> 7e597d92
	for _, pluginName := range pluginNames {
		pluginConfig, err := configProvider.ConfigFor(pluginName)
		if err != nil {
			return nil, err
		}

		plugin, err := ps.InitPlugin(pluginName, pluginConfig, pluginInitializer)
		if err != nil {
			return nil, err
		}
		if plugin != nil {
			if decorator != nil {
<<<<<<< HEAD
				handlers = append(handlers, decorator(plugin, pluginName))
			} else {
				handlers = append(handlers, plugin)
			}
		}
	}
	return chainAdmissionHandler(handlers), nil
=======
				handlers = append(handlers, decorator.Decorate(plugin, pluginName))
			} else {
				handlers = append(handlers, plugin)
			}

			if _, ok := plugin.(MutationInterface); ok {
				mutationPlugins = append(mutationPlugins, pluginName)
			}
			if _, ok := plugin.(ValidationInterface); ok {
				validationPlugins = append(validationPlugins, pluginName)
			}
		}
	}
	if len(mutationPlugins) != 0 {
		klog.Infof("Loaded %d mutating admission controller(s) successfully in the following order: %s.", len(mutationPlugins), strings.Join(mutationPlugins, ","))
	}
	if len(validationPlugins) != 0 {
		klog.Infof("Loaded %d validating admission controller(s) successfully in the following order: %s.", len(validationPlugins), strings.Join(validationPlugins, ","))
	}
	return newReinvocationHandler(chainAdmissionHandler(handlers)), nil
>>>>>>> 7e597d92
}

// InitPlugin creates an instance of the named interface.
func (ps *Plugins) InitPlugin(name string, config io.Reader, pluginInitializer PluginInitializer) (Interface, error) {
	if name == "" {
		klog.Info("No admission plugin specified.")
		return nil, nil
	}

	plugin, found, err := ps.getPlugin(name, config)
	if err != nil {
		return nil, fmt.Errorf("couldn't init admission plugin %q: %v", name, err)
	}
	if !found {
		return nil, fmt.Errorf("unknown admission plugin: %s", name)
	}

	pluginInitializer.Initialize(plugin)
	// ensure that plugins have been properly initialized
	if err := ValidateInitialization(plugin); err != nil {
<<<<<<< HEAD
		return nil, err
=======
		return nil, fmt.Errorf("failed to initialize admission plugin %q: %v", name, err)
>>>>>>> 7e597d92
	}

	return plugin, nil
}

// ValidateInitialization will call the InitializationValidate function in each plugin if they implement
// the InitializationValidator interface.
func ValidateInitialization(plugin Interface) error {
	if validater, ok := plugin.(InitializationValidator); ok {
		err := validater.ValidateInitialization()
		if err != nil {
			return err
		}
	}
	return nil
}

type PluginInitializers []PluginInitializer

func (pp PluginInitializers) Initialize(plugin Interface) {
	for _, p := range pp {
		p.Initialize(plugin)
	}
}<|MERGE_RESOLUTION|>--- conflicted
+++ resolved
@@ -26,13 +26,7 @@
 	"strings"
 	"sync"
 
-<<<<<<< HEAD
-	"k8s.io/apimachinery/pkg/runtime"
-
-	"github.com/golang/glog"
-=======
 	"k8s.io/klog"
->>>>>>> 7e597d92
 )
 
 // Factory is a function that returns an Interface for admission decisions.
@@ -44,16 +38,6 @@
 type Plugins struct {
 	lock     sync.Mutex
 	registry map[string]Factory
-
-	// ConfigScheme is used to parse the admission plugin config file.
-	// It is exposed to act as a hook for extending server providing their own config.
-	ConfigScheme *runtime.Scheme
-}
-
-func NewPlugins() *Plugins {
-	return &Plugins{
-		ConfigScheme: runtime.NewScheme(),
-	}
 }
 
 func NewPlugins() *Plugins {
@@ -91,21 +75,13 @@
 	if ps.registry != nil {
 		_, found := ps.registry[name]
 		if found {
-<<<<<<< HEAD
-			glog.Fatalf("Admission plugin %q was registered twice", name)
-=======
 			klog.Fatalf("Admission plugin %q was registered twice", name)
->>>>>>> 7e597d92
 		}
 	} else {
 		ps.registry = map[string]Factory{}
 	}
 
-<<<<<<< HEAD
-	glog.V(1).Infof("Registered admission plugin %q", name)
-=======
 	klog.V(1).Infof("Registered admission plugin %q", name)
->>>>>>> 7e597d92
 	ps.registry[name] = plugin
 }
 
@@ -147,17 +123,12 @@
 	return bytes.NewBuffer(configBytes), bytes.NewBuffer(configBytes), nil
 }
 
-type Decorator func(handler Interface, name string) Interface
-
 // NewFromPlugins returns an admission.Interface that will enforce admission control decisions of all
 // the given plugins.
 func (ps *Plugins) NewFromPlugins(pluginNames []string, configProvider ConfigProvider, pluginInitializer PluginInitializer, decorator Decorator) (Interface, error) {
 	handlers := []Interface{}
-<<<<<<< HEAD
-=======
 	mutationPlugins := []string{}
 	validationPlugins := []string{}
->>>>>>> 7e597d92
 	for _, pluginName := range pluginNames {
 		pluginConfig, err := configProvider.ConfigFor(pluginName)
 		if err != nil {
@@ -170,15 +141,6 @@
 		}
 		if plugin != nil {
 			if decorator != nil {
-<<<<<<< HEAD
-				handlers = append(handlers, decorator(plugin, pluginName))
-			} else {
-				handlers = append(handlers, plugin)
-			}
-		}
-	}
-	return chainAdmissionHandler(handlers), nil
-=======
 				handlers = append(handlers, decorator.Decorate(plugin, pluginName))
 			} else {
 				handlers = append(handlers, plugin)
@@ -199,7 +161,6 @@
 		klog.Infof("Loaded %d validating admission controller(s) successfully in the following order: %s.", len(validationPlugins), strings.Join(validationPlugins, ","))
 	}
 	return newReinvocationHandler(chainAdmissionHandler(handlers)), nil
->>>>>>> 7e597d92
 }
 
 // InitPlugin creates an instance of the named interface.
@@ -220,11 +181,7 @@
 	pluginInitializer.Initialize(plugin)
 	// ensure that plugins have been properly initialized
 	if err := ValidateInitialization(plugin); err != nil {
-<<<<<<< HEAD
-		return nil, err
-=======
 		return nil, fmt.Errorf("failed to initialize admission plugin %q: %v", name, err)
->>>>>>> 7e597d92
 	}
 
 	return plugin, nil

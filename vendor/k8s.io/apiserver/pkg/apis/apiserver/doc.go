/*
Copyright 2017 The Kubernetes Authors.

Licensed under the Apache License, Version 2.0 (the "License");
you may not use this file except in compliance with the License.
You may obtain a copy of the License at

    http://www.apache.org/licenses/LICENSE-2.0

Unless required by applicable law or agreed to in writing, software
distributed under the License is distributed on an "AS IS" BASIS,
WITHOUT WARRANTIES OR CONDITIONS OF ANY KIND, either express or implied.
See the License for the specific language governing permissions and
limitations under the License.
*/

// +k8s:deepcopy-gen=package
<<<<<<< HEAD
=======
// +groupName=apiserver.k8s.io
>>>>>>> 7e597d92

// Package apiserver is the internal version of the API.
package apiserver // import "k8s.io/apiserver/pkg/apis/apiserver"<|MERGE_RESOLUTION|>--- conflicted
+++ resolved
@@ -15,10 +15,7 @@
 */
 
 // +k8s:deepcopy-gen=package
-<<<<<<< HEAD
-=======
 // +groupName=apiserver.k8s.io
->>>>>>> 7e597d92
 
 // Package apiserver is the internal version of the API.
 package apiserver // import "k8s.io/apiserver/pkg/apis/apiserver"
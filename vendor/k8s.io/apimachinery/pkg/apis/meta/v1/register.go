/*
Copyright 2014 The Kubernetes Authors.

Licensed under the Apache License, Version 2.0 (the "License");
you may not use this file except in compliance with the License.
You may obtain a copy of the License at

    http://www.apache.org/licenses/LICENSE-2.0

Unless required by applicable law or agreed to in writing, software
distributed under the License is distributed on an "AS IS" BASIS,
WITHOUT WARRANTIES OR CONDITIONS OF ANY KIND, either express or implied.
See the License for the specific language governing permissions and
limitations under the License.
*/

package v1

import (
	"k8s.io/apimachinery/pkg/runtime"
	"k8s.io/apimachinery/pkg/runtime/schema"
	utilruntime "k8s.io/apimachinery/pkg/util/runtime"
)

// GroupName is the group name for this API.
const GroupName = "meta.k8s.io"

// SchemeGroupVersion is group version used to register these objects
var SchemeGroupVersion = schema.GroupVersion{Group: GroupName, Version: "v1"}

// Unversioned is group version for unversioned API objects
// TODO: this should be v1 probably
var Unversioned = schema.GroupVersion{Group: "", Version: "v1"}

// WatchEventKind is name reserved for serializing watch events.
const WatchEventKind = "WatchEvent"

// Kind takes an unqualified kind and returns a Group qualified GroupKind
func Kind(kind string) schema.GroupKind {
	return SchemeGroupVersion.WithKind(kind).GroupKind()
}

// AddToGroupVersion registers common meta types into schemas.
func AddToGroupVersion(scheme *runtime.Scheme, groupVersion schema.GroupVersion) {
	scheme.AddKnownTypeWithName(groupVersion.WithKind(WatchEventKind), &WatchEvent{})
	scheme.AddKnownTypeWithName(
		schema.GroupVersion{Group: groupVersion.Group, Version: runtime.APIVersionInternal}.WithKind(WatchEventKind),
		&InternalEvent{},
	)
	// Supports legacy code paths, most callers should use metav1.ParameterCodec for now
	scheme.AddKnownTypes(groupVersion,
		&ListOptions{},
		&ExportOptions{},
		&GetOptions{},
		&DeleteOptions{},
		&CreateOptions{},
		&UpdateOptions{},
		&PatchOptions{},
	)
	utilruntime.Must(scheme.AddConversionFuncs(
		Convert_v1_WatchEvent_To_watch_Event,
		Convert_v1_InternalEvent_To_v1_WatchEvent,
		Convert_watch_Event_To_v1_WatchEvent,
		Convert_v1_WatchEvent_To_v1_InternalEvent,
	))
	// Register Unversioned types under their own special group
	scheme.AddUnversionedTypes(Unversioned,
		&Status{},
		&APIVersions{},
		&APIGroupList{},
		&APIGroup{},
		&APIResourceList{},
	)

	// register manually. This usually goes through the SchemeBuilder, which we cannot use here.
<<<<<<< HEAD
	AddConversionFuncs(scheme)
	RegisterDefaults(scheme)
=======
	utilruntime.Must(AddConversionFuncs(scheme))
	utilruntime.Must(RegisterDefaults(scheme))
>>>>>>> 7e597d92
}

// scheme is the registry for the common types that adhere to the meta v1 API spec.
var scheme = runtime.NewScheme()

// ParameterCodec knows about query parameters used with the meta v1 API spec.
var ParameterCodec = runtime.NewParameterCodec(scheme)

func init() {
	scheme.AddUnversionedTypes(SchemeGroupVersion,
		&ListOptions{},
		&ExportOptions{},
		&GetOptions{},
		&DeleteOptions{},
		&CreateOptions{},
		&UpdateOptions{},
		&PatchOptions{},
	)

	if err := AddMetaToScheme(scheme); err != nil {
		panic(err)
	}

	// register manually. This usually goes through the SchemeBuilder, which we cannot use here.
<<<<<<< HEAD
	RegisterDefaults(scheme)
=======
	utilruntime.Must(RegisterDefaults(scheme))
}

func AddMetaToScheme(scheme *runtime.Scheme) error {
	scheme.AddKnownTypes(SchemeGroupVersion,
		&Table{},
		&TableOptions{},
		&PartialObjectMetadata{},
		&PartialObjectMetadataList{},
	)

	return scheme.AddConversionFuncs(
		Convert_Slice_string_To_v1_IncludeObjectPolicy,
	)
>>>>>>> 7e597d92
}<|MERGE_RESOLUTION|>--- conflicted
+++ resolved
@@ -73,13 +73,8 @@
 	)
 
 	// register manually. This usually goes through the SchemeBuilder, which we cannot use here.
-<<<<<<< HEAD
-	AddConversionFuncs(scheme)
-	RegisterDefaults(scheme)
-=======
 	utilruntime.Must(AddConversionFuncs(scheme))
 	utilruntime.Must(RegisterDefaults(scheme))
->>>>>>> 7e597d92
 }
 
 // scheme is the registry for the common types that adhere to the meta v1 API spec.
@@ -104,9 +99,6 @@
 	}
 
 	// register manually. This usually goes through the SchemeBuilder, which we cannot use here.
-<<<<<<< HEAD
-	RegisterDefaults(scheme)
-=======
 	utilruntime.Must(RegisterDefaults(scheme))
 }
 
@@ -121,5 +113,4 @@
 	return scheme.AddConversionFuncs(
 		Convert_Slice_string_To_v1_IncludeObjectPolicy,
 	)
->>>>>>> 7e597d92
 }
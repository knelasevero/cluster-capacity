/*
Copyright 2015 The Kubernetes Authors.

Licensed under the Apache License, Version 2.0 (the "License");
you may not use this file except in compliance with the License.
You may obtain a copy of the License at

    http://www.apache.org/licenses/LICENSE-2.0

Unless required by applicable law or agreed to in writing, software
distributed under the License is distributed on an "AS IS" BASIS,
WITHOUT WARRANTIES OR CONDITIONS OF ANY KIND, either express or implied.
See the License for the specific language governing permissions and
limitations under the License.
*/

package generic

import (
	"k8s.io/apimachinery/pkg/runtime"
	"k8s.io/apiserver/pkg/storage"
	"k8s.io/apiserver/pkg/storage/storagebackend"
	"k8s.io/apiserver/pkg/storage/storagebackend/factory"
)

// StorageDecorator is a function signature for producing a storage.Interface
// and an associated DestroyFunc from given parameters.
type StorageDecorator func(
	config *storagebackend.Config,
<<<<<<< HEAD
	objectType runtime.Object,
=======
>>>>>>> 7e597d92
	resourcePrefix string,
	keyFunc func(obj runtime.Object) (string, error),
	newFunc func() runtime.Object,
	newListFunc func() runtime.Object,
	getAttrsFunc storage.AttrFunc,
	trigger storage.IndexerFuncs) (storage.Interface, factory.DestroyFunc, error)

// UndecoratedStorage returns the given a new storage from the given config
// without any decoration.
func UndecoratedStorage(
	config *storagebackend.Config,
<<<<<<< HEAD
	objectType runtime.Object,
=======
>>>>>>> 7e597d92
	resourcePrefix string,
	keyFunc func(obj runtime.Object) (string, error),
	newFunc func() runtime.Object,
	newListFunc func() runtime.Object,
	getAttrsFunc storage.AttrFunc,
	trigger storage.IndexerFuncs) (storage.Interface, factory.DestroyFunc, error) {
	return NewRawStorage(config)
}

// NewRawStorage creates the low level kv storage. This is a work-around for current
// two layer of same storage interface.
// TODO: Once cacher is enabled on all registries (event registry is special), we will remove this method.
func NewRawStorage(config *storagebackend.Config) (storage.Interface, factory.DestroyFunc, error) {
	return factory.Create(*config)
}<|MERGE_RESOLUTION|>--- conflicted
+++ resolved
@@ -27,10 +27,6 @@
 // and an associated DestroyFunc from given parameters.
 type StorageDecorator func(
 	config *storagebackend.Config,
-<<<<<<< HEAD
-	objectType runtime.Object,
-=======
->>>>>>> 7e597d92
 	resourcePrefix string,
 	keyFunc func(obj runtime.Object) (string, error),
 	newFunc func() runtime.Object,
@@ -42,10 +38,6 @@
 // without any decoration.
 func UndecoratedStorage(
 	config *storagebackend.Config,
-<<<<<<< HEAD
-	objectType runtime.Object,
-=======
->>>>>>> 7e597d92
 	resourcePrefix string,
 	keyFunc func(obj runtime.Object) (string, error),
 	newFunc func() runtime.Object,

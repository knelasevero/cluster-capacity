/*
Copyright 2016 The Kubernetes Authors.

Licensed under the Apache License, Version 2.0 (the "License");
you may not use this file except in compliance with the License.
You may obtain a copy of the License at

    http://www.apache.org/licenses/LICENSE-2.0

Unless required by applicable law or agreed to in writing, software
distributed under the License is distributed on an "AS IS" BASIS,
WITHOUT WARRANTIES OR CONDITIONS OF ANY KIND, either express or implied.
See the License for the specific language governing permissions and
limitations under the License.
*/

package policy

import (
	metav1 "k8s.io/apimachinery/pkg/apis/meta/v1"
	"k8s.io/apimachinery/pkg/util/intstr"
	api "k8s.io/kubernetes/pkg/apis/core"
)

// PodDisruptionBudgetSpec is a description of a PodDisruptionBudget.
type PodDisruptionBudgetSpec struct {
	// An eviction is allowed if at least "minAvailable" pods selected by
	// "selector" will still be available after the eviction, i.e. even in the
	// absence of the evicted pod.  So for example you can prevent all voluntary
	// evictions by specifying "100%".
	// +optional
	MinAvailable *intstr.IntOrString

	// Label query over pods whose evictions are managed by the disruption
	// budget.
	// +optional
	Selector *metav1.LabelSelector

	// An eviction is allowed if at most "maxUnavailable" pods selected by
	// "selector" are unavailable after the eviction, i.e. even in absence of
	// the evicted pod. For example, one can prevent all voluntary evictions
	// by specifying 0. This is a mutually exclusive setting with "minAvailable".
	// +optional
	MaxUnavailable *intstr.IntOrString
}

// PodDisruptionBudgetStatus represents information about the status of a
// PodDisruptionBudget. Status may trail the actual state of a system.
type PodDisruptionBudgetStatus struct {
	// Most recent generation observed when updating this PDB status. PodDisruptionsAllowed and other
	// status informatio is valid only if observedGeneration equals to PDB's object generation.
	// +optional
	ObservedGeneration int64

	// DisruptedPods contains information about pods whose eviction was
	// processed by the API server eviction subresource handler but has not
	// yet been observed by the PodDisruptionBudget controller.
	// A pod will be in this map from the time when the API server processed the
	// eviction request to the time when the pod is seen by PDB controller
	// as having been marked for deletion (or after a timeout). The key in the map is the name of the pod
	// and the value is the time when the API server processed the eviction request. If
	// the deletion didn't occur and a pod is still there it will be removed from
	// the list automatically by PodDisruptionBudget controller after some time.
	// If everything goes smooth this map should be empty for the most of the time.
	// Large number of entries in the map may indicate problems with pod deletions.
	// +optional
	DisruptedPods map[string]metav1.Time

	// Number of pod disruptions that are currently allowed.
	PodDisruptionsAllowed int32

	// current number of healthy pods
	CurrentHealthy int32

	// minimum desired number of healthy pods
	DesiredHealthy int32

	// total number of pods counted by this disruption budget
	ExpectedPods int32
}

<<<<<<< HEAD
// +genclient
=======
>>>>>>> 7e597d92
// +k8s:deepcopy-gen:interfaces=k8s.io/apimachinery/pkg/runtime.Object

// PodDisruptionBudget is an object to define the max disruption that can be caused to a collection of pods
type PodDisruptionBudget struct {
	metav1.TypeMeta
	// +optional
	metav1.ObjectMeta

	// Specification of the desired behavior of the PodDisruptionBudget.
	// +optional
	Spec PodDisruptionBudgetSpec
	// Most recently observed status of the PodDisruptionBudget.
	// +optional
	Status PodDisruptionBudgetStatus
}

// +k8s:deepcopy-gen:interfaces=k8s.io/apimachinery/pkg/runtime.Object

// PodDisruptionBudgetList is a collection of PodDisruptionBudgets.
type PodDisruptionBudgetList struct {
	metav1.TypeMeta
	// +optional
	metav1.ListMeta
	Items []PodDisruptionBudget
}

<<<<<<< HEAD
// +genclient
// +genclient:noVerbs
=======
>>>>>>> 7e597d92
// +k8s:deepcopy-gen:interfaces=k8s.io/apimachinery/pkg/runtime.Object

// Eviction evicts a pod from its node subject to certain policies and safety constraints.
// This is a subresource of Pod.  A request to cause such an eviction is
// created by POSTing to .../pods/<pod name>/eviction.
type Eviction struct {
	metav1.TypeMeta

	// ObjectMeta describes the pod that is being evicted.
	// +optional
	metav1.ObjectMeta

	// DeleteOptions may be provided
	// +optional
	DeleteOptions *metav1.DeleteOptions
}

// +k8s:deepcopy-gen:interfaces=k8s.io/apimachinery/pkg/runtime.Object

// PodSecurityPolicy governs the ability to make requests that affect the SecurityContext
// that will be applied to a pod and container.
type PodSecurityPolicy struct {
	metav1.TypeMeta
	// +optional
	metav1.ObjectMeta

	// Spec defines the policy enforced.
	// +optional
	Spec PodSecurityPolicySpec
}

// PodSecurityPolicySpec defines the policy enforced.
type PodSecurityPolicySpec struct {
	// Privileged determines if a pod can request to be run as privileged.
	// +optional
	Privileged bool
	// DefaultAddCapabilities is the default set of capabilities that will be added to the container
	// unless the pod spec specifically drops the capability.  You may not list a capability in both
	// DefaultAddCapabilities and RequiredDropCapabilities. Capabilities added here are implicitly
	// allowed, and need not be included in the AllowedCapabilities list.
	// +optional
	DefaultAddCapabilities []api.Capability
	// RequiredDropCapabilities are the capabilities that will be dropped from the container.  These
	// are required to be dropped and cannot be added.
	// +optional
	RequiredDropCapabilities []api.Capability
	// AllowedCapabilities is a list of capabilities that can be requested to add to the container.
	// Capabilities in this field may be added at the pod author's discretion.
	// You must not list a capability in both AllowedCapabilities and RequiredDropCapabilities.
	// To allow all capabilities you may use '*'.
	// +optional
	AllowedCapabilities []api.Capability
	// Volumes is a white list of allowed volume plugins. Empty indicates that
	// no volumes may be used. To allow all volumes you may use '*'.
	// +optional
	Volumes []FSType
	// HostNetwork determines if the policy allows the use of HostNetwork in the pod spec.
	// +optional
	HostNetwork bool
	// HostPorts determines which host port ranges are allowed to be exposed.
	// +optional
	HostPorts []HostPortRange
	// HostPID determines if the policy allows the use of HostPID in the pod spec.
	// +optional
	HostPID bool
	// HostIPC determines if the policy allows the use of HostIPC in the pod spec.
	// +optional
	HostIPC bool
	// SELinux is the strategy that will dictate the allowable labels that may be set.
	SELinux SELinuxStrategyOptions
	// RunAsUser is the strategy that will dictate the allowable RunAsUser values that may be set.
	RunAsUser RunAsUserStrategyOptions
	// RunAsGroup is the strategy that will dictate the allowable RunAsGroup values that may be set.
	// If this field is omitted, the pod's RunAsGroup can take any value. This field requires the
	// RunAsGroup feature gate to be enabled.
	RunAsGroup *RunAsGroupStrategyOptions
	// SupplementalGroups is the strategy that will dictate what supplemental groups are used by the SecurityContext.
	SupplementalGroups SupplementalGroupsStrategyOptions
	// FSGroup is the strategy that will dictate what fs group is used by the SecurityContext.
	FSGroup FSGroupStrategyOptions
	// ReadOnlyRootFilesystem when set to true will force containers to run with a read only root file
	// system.  If the container specifically requests to run with a non-read only root file system
	// the PSP should deny the pod.
	// If set to false the container may run with a read only root file system if it wishes but it
	// will not be forced to.
	// +optional
	ReadOnlyRootFilesystem bool
	// DefaultAllowPrivilegeEscalation controls the default setting for whether a
	// process can gain more privileges than its parent process.
	// +optional
	DefaultAllowPrivilegeEscalation *bool
	// AllowPrivilegeEscalation determines if a pod can request to allow
	// privilege escalation. If unspecified, defaults to true.
	// +optional
	AllowPrivilegeEscalation bool
	// AllowedHostPaths is a white list of allowed host paths. Empty indicates that all host paths may be used.
	// +optional
	AllowedHostPaths []AllowedHostPath
	// AllowedFlexVolumes is a whitelist of allowed Flexvolumes.  Empty or nil indicates that all
	// Flexvolumes may be used.  This parameter is effective only when the usage of the Flexvolumes
	// is allowed in the "Volumes" field.
	// +optional
	AllowedFlexVolumes []AllowedFlexVolume
	// AllowedCSIDrivers is a whitelist of inline CSI drivers that must be explicitly set to be embedded within a pod spec.
	// An empty value indicates that any CSI driver can be used for inline ephemeral volumes.
	// This is an alpha field, and is only honored if the API server enables the CSIInlineVolume feature gate.
	// +optional
	AllowedCSIDrivers []AllowedCSIDriver
	// AllowedUnsafeSysctls is a list of explicitly allowed unsafe sysctls, defaults to none.
	// Each entry is either a plain sysctl name or ends in "*" in which case it is considered
	// as a prefix of allowed sysctls. Single * means all unsafe sysctls are allowed.
	// Kubelet has to whitelist all allowed unsafe sysctls explicitly to avoid rejection.
	//
	// Examples:
	// e.g. "foo/*" allows "foo/bar", "foo/baz", etc.
	// e.g. "foo.*" allows "foo.bar", "foo.baz", etc.
	// +optional
	AllowedUnsafeSysctls []string
	// ForbiddenSysctls is a list of explicitly forbidden sysctls, defaults to none.
	// Each entry is either a plain sysctl name or ends in "*" in which case it is considered
	// as a prefix of forbidden sysctls. Single * means all sysctls are forbidden.
	//
	// Examples:
	// e.g. "foo/*" forbids "foo/bar", "foo/baz", etc.
	// e.g. "foo.*" forbids "foo.bar", "foo.baz", etc.
	// +optional
	ForbiddenSysctls []string
	// AllowedProcMountTypes is a whitelist of allowed ProcMountTypes.
	// Empty or nil indicates that only the DefaultProcMountType may be used.
	// +optional
	AllowedProcMountTypes []api.ProcMountType
	// runtimeClass is the strategy that will dictate the allowable RuntimeClasses for a pod.
	// If this field is omitted, the pod's runtimeClassName field is unrestricted.
	// Enforcement of this field depends on the RuntimeClass feature gate being enabled.
	// +optional
	RuntimeClass *RuntimeClassStrategyOptions
}

// AllowedHostPath defines the host volume conditions that will be enabled by a policy
// for pods to use. It requires the path prefix to be defined.
type AllowedHostPath struct {
	// PathPrefix is the path prefix that the host volume must match.
	// PathPrefix does not support `*`.
	// Trailing slashes are trimmed when validating the path prefix with a host path.
	//
	// Examples:
	// `/foo` would allow `/foo`, `/foo/` and `/foo/bar`
	// `/foo` would not allow `/food` or `/etc/foo`
	PathPrefix string

	// when set to true, will allow host volumes matching the pathPrefix only if all volume mounts are readOnly.
	ReadOnly bool
}

// HostPortRange defines a range of host ports that will be enabled by a policy
// for pods to use.  It requires both the start and end to be defined.
type HostPortRange struct {
	// Min is the start of the range, inclusive.
	Min int32
	// Max is the end of the range, inclusive.
	Max int32
}

// AllowAllCapabilities can be used as a value for the PodSecurityPolicy.AllowAllCapabilities
// field and means that any capabilities are allowed to be requested.
var AllowAllCapabilities api.Capability = "*"

// FSType gives strong typing to different file systems that are used by volumes.
type FSType string

var (
	AzureFile             FSType = "azureFile"
	Flocker               FSType = "flocker"
	FlexVolume            FSType = "flexVolume"
	HostPath              FSType = "hostPath"
	EmptyDir              FSType = "emptyDir"
	GCEPersistentDisk     FSType = "gcePersistentDisk"
	AWSElasticBlockStore  FSType = "awsElasticBlockStore"
	GitRepo               FSType = "gitRepo"
	Secret                FSType = "secret"
	NFS                   FSType = "nfs"
	ISCSI                 FSType = "iscsi"
	Glusterfs             FSType = "glusterfs"
	PersistentVolumeClaim FSType = "persistentVolumeClaim"
	RBD                   FSType = "rbd"
	Cinder                FSType = "cinder"
	CephFS                FSType = "cephFS"
	DownwardAPI           FSType = "downwardAPI"
	FC                    FSType = "fc"
	ConfigMap             FSType = "configMap"
	VsphereVolume         FSType = "vsphereVolume"
	Quobyte               FSType = "quobyte"
	AzureDisk             FSType = "azureDisk"
	PhotonPersistentDisk  FSType = "photonPersistentDisk"
	StorageOS             FSType = "storageos"
	Projected             FSType = "projected"
	PortworxVolume        FSType = "portworxVolume"
	ScaleIO               FSType = "scaleIO"
	CSI                   FSType = "csi"
	All                   FSType = "*"
)

// AllowedFlexVolume represents a single Flexvolume that is allowed to be used.
type AllowedFlexVolume struct {
	// Driver is the name of the Flexvolume driver.
	Driver string
}

// AllowedCSIDriver represents a single inline CSI Driver that is allowed to be used.
type AllowedCSIDriver struct {
	// Name is the registered name of the CSI driver
	Name string
}

// SELinuxStrategyOptions defines the strategy type and any options used to create the strategy.
type SELinuxStrategyOptions struct {
	// Rule is the strategy that will dictate the allowable labels that may be set.
	Rule SELinuxStrategy
	// SELinuxOptions required to run as; required for MustRunAs
	// More info: https://kubernetes.io/docs/concepts/policy/pod-security-policy/#selinux
	// +optional
	SELinuxOptions *api.SELinuxOptions
}

// SELinuxStrategy denotes strategy types for generating SELinux options for a
// Security.
type SELinuxStrategy string

const (
	// SELinuxStrategyMustRunAs means that container must have SELinux labels of X applied.
	SELinuxStrategyMustRunAs SELinuxStrategy = "MustRunAs"
	// SELinuxStrategyRunAsAny means that container may make requests for any SELinux context labels.
	SELinuxStrategyRunAsAny SELinuxStrategy = "RunAsAny"
)

// RunAsUserStrategyOptions defines the strategy type and any options used to create the strategy.
type RunAsUserStrategyOptions struct {
	// Rule is the strategy that will dictate the allowable RunAsUser values that may be set.
	Rule RunAsUserStrategy
	// Ranges are the allowed ranges of uids that may be used. If you would like to force a single uid
	// then supply a single range with the same start and end. Required for MustRunAs.
	// +optional
	Ranges []IDRange
}

// RunAsGroupStrategyOptions defines the strategy type and any options used to create the strategy.
type RunAsGroupStrategyOptions struct {
	// Rule is the strategy that will dictate the allowable RunAsGroup values that may be set.
	Rule RunAsGroupStrategy
	// Ranges are the allowed ranges of gids that may be used. If you would like to force a single gid
	// then supply a single range with the same start and end. Required for MustRunAs.
	// +optional
	Ranges []IDRange
}

// IDRange provides a min/max of an allowed range of IDs.
type IDRange struct {
	// Min is the start of the range, inclusive.
	Min int64
	// Max is the end of the range, inclusive.
	Max int64
}

// RunAsUserStrategy denotes strategy types for generating RunAsUser values for a
// SecurityContext.
type RunAsUserStrategy string

const (
	// RunAsUserStrategyMustRunAs means that container must run as a particular uid.
	RunAsUserStrategyMustRunAs RunAsUserStrategy = "MustRunAs"
	// RunAsUserStrategyMustRunAsNonRoot means that container must run as a non-root uid
	RunAsUserStrategyMustRunAsNonRoot RunAsUserStrategy = "MustRunAsNonRoot"
	// RunAsUserStrategyRunAsAny means that container may make requests for any uid.
	RunAsUserStrategyRunAsAny RunAsUserStrategy = "RunAsAny"
)

// RunAsGroupStrategy denotes strategy types for generating RunAsGroup values for a
// SecurityContext.
type RunAsGroupStrategy string

const (
	// RunAsGroupStrategyMayRunAs means that container does not need to run with a particular gid.
	// However, when RunAsGroup are specified, they have to fall in the defined range.
	RunAsGroupStrategyMayRunAs RunAsGroupStrategy = "MayRunAs"
	// RunAsGroupStrategyMustRunAs means that container must run as a particular gid.
	RunAsGroupStrategyMustRunAs RunAsGroupStrategy = "MustRunAs"
	// RunAsGroupStrategyRunAsAny means that container may make requests for any gid.
	RunAsGroupStrategyRunAsAny RunAsGroupStrategy = "RunAsAny"
)

// FSGroupStrategyOptions defines the strategy type and options used to create the strategy.
type FSGroupStrategyOptions struct {
	// Rule is the strategy that will dictate what FSGroup is used in the SecurityContext.
	// +optional
	Rule FSGroupStrategyType
	// Ranges are the allowed ranges of fs groups.  If you would like to force a single
	// fs group then supply a single range with the same start and end. Required for MustRunAs.
	// +optional
	Ranges []IDRange
}

// FSGroupStrategyType denotes strategy types for generating FSGroup values for a
// SecurityContext
type FSGroupStrategyType string

const (
	// FSGroupStrategyMayRunAs means that container does not need to have FSGroup of X applied.
	// However, when FSGroups are specified, they have to fall in the defined range.
	FSGroupStrategyMayRunAs FSGroupStrategyType = "MayRunAs"
	// FSGroupStrategyMustRunAs means that container must have FSGroup of X applied.
	FSGroupStrategyMustRunAs FSGroupStrategyType = "MustRunAs"
	// FSGroupStrategyRunAsAny means that container may make requests for any FSGroup labels.
	FSGroupStrategyRunAsAny FSGroupStrategyType = "RunAsAny"
)

// SupplementalGroupsStrategyOptions defines the strategy type and options used to create the strategy.
type SupplementalGroupsStrategyOptions struct {
	// Rule is the strategy that will dictate what supplemental groups is used in the SecurityContext.
	// +optional
	Rule SupplementalGroupsStrategyType
	// Ranges are the allowed ranges of supplemental groups.  If you would like to force a single
	// supplemental group then supply a single range with the same start and end. Required for MustRunAs.
	// +optional
	Ranges []IDRange
}

// SupplementalGroupsStrategyType denotes strategy types for determining valid supplemental
// groups for a SecurityContext.
type SupplementalGroupsStrategyType string

const (
	// SupplementalGroupsStrategyMayRunAs means that container does not need to run with a particular gid.
	// However, when gids are specified, they have to fall in the defined range.
	SupplementalGroupsStrategyMayRunAs SupplementalGroupsStrategyType = "MayRunAs"
	// SupplementalGroupsStrategyMustRunAs means that container must run as a particular gid.
	SupplementalGroupsStrategyMustRunAs SupplementalGroupsStrategyType = "MustRunAs"
	// SupplementalGroupsStrategyRunAsAny means that container may make requests for any gid.
	SupplementalGroupsStrategyRunAsAny SupplementalGroupsStrategyType = "RunAsAny"
)

// RuntimeClassStrategyOptions define the strategy that will dictate the allowable RuntimeClasses
// for a pod.
type RuntimeClassStrategyOptions struct {
	// allowedRuntimeClassNames is a whitelist of RuntimeClass names that may be specified on a pod.
	// A value of "*" means that any RuntimeClass name is allowed, and must be the only item in the
	// list. An empty list requires the RuntimeClassName field to be unset.
	AllowedRuntimeClassNames []string
	// defaultRuntimeClassName is the default RuntimeClassName to set on the pod.
	// The default MUST be allowed by the allowedRuntimeClassNames list.
	// A value of nil does not mutate the Pod.
	// +optional
	DefaultRuntimeClassName *string
}

// AllowAllRuntimeClassNames can be used as a value for the
// RuntimeClassStrategyOptions.allowedRuntimeClassNames field and means that any runtimeClassName is
// allowed.
const AllowAllRuntimeClassNames = "*"

// +k8s:deepcopy-gen:interfaces=k8s.io/apimachinery/pkg/runtime.Object

// PodSecurityPolicyList is a list of PodSecurityPolicy objects.
type PodSecurityPolicyList struct {
	metav1.TypeMeta
	// +optional
	metav1.ListMeta

	Items []PodSecurityPolicy
}<|MERGE_RESOLUTION|>--- conflicted
+++ resolved
@@ -79,10 +79,6 @@
 	ExpectedPods int32
 }
 
-<<<<<<< HEAD
-// +genclient
-=======
->>>>>>> 7e597d92
 // +k8s:deepcopy-gen:interfaces=k8s.io/apimachinery/pkg/runtime.Object
 
 // PodDisruptionBudget is an object to define the max disruption that can be caused to a collection of pods
@@ -109,11 +105,6 @@
 	Items []PodDisruptionBudget
 }
 
-<<<<<<< HEAD
-// +genclient
-// +genclient:noVerbs
-=======
->>>>>>> 7e597d92
 // +k8s:deepcopy-gen:interfaces=k8s.io/apimachinery/pkg/runtime.Object
 
 // Eviction evicts a pod from its node subject to certain policies and safety constraints.

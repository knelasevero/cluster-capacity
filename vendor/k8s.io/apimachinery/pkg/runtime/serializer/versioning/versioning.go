/*
Copyright 2014 The Kubernetes Authors.

Licensed under the Apache License, Version 2.0 (the "License");
you may not use this file except in compliance with the License.
You may obtain a copy of the License at

    http://www.apache.org/licenses/LICENSE-2.0

Unless required by applicable law or agreed to in writing, software
distributed under the License is distributed on an "AS IS" BASIS,
WITHOUT WARRANTIES OR CONDITIONS OF ANY KIND, either express or implied.
See the License for the specific language governing permissions and
limitations under the License.
*/

package versioning

import (
	"io"
	"reflect"

	"k8s.io/apimachinery/pkg/apis/meta/v1/unstructured"
	"k8s.io/apimachinery/pkg/runtime"
	"k8s.io/apimachinery/pkg/runtime/schema"
)

<<<<<<< HEAD
// NewCodecForScheme is a convenience method for callers that are using a scheme.
func NewCodecForScheme(
	// TODO: I should be a scheme interface?
	scheme *runtime.Scheme,
	encoder runtime.Encoder,
	decoder runtime.Decoder,
	encodeVersion runtime.GroupVersioner,
	decodeVersion runtime.GroupVersioner,
) runtime.Codec {
	return NewCodec(encoder, decoder, runtime.UnsafeObjectConvertor(scheme), scheme, scheme, nil, encodeVersion, decodeVersion)
}

=======
>>>>>>> 7e597d92
// NewDefaultingCodecForScheme is a convenience method for callers that are using a scheme.
func NewDefaultingCodecForScheme(
	// TODO: I should be a scheme interface?
	scheme *runtime.Scheme,
	encoder runtime.Encoder,
	decoder runtime.Decoder,
	encodeVersion runtime.GroupVersioner,
	decodeVersion runtime.GroupVersioner,
) runtime.Codec {
<<<<<<< HEAD
	return NewCodec(encoder, decoder, runtime.UnsafeObjectConvertor(scheme), scheme, scheme, scheme, encodeVersion, decodeVersion)
=======
	return NewCodec(encoder, decoder, runtime.UnsafeObjectConvertor(scheme), scheme, scheme, scheme, encodeVersion, decodeVersion, scheme.Name())
>>>>>>> 7e597d92
}

// NewCodec takes objects in their internal versions and converts them to external versions before
// serializing them. It assumes the serializer provided to it only deals with external versions.
// This class is also a serializer, but is generally used with a specific version.
func NewCodec(
	encoder runtime.Encoder,
	decoder runtime.Decoder,
	convertor runtime.ObjectConvertor,
	creater runtime.ObjectCreater,
	typer runtime.ObjectTyper,
	defaulter runtime.ObjectDefaulter,
	encodeVersion runtime.GroupVersioner,
	decodeVersion runtime.GroupVersioner,
	originalSchemeName string,
) runtime.Codec {
	internal := &codec{
		encoder:   encoder,
		decoder:   decoder,
		convertor: convertor,
		creater:   creater,
		typer:     typer,
		defaulter: defaulter,

		encodeVersion: encodeVersion,
		decodeVersion: decodeVersion,

		originalSchemeName: originalSchemeName,
	}
	return internal
}

type codec struct {
	encoder   runtime.Encoder
	decoder   runtime.Decoder
	convertor runtime.ObjectConvertor
	creater   runtime.ObjectCreater
	typer     runtime.ObjectTyper
	defaulter runtime.ObjectDefaulter

	encodeVersion runtime.GroupVersioner
	decodeVersion runtime.GroupVersioner

	// originalSchemeName is optional, but when filled in it holds the name of the scheme from which this codec originates
	originalSchemeName string
}

// Decode attempts a decode of the object, then tries to convert it to the internal version. If into is provided and the decoding is
// successful, the returned runtime.Object will be the value passed as into. Note that this may bypass conversion if you pass an
// into that matches the serialized version.
func (c *codec) Decode(data []byte, defaultGVK *schema.GroupVersionKind, into runtime.Object) (runtime.Object, *schema.GroupVersionKind, error) {
	versioned, isVersioned := into.(*runtime.VersionedObjects)
	if isVersioned {
		into = versioned.Last()
	}

	// If the into object is unstructured and expresses an opinion about its group/version,
	// create a new instance of the type so we always exercise the conversion path (skips short-circuiting on `into == obj`)
	decodeInto := into
	if into != nil {
		if _, ok := into.(runtime.Unstructured); ok && !into.GetObjectKind().GroupVersionKind().GroupVersion().Empty() {
			decodeInto = reflect.New(reflect.TypeOf(into).Elem()).Interface().(runtime.Object)
		}
	}

	obj, gvk, err := c.decoder.Decode(data, defaultGVK, decodeInto)
	if err != nil {
		return nil, gvk, err
	}

	if d, ok := obj.(runtime.NestedObjectDecoder); ok {
		if err := d.DecodeNestedObjects(runtime.WithoutVersionDecoder{c.decoder}); err != nil {
			return nil, gvk, err
		}
	}

	// if we specify a target, use generic conversion.
	if into != nil {
		// perform defaulting if requested
		if c.defaulter != nil {
			// create a copy to ensure defaulting is not applied to the original versioned objects
			if isVersioned {
				versioned.Objects = []runtime.Object{obj.DeepCopyObject()}
			}
			c.defaulter.Default(obj)
		} else {
			if isVersioned {
				versioned.Objects = []runtime.Object{obj}
			}
		}

		// Short-circuit conversion if the into object is same object
		if into == obj {
			if isVersioned {
				return versioned, gvk, nil
			}
			return into, gvk, nil
		}

		if err := c.convertor.Convert(obj, into, c.decodeVersion); err != nil {
			return nil, gvk, err
		}

		if isVersioned {
			versioned.Objects = append(versioned.Objects, into)
			return versioned, gvk, nil
		}
		return into, gvk, nil
	}

	// Convert if needed.
	if isVersioned {
		// create a copy, because ConvertToVersion does not guarantee non-mutation of objects
		versioned.Objects = []runtime.Object{obj.DeepCopyObject()}
	}

	// perform defaulting if requested
	if c.defaulter != nil {
		c.defaulter.Default(obj)
	}

	out, err := c.convertor.ConvertToVersion(obj, c.decodeVersion)
	if err != nil {
		return nil, gvk, err
	}
	if isVersioned {
		if versioned.Last() != out {
			versioned.Objects = append(versioned.Objects, out)
		}
		return versioned, gvk, nil
	}
	return out, gvk, nil
}

// Encode ensures the provided object is output in the appropriate group and version, invoking
// conversion if necessary. Unversioned objects (according to the ObjectTyper) are output as is.
func (c *codec) Encode(obj runtime.Object, w io.Writer) error {
	switch obj := obj.(type) {
	case *runtime.Unknown:
		return c.encoder.Encode(obj, w)
	case runtime.Unstructured:
		// An unstructured list can contain objects of multiple group version kinds. don't short-circuit just
		// because the top-level type matches our desired destination type. actually send the object to the converter
		// to give it a chance to convert the list items if needed.
		if _, ok := obj.(*unstructured.UnstructuredList); !ok {
			// avoid conversion roundtrip if GVK is the right one already or is empty (yes, this is a hack, but the old behaviour we rely on in kubectl)
			objGVK := obj.GetObjectKind().GroupVersionKind()
			if len(objGVK.Version) == 0 {
				return c.encoder.Encode(obj, w)
			}
			targetGVK, ok := c.encodeVersion.KindForGroupVersionKinds([]schema.GroupVersionKind{objGVK})
			if !ok {
				return runtime.NewNotRegisteredGVKErrForTarget(c.originalSchemeName, objGVK, c.encodeVersion)
			}
			if targetGVK == objGVK {
				return c.encoder.Encode(obj, w)
			}
		}
	}

	gvks, isUnversioned, err := c.typer.ObjectKinds(obj)
	if err != nil {
		return err
	}

	objectKind := obj.GetObjectKind()
	old := objectKind.GroupVersionKind()
	// restore the old GVK after encoding
	defer objectKind.SetGroupVersionKind(old)

	if c.encodeVersion == nil || isUnversioned {
		if e, ok := obj.(runtime.NestedObjectEncoder); ok {
			if err := e.EncodeNestedObjects(runtime.WithVersionEncoder{Encoder: c.encoder, ObjectTyper: c.typer}); err != nil {
				return err
			}
		}
		objectKind.SetGroupVersionKind(gvks[0])
		return c.encoder.Encode(obj, w)
	}

	// Perform a conversion if necessary
	out, err := c.convertor.ConvertToVersion(obj, c.encodeVersion)
	if err != nil {
		return err
	}

	if e, ok := out.(runtime.NestedObjectEncoder); ok {
<<<<<<< HEAD
		if err := e.EncodeNestedObjects(DirectEncoder{Version: c.encodeVersion, Encoder: c.encoder, ObjectTyper: c.typer}); err != nil {
=======
		if err := e.EncodeNestedObjects(runtime.WithVersionEncoder{Version: c.encodeVersion, Encoder: c.encoder, ObjectTyper: c.typer}); err != nil {
>>>>>>> 7e597d92
			return err
		}
	}

	// Conversion is responsible for setting the proper group, version, and kind onto the outgoing object
	return c.encoder.Encode(out, w)
}<|MERGE_RESOLUTION|>--- conflicted
+++ resolved
@@ -25,21 +25,6 @@
 	"k8s.io/apimachinery/pkg/runtime/schema"
 )
 
-<<<<<<< HEAD
-// NewCodecForScheme is a convenience method for callers that are using a scheme.
-func NewCodecForScheme(
-	// TODO: I should be a scheme interface?
-	scheme *runtime.Scheme,
-	encoder runtime.Encoder,
-	decoder runtime.Decoder,
-	encodeVersion runtime.GroupVersioner,
-	decodeVersion runtime.GroupVersioner,
-) runtime.Codec {
-	return NewCodec(encoder, decoder, runtime.UnsafeObjectConvertor(scheme), scheme, scheme, nil, encodeVersion, decodeVersion)
-}
-
-=======
->>>>>>> 7e597d92
 // NewDefaultingCodecForScheme is a convenience method for callers that are using a scheme.
 func NewDefaultingCodecForScheme(
 	// TODO: I should be a scheme interface?
@@ -49,11 +34,7 @@
 	encodeVersion runtime.GroupVersioner,
 	decodeVersion runtime.GroupVersioner,
 ) runtime.Codec {
-<<<<<<< HEAD
-	return NewCodec(encoder, decoder, runtime.UnsafeObjectConvertor(scheme), scheme, scheme, scheme, encodeVersion, decodeVersion)
-=======
 	return NewCodec(encoder, decoder, runtime.UnsafeObjectConvertor(scheme), scheme, scheme, scheme, encodeVersion, decodeVersion, scheme.Name())
->>>>>>> 7e597d92
 }
 
 // NewCodec takes objects in their internal versions and converts them to external versions before
@@ -241,11 +222,7 @@
 	}
 
 	if e, ok := out.(runtime.NestedObjectEncoder); ok {
-<<<<<<< HEAD
-		if err := e.EncodeNestedObjects(DirectEncoder{Version: c.encodeVersion, Encoder: c.encoder, ObjectTyper: c.typer}); err != nil {
-=======
 		if err := e.EncodeNestedObjects(runtime.WithVersionEncoder{Version: c.encodeVersion, Encoder: c.encoder, ObjectTyper: c.typer}); err != nil {
->>>>>>> 7e597d92
 			return err
 		}
 	}

--- conflicted
+++ resolved
@@ -98,11 +98,6 @@
 
 	SERVICE_RUNS_IN_SYSTEM_PROCESS = 1
 
-<<<<<<< HEAD
-	NO_ERROR = 0
-
-	SC_ENUM_PROCESS_INFO = 0
-=======
 	SERVICE_CONFIG_DESCRIPTION              = 1
 	SERVICE_CONFIG_FAILURE_ACTIONS          = 2
 	SERVICE_CONFIG_DELAYED_AUTO_START_INFO  = 3
@@ -131,7 +126,6 @@
 	SERVICE_NOTIFY_CREATED          = 0x00000080
 	SERVICE_NOTIFY_DELETED          = 0x00000100
 	SERVICE_NOTIFY_DELETE_PENDING   = 0x00000200
->>>>>>> 7e597d92
 )
 
 type SERVICE_STATUS struct {
@@ -165,13 +159,10 @@
 	Description *uint16
 }
 
-<<<<<<< HEAD
-=======
 type SERVICE_DELAYED_AUTO_START_INFO struct {
 	IsDelayedAutoStartUp uint32
 }
 
->>>>>>> 7e597d92
 type SERVICE_STATUS_PROCESS struct {
 	ServiceType             uint32
 	CurrentState            uint32
@@ -190,8 +181,6 @@
 	ServiceStatusProcess SERVICE_STATUS_PROCESS
 }
 
-<<<<<<< HEAD
-=======
 type SERVICE_NOTIFY struct {
 	Version               uint32
 	NotifyCallback        uintptr
@@ -221,7 +210,6 @@
 	LockDuration uint32
 }
 
->>>>>>> 7e597d92
 //sys	CloseServiceHandle(handle Handle) (err error) = advapi32.CloseServiceHandle
 //sys	CreateService(mgr Handle, serviceName *uint16, displayName *uint16, access uint32, srvType uint32, startType uint32, errCtl uint32, pathName *uint16, loadOrderGroup *uint16, tagId *uint32, dependencies *uint16, serviceStartName *uint16, password *uint16) (handle Handle, err error) [failretval==0] = advapi32.CreateServiceW
 //sys	OpenService(mgr Handle, serviceName *uint16, access uint32) (handle Handle, err error) [failretval==0] = advapi32.OpenServiceW
@@ -236,10 +224,6 @@
 //sys	QueryServiceConfig(service Handle, serviceConfig *QUERY_SERVICE_CONFIG, bufSize uint32, bytesNeeded *uint32) (err error) = advapi32.QueryServiceConfigW
 //sys	ChangeServiceConfig2(service Handle, infoLevel uint32, info *byte) (err error) = advapi32.ChangeServiceConfig2W
 //sys	QueryServiceConfig2(service Handle, infoLevel uint32, buff *byte, buffSize uint32, bytesNeeded *uint32) (err error) = advapi32.QueryServiceConfig2W
-<<<<<<< HEAD
-//sys	EnumServicesStatusEx(mgr Handle, infoLevel uint32, serviceType uint32, serviceState uint32, services *byte, bufSize uint32, bytesNeeded *uint32, servicesReturned *uint32, resumeHandle *uint32, groupName *uint16) (err error) = advapi32.EnumServicesStatusExW
-=======
 //sys	EnumServicesStatusEx(mgr Handle, infoLevel uint32, serviceType uint32, serviceState uint32, services *byte, bufSize uint32, bytesNeeded *uint32, servicesReturned *uint32, resumeHandle *uint32, groupName *uint16) (err error) = advapi32.EnumServicesStatusExW
 //sys	QueryServiceStatusEx(service Handle, infoLevel uint32, buff *byte, buffSize uint32, bytesNeeded *uint32) (err error) = advapi32.QueryServiceStatusEx
-//sys	NotifyServiceStatusChange(service Handle, notifyMask uint32, notifier *SERVICE_NOTIFY) (ret error) = advapi32.NotifyServiceStatusChangeW
->>>>>>> 7e597d92
+//sys	NotifyServiceStatusChange(service Handle, notifyMask uint32, notifier *SERVICE_NOTIFY) (ret error) = advapi32.NotifyServiceStatusChangeW
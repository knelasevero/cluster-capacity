--- conflicted
+++ resolved
@@ -23,38 +23,17 @@
 	"strings"
 	"time"
 
-<<<<<<< HEAD
-	"github.com/evanphx/json-patch"
-	"github.com/golang/glog"
-
-	"k8s.io/apimachinery/pkg/api/errors"
-	"k8s.io/apimachinery/pkg/api/meta"
-=======
 	jsonpatch "github.com/evanphx/json-patch"
 	"k8s.io/apimachinery/pkg/api/errors"
 	"k8s.io/apimachinery/pkg/api/meta"
 	metainternalversion "k8s.io/apimachinery/pkg/apis/meta/internalversion"
 	metav1 "k8s.io/apimachinery/pkg/apis/meta/v1"
 	"k8s.io/apimachinery/pkg/apis/meta/v1/validation"
->>>>>>> 7e597d92
 	"k8s.io/apimachinery/pkg/runtime"
 	"k8s.io/apimachinery/pkg/runtime/schema"
 	"k8s.io/apimachinery/pkg/types"
 	"k8s.io/apimachinery/pkg/util/json"
 	"k8s.io/apimachinery/pkg/util/mergepatch"
-<<<<<<< HEAD
-	"k8s.io/apimachinery/pkg/util/strategicpatch"
-	"k8s.io/apiserver/pkg/admission"
-	"k8s.io/apiserver/pkg/audit"
-	"k8s.io/apiserver/pkg/endpoints/request"
-	"k8s.io/apiserver/pkg/registry/rest"
-)
-
-// PatchResource returns a function that will handle a resource patch
-// TODO: Eventually PatchResource should just use GuaranteedUpdate and this routine should be a bit cleaner
-func PatchResource(r rest.Patcher, scope RequestScope, admit admission.Interface, converter runtime.ObjectConvertor) http.HandlerFunc {
-	return func(w http.ResponseWriter, req *http.Request) {
-=======
 	"k8s.io/apimachinery/pkg/util/sets"
 	"k8s.io/apimachinery/pkg/util/strategicpatch"
 	"k8s.io/apimachinery/pkg/util/validation/field"
@@ -103,7 +82,6 @@
 			return
 		}
 
->>>>>>> 7e597d92
 		// TODO: we either want to remove timeout or document it (if we
 		// document, move timeout out of this function and declare it in
 		// api_installer)
@@ -115,73 +93,16 @@
 			return
 		}
 
-<<<<<<< HEAD
-		ctx := scope.ContextFunc(req)
-		ctx = request.WithNamespace(ctx, namespace)
-
-		versionedObj, err := converter.ConvertToVersion(r.New(), scope.Kind.GroupVersion())
-=======
 		ctx, cancel := context.WithTimeout(req.Context(), timeout)
 		defer cancel()
 		ctx = request.WithNamespace(ctx, namespace)
 
 		outputMediaType, _, err := negotiation.NegotiateOutputMediaType(req, scope.Serializer, scope)
->>>>>>> 7e597d92
 		if err != nil {
 			scope.err(err, w, req)
 			return
 		}
 
-<<<<<<< HEAD
-		// TODO: handle this in negotiation
-		contentType := req.Header.Get("Content-Type")
-		// Remove "; charset=" if included in header.
-		if idx := strings.Index(contentType, ";"); idx > 0 {
-			contentType = contentType[:idx]
-		}
-		patchType := types.PatchType(contentType)
-
-		patchJS, err := readBody(req)
-		if err != nil {
-			scope.err(err, w, req)
-			return
-		}
-
-		ae := request.AuditEventFrom(ctx)
-		audit.LogRequestPatch(ae, patchJS)
-
-		s, ok := runtime.SerializerInfoForMediaType(scope.Serializer.SupportedMediaTypes(), runtime.ContentTypeJSON)
-		if !ok {
-			scope.err(fmt.Errorf("no serializer defined for JSON"), w, req)
-			return
-		}
-		gv := scope.Kind.GroupVersion()
-		codec := runtime.NewCodec(
-			scope.Serializer.EncoderForVersion(s.Serializer, gv),
-			scope.Serializer.DecoderToVersion(s.Serializer, schema.GroupVersion{Group: gv.Group, Version: runtime.APIVersionInternal}),
-		)
-
-		userInfo, _ := request.UserFrom(ctx)
-		staticAdmissionAttributes := admission.NewAttributesRecord(nil, nil, scope.Kind, namespace, name, scope.Resource, scope.Subresource, admission.Update, userInfo)
-		updateMutation := func(updatedObject runtime.Object, currentObject runtime.Object) error {
-			if mutatingAdmission, ok := admit.(admission.MutationInterface); ok && admit.Handles(admission.Update) {
-				return mutatingAdmission.Admit(admission.NewAttributesRecord(updatedObject, currentObject, scope.Kind, namespace, name, scope.Resource, scope.Subresource, admission.Update, userInfo))
-			}
-			return nil
-		}
-
-		result, err := patchResource(
-			ctx,
-			updateMutation,
-			rest.AdmissionToValidateObjectFunc(admit, staticAdmissionAttributes),
-			rest.AdmissionToValidateObjectUpdateFunc(admit, staticAdmissionAttributes),
-			timeout, versionedObj,
-			r,
-			name,
-			patchType,
-			patchJS,
-			scope.Namer, scope.Creater, scope.Defaulter, scope.UnsafeConvertor, scope.Kind, scope.Resource, codec)
-=======
 		patchBytes, err := limitedReadBody(req, scope.MaxRequestBodyBytes)
 		if err != nil {
 			scope.err(err, w, req)
@@ -298,277 +219,10 @@
 		}
 
 		result, wasCreated, err := p.patchResource(ctx, scope)
->>>>>>> 7e597d92
 		if err != nil {
 			scope.err(err, w, req)
 			return
 		}
-<<<<<<< HEAD
-
-		requestInfo, ok := request.RequestInfoFrom(ctx)
-		if !ok {
-			scope.err(fmt.Errorf("missing requestInfo"), w, req)
-			return
-		}
-		if err := setSelfLink(result, requestInfo, scope.Namer); err != nil {
-			scope.err(err, w, req)
-			return
-		}
-
-		transformResponseObject(ctx, scope, req, w, http.StatusOK, result)
-	}
-}
-
-type mutateObjectUpdateFunc func(obj, old runtime.Object) error
-
-// patchResource divides PatchResource for easier unit testing
-func patchResource(
-	ctx request.Context,
-	updateMutation mutateObjectUpdateFunc,
-	createValidation rest.ValidateObjectFunc,
-	updateValidation rest.ValidateObjectUpdateFunc,
-	timeout time.Duration,
-	versionedObj runtime.Object,
-	patcher rest.Patcher,
-	name string,
-	patchType types.PatchType,
-	patchJS []byte,
-	namer ScopeNamer,
-	creater runtime.ObjectCreater,
-	defaulter runtime.ObjectDefaulter,
-	unsafeConvertor runtime.ObjectConvertor,
-	kind schema.GroupVersionKind,
-	resource schema.GroupVersionResource,
-	codec runtime.Codec,
-) (runtime.Object, error) {
-
-	namespace := request.NamespaceValue(ctx)
-
-	var (
-		originalObjJS           []byte
-		originalPatchedObjJS    []byte
-		originalObjMap          map[string]interface{}
-		getOriginalPatchMap     func() (map[string]interface{}, error)
-		lastConflictErr         error
-		originalResourceVersion string
-	)
-
-	// applyPatch is called every time GuaranteedUpdate asks for the updated object,
-	// and is given the currently persisted object as input.
-	applyPatch := func(_ request.Context, _, currentObject runtime.Object) (runtime.Object, error) {
-		// Make sure we actually have a persisted currentObject
-		if hasUID, err := hasUID(currentObject); err != nil {
-			return nil, err
-		} else if !hasUID {
-			return nil, errors.NewNotFound(resource.GroupResource(), name)
-		}
-
-		currentResourceVersion := ""
-		if currentMetadata, err := meta.Accessor(currentObject); err == nil {
-			currentResourceVersion = currentMetadata.GetResourceVersion()
-		}
-
-		switch {
-		case originalObjJS == nil && originalObjMap == nil:
-			// first time through,
-			// 1. apply the patch
-			// 2. save the original and patched to detect whether there were conflicting changes on retries
-
-			originalResourceVersion = currentResourceVersion
-			objToUpdate := patcher.New()
-
-			// For performance reasons, in case of strategicpatch, we avoid json
-			// marshaling and unmarshaling and operate just on map[string]interface{}.
-			// In case of other patch types, we still have to operate on JSON
-			// representations.
-			switch patchType {
-			case types.JSONPatchType, types.MergePatchType:
-				originalJS, patchedJS, err := patchObjectJSON(patchType, codec, currentObject, patchJS, objToUpdate, versionedObj)
-				if err != nil {
-					return nil, interpretPatchError(err)
-				}
-				originalObjJS, originalPatchedObjJS = originalJS, patchedJS
-
-				// Make a getter that can return a fresh strategic patch map if needed for conflict retries
-				// We have to rebuild it each time we need it, because the map gets mutated when being applied
-				var originalPatchBytes []byte
-				getOriginalPatchMap = func() (map[string]interface{}, error) {
-					if originalPatchBytes == nil {
-						// Compute once
-						originalPatchBytes, err = strategicpatch.CreateTwoWayMergePatch(originalObjJS, originalPatchedObjJS, versionedObj)
-						if err != nil {
-							return nil, interpretPatchError(err)
-						}
-					}
-					// Return a fresh map every time
-					originalPatchMap := make(map[string]interface{})
-					if err := json.Unmarshal(originalPatchBytes, &originalPatchMap); err != nil {
-						return nil, errors.NewBadRequest(err.Error())
-					}
-					return originalPatchMap, nil
-				}
-
-			case types.StrategicMergePatchType:
-				// Since the patch is applied on versioned objects, we need to convert the
-				// current object to versioned representation first.
-				currentVersionedObject, err := unsafeConvertor.ConvertToVersion(currentObject, kind.GroupVersion())
-				if err != nil {
-					return nil, err
-				}
-				versionedObjToUpdate, err := creater.New(kind)
-				if err != nil {
-					return nil, err
-				}
-				// Capture the original object map and patch for possible retries.
-				originalMap, err := runtime.DefaultUnstructuredConverter.ToUnstructured(currentVersionedObject)
-				if err != nil {
-					return nil, err
-				}
-				if err := strategicPatchObject(codec, defaulter, currentVersionedObject, patchJS, versionedObjToUpdate, versionedObj); err != nil {
-					return nil, err
-				}
-				// Convert the object back to unversioned.
-				gvk := kind.GroupKind().WithVersion(runtime.APIVersionInternal)
-				unversionedObjToUpdate, err := unsafeConvertor.ConvertToVersion(versionedObjToUpdate, gvk.GroupVersion())
-				if err != nil {
-					return nil, err
-				}
-				objToUpdate = unversionedObjToUpdate
-				// Store unstructured representation for possible retries.
-				originalObjMap = originalMap
-				// Make a getter that can return a fresh strategic patch map if needed for conflict retries
-				// We have to rebuild it each time we need it, because the map gets mutated when being applied
-				getOriginalPatchMap = func() (map[string]interface{}, error) {
-					patchMap := make(map[string]interface{})
-					if err := json.Unmarshal(patchJS, &patchMap); err != nil {
-						return nil, errors.NewBadRequest(err.Error())
-					}
-					return patchMap, nil
-				}
-			}
-			if err := checkName(objToUpdate, name, namespace, namer); err != nil {
-				return nil, err
-			}
-			return objToUpdate, nil
-
-		default:
-			// on a conflict,
-			// 1. build a strategic merge patch from originalJS and the patchedJS.  Different patch types can
-			//    be specified, but a strategic merge patch should be expressive enough handle them.  Build the
-			//    patch with this type to handle those cases.
-			// 2. build a strategic merge patch from originalJS and the currentJS
-			// 3. ensure no conflicts between the two patches
-			// 4. apply the #1 patch to the currentJS object
-
-			// Since the patch is applied on versioned objects, we need to convert the
-			// current object to versioned representation first.
-			currentVersionedObject, err := unsafeConvertor.ConvertToVersion(currentObject, kind.GroupVersion())
-			if err != nil {
-				return nil, err
-			}
-			currentObjMap, err := runtime.DefaultUnstructuredConverter.ToUnstructured(currentVersionedObject)
-			if err != nil {
-				return nil, err
-			}
-
-			var currentPatchMap map[string]interface{}
-			if originalObjMap != nil {
-				var err error
-				currentPatchMap, err = strategicpatch.CreateTwoWayMergeMapPatch(originalObjMap, currentObjMap, versionedObj)
-				if err != nil {
-					return nil, interpretPatchError(err)
-				}
-			} else {
-				// Compute current patch.
-				currentObjJS, err := runtime.Encode(codec, currentObject)
-				if err != nil {
-					return nil, err
-				}
-				currentPatch, err := strategicpatch.CreateTwoWayMergePatch(originalObjJS, currentObjJS, versionedObj)
-				if err != nil {
-					return nil, interpretPatchError(err)
-				}
-				currentPatchMap = make(map[string]interface{})
-				if err := json.Unmarshal(currentPatch, &currentPatchMap); err != nil {
-					return nil, errors.NewBadRequest(err.Error())
-				}
-			}
-
-			// Get a fresh copy of the original strategic patch each time through, since applying it mutates the map
-			originalPatchMap, err := getOriginalPatchMap()
-			if err != nil {
-				return nil, err
-			}
-
-			hasConflicts, err := mergepatch.HasConflicts(originalPatchMap, currentPatchMap)
-			if err != nil {
-				return nil, err
-			}
-
-			if hasConflicts {
-				diff1, _ := json.Marshal(currentPatchMap)
-				diff2, _ := json.Marshal(originalPatchMap)
-				patchDiffErr := fmt.Errorf("there is a meaningful conflict (firstResourceVersion: %q, currentResourceVersion: %q):\n diff1=%v\n, diff2=%v\n", originalResourceVersion, currentResourceVersion, string(diff1), string(diff2))
-				glog.V(4).Infof("patchResource failed for resource %s, because there is a meaningful conflict(firstResourceVersion: %q, currentResourceVersion: %q):\n diff1=%v\n, diff2=%v\n", name, originalResourceVersion, currentResourceVersion, string(diff1), string(diff2))
-
-				// Return the last conflict error we got if we have one
-				if lastConflictErr != nil {
-					return nil, lastConflictErr
-				}
-				// Otherwise manufacture one of our own
-				return nil, errors.NewConflict(resource.GroupResource(), name, patchDiffErr)
-			}
-
-			versionedObjToUpdate, err := creater.New(kind)
-			if err != nil {
-				return nil, err
-			}
-			if err := applyPatchToObject(codec, defaulter, currentObjMap, originalPatchMap, versionedObjToUpdate, versionedObj); err != nil {
-				return nil, err
-			}
-			// Convert the object back to unversioned.
-			gvk := kind.GroupKind().WithVersion(runtime.APIVersionInternal)
-			objToUpdate, err := unsafeConvertor.ConvertToVersion(versionedObjToUpdate, gvk.GroupVersion())
-			if err != nil {
-				return nil, err
-			}
-
-			return objToUpdate, nil
-		}
-	}
-
-	// applyAdmission is called every time GuaranteedUpdate asks for the updated object,
-	// and is given the currently persisted object and the patched object as input.
-	applyAdmission := func(ctx request.Context, patchedObject runtime.Object, currentObject runtime.Object) (runtime.Object, error) {
-		return patchedObject, updateMutation(patchedObject, currentObject)
-	}
-	updatedObjectInfo := rest.DefaultUpdatedObjectInfo(nil, applyPatch, applyAdmission)
-
-	return finishRequest(timeout, func() (runtime.Object, error) {
-		updateObject, _, updateErr := patcher.Update(ctx, name, updatedObjectInfo, createValidation, updateValidation)
-		for i := 0; i < MaxRetryWhenPatchConflicts && (errors.IsConflict(updateErr)); i++ {
-			lastConflictErr = updateErr
-			updateObject, _, updateErr = patcher.Update(ctx, name, updatedObjectInfo, createValidation, updateValidation)
-		}
-		return updateObject, updateErr
-	})
-}
-
-// patchObjectJSON patches the <originalObject> with <patchJS> and stores
-// the result in <objToUpdate>.
-// Currently it also returns the original and patched objects serialized to
-// JSONs (this may not be needed once we can apply patches at the
-// map[string]interface{} level).
-func patchObjectJSON(
-	patchType types.PatchType,
-	codec runtime.Codec,
-	originalObject runtime.Object,
-	patchJS []byte,
-	objToUpdate runtime.Object,
-	versionedObj runtime.Object,
-) (originalObjJS []byte, patchedObjJS []byte, retErr error) {
-	js, err := runtime.Encode(codec, originalObject)
-=======
 		trace.Step("Object stored in database")
 
 		if err := setObjectSelfLink(ctx, result, req, scope.Namer); err != nil {
@@ -654,7 +308,6 @@
 
 	// Apply the patch.
 	patchedObjJS, err := p.applyJSPatch(currentObjJS)
->>>>>>> 7e597d92
 	if err != nil {
 		return nil, err
 	}
@@ -809,11 +462,7 @@
 	}
 
 	patchMap := make(map[string]interface{})
-<<<<<<< HEAD
-	if err := json.Unmarshal(patchJS, &patchMap); err != nil {
-=======
 	if err := json.Unmarshal(patchBytes, &patchMap); err != nil {
->>>>>>> 7e597d92
 		return errors.NewBadRequest(err.Error())
 	}
 
@@ -946,22 +595,14 @@
 ) error {
 	patchedObjMap, err := strategicpatch.StrategicMergeMapPatch(originalMap, patchMap, schemaReferenceObj)
 	if err != nil {
-<<<<<<< HEAD
-		return interpretPatchError(err)
-=======
 		return interpretStrategicMergePatchError(err)
->>>>>>> 7e597d92
 	}
 
 	// Rather than serialize the patched map to JSON, then decode it to an object, we go directly from a map to an object
 	if err := runtime.DefaultUnstructuredConverter.FromUnstructured(patchedObjMap, objToUpdate); err != nil {
-<<<<<<< HEAD
-		return err
-=======
 		return errors.NewInvalid(schema.GroupKind{}, "", field.ErrorList{
 			field.Invalid(field.NewPath("patch"), fmt.Sprintf("%+v", patchMap), err.Error()),
 		})
->>>>>>> 7e597d92
 	}
 	// Decoding from JSON to a versioned object would apply defaults, so we do the same here
 	defaulter.Default(objToUpdate)
@@ -969,13 +610,8 @@
 	return nil
 }
 
-<<<<<<< HEAD
-// interpretPatchError interprets the error type and returns an error with appropriate HTTP code.
-func interpretPatchError(err error) error {
-=======
 // interpretStrategicMergePatchError interprets the error type and returns an error with appropriate HTTP code.
 func interpretStrategicMergePatchError(err error) error {
->>>>>>> 7e597d92
 	switch err {
 	case mergepatch.ErrBadJSONDoc, mergepatch.ErrBadPatchFormatForPrimitiveList, mergepatch.ErrBadPatchFormatForRetainKeys, mergepatch.ErrBadPatchFormatForSetElementOrderList, mergepatch.ErrUnsupportedStrategicMergePatchFormat:
 		return errors.NewBadRequest(err.Error())
@@ -984,8 +620,6 @@
 	default:
 		return err
 	}
-<<<<<<< HEAD
-=======
 }
 
 // patchToUpdateOptions creates an UpdateOptions with the same field values as the provided PatchOptions.
@@ -1012,5 +646,4 @@
 	}
 	co.TypeMeta.SetGroupVersionKind(metav1.SchemeGroupVersion.WithKind("CreateOptions"))
 	return co
->>>>>>> 7e597d92
 }
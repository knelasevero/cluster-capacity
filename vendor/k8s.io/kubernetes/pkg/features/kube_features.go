--- conflicted
+++ resolved
@@ -18,10 +18,7 @@
 
 import (
 	apiextensionsfeatures "k8s.io/apiextensions-apiserver/pkg/features"
-<<<<<<< HEAD
-=======
 	"k8s.io/apimachinery/pkg/util/runtime"
->>>>>>> 7e597d92
 	genericfeatures "k8s.io/apiserver/pkg/features"
 	utilfeature "k8s.io/apiserver/pkg/util/feature"
 	"k8s.io/component-base/featuregate"
@@ -36,28 +33,12 @@
 
 	// owner: @tallclair
 	// beta: v1.4
-<<<<<<< HEAD
-	AppArmor utilfeature.Feature = "AppArmor"
-
-	// owner: @girishkalele
-	// alpha: v1.4
-	ExternalTrafficLocalOnly utilfeature.Feature = "AllowExtTrafficLocalEndpoints"
-
-	// owner: @mtaufen
-	// alpha: v1.4
-	DynamicKubeletConfig utilfeature.Feature = "DynamicKubeletConfig"
-
-	// owner: @mtaufen
-	// alpha: v1.8
-	KubeletConfigFile utilfeature.Feature = "KubeletConfigFile"
-=======
 	AppArmor featuregate.Feature = "AppArmor"
 
 	// owner: @mtaufen
 	// alpha: v1.4
 	// beta: v1.11
 	DynamicKubeletConfig featuregate.Feature = "DynamicKubeletConfig"
->>>>>>> 7e597d92
 
 	// owner: @pweil-
 	// alpha: v1.5
@@ -67,10 +48,6 @@
 	// SYS_TIME). This should only be enabled if user namespace remapping is enabled in the docker daemon.
 	ExperimentalHostUserNamespaceDefaultingGate featuregate.Feature = "ExperimentalHostUserNamespaceDefaulting"
 
-<<<<<<< HEAD
-	// owner: @vishh
-	// alpha: v1.6
-=======
 	// owner: @jiayingz
 	// beta: v1.10
 	//
@@ -79,25 +56,12 @@
 
 	// owner: @dxist
 	// alpha: v1.16
->>>>>>> 7e597d92
 	//
 	// Enables support of HPA scaling to zero pods when an object or custom metric is configured.
 	HPAScaleToZero featuregate.Feature = "HPAScaleToZero"
 
-<<<<<<< HEAD
-	// owner: @jiayingz
-	// alpha: v1.8
-	//
-	// Enables support for Device Plugins
-	// Only Nvidia GPUs are tested as of v1.8.
-	DevicePlugins utilfeature.Feature = "DevicePlugins"
-
-	// owner: @gmarek
-	// alpha: v1.6
-=======
 	// owner: @Huang-Wei
 	// beta: v1.13
->>>>>>> 7e597d92
 	//
 	// Changes the logic behind evicting Pods from not ready Nodes
 	// to take advantage of NoExecute Taints and Tolerations.
@@ -131,100 +95,6 @@
 	// beta: v1.10
 	//
 	// New local storage types to support local storage capacity isolation
-<<<<<<< HEAD
-	LocalStorageCapacityIsolation utilfeature.Feature = "LocalStorageCapacityIsolation"
-
-	// owner: @gnufied
-	// alpha: v1.8
-	// Ability to Expand persistent volumes
-	ExpandPersistentVolumes utilfeature.Feature = "ExpandPersistentVolumes"
-
-	// owner: @verb
-	// alpha: v1.8
-	//
-	// Allows running a "debug container" in a pod namespaces to troubleshoot a running pod.
-	DebugContainers utilfeature.Feature = "DebugContainers"
-
-	// owner: @bsalamat
-	// alpha: v1.8
-	//
-	// Add priority to pods. Priority affects scheduling and preemption of pods.
-	PodPriority utilfeature.Feature = "PodPriority"
-
-	// owner: @resouer
-	// alpha: v1.8
-	//
-	// Enable equivalence class cache for scheduler.
-	EnableEquivalenceClassCache utilfeature.Feature = "EnableEquivalenceClassCache"
-
-	// owner: @k82cn
-	// alpha: v1.8
-	//
-	// Taint nodes based on their condition status for 'NetworkUnavailable',
-	// 'MemoryPressure', 'OutOfDisk' and 'DiskPressure'.
-	TaintNodesByCondition utilfeature.Feature = "TaintNodesByCondition"
-
-	// owner: @jsafrane
-	// alpha: v1.8
-	//
-	// Enable mount propagation of volumes.
-	MountPropagation utilfeature.Feature = "MountPropagation"
-
-	// owner: @ConnorDoyle
-	// alpha: v1.8
-	//
-	// Alternative container-level CPU affinity policies.
-	CPUManager utilfeature.Feature = "CPUManager"
-
-	// owner: @derekwaynecarr
-	// alpha: v1.8
-	//
-	// Enable pods to consume pre-allocated huge pages of varying page sizes
-	HugePages utilfeature.Feature = "HugePages"
-
-	// owner @brendandburns
-	// alpha: v1.8
-	//
-	// Enable nodes to exclude themselves from service load balancers
-	ServiceNodeExclusion utilfeature.Feature = "ServiceNodeExclusion"
-
-	// owner: @jsafrane
-	// alpha: v1.9
-	//
-	// Enable running mount utilities in containers.
-	MountContainers utilfeature.Feature = "MountContainers"
-
-	// owner: @msau42
-	// alpha: v1.9
-	//
-	// Extend the default scheduler to be aware of PV topology and handle PV binding
-	// Before moving to beta, resolve Kubernetes issue #56180
-	VolumeScheduling utilfeature.Feature = "VolumeScheduling"
-
-	// owner: @vladimirvivien
-	// alpha: v1.9
-	//
-	// Enable mount/attachment of Container Storage Interface (CSI) backed PVs
-	CSIPersistentVolume utilfeature.Feature = "CSIPersistentVolume"
-
-	// owner @MrHohn
-	// alpha: v1.9
-	//
-	// Support configurable pod DNS parameters.
-	CustomPodDNS utilfeature.Feature = "CustomPodDNS"
-
-	// owner: @screeley44
-	// alpha: v1.9
-	//
-	// Enable Block volume support in containers.
-	BlockVolume utilfeature.Feature = "BlockVolume"
-
-	// owner: @pospispa
-	//
-	// alpha: v1.9
-	// Postpone deletion of a persistent volume claim in case it is used by a pod
-	PVCProtection utilfeature.Feature = "PVCProtection"
-=======
 	LocalStorageCapacityIsolation featuregate.Feature = "LocalStorageCapacityIsolation"
 
 	// owner: @gnufied
@@ -350,21 +220,11 @@
 	//
 	// Postpone deletion of a PV or a PVC when they are being used
 	StorageObjectInUseProtection featuregate.Feature = "StorageObjectInUseProtection"
->>>>>>> 7e597d92
 
 	// owner: @aveshagarwal
 	// alpha: v1.9
 	//
 	// Enable resource limits priority function
-<<<<<<< HEAD
-	ResourceLimitsPriorityFunction utilfeature.Feature = "ResourceLimitsPriorityFunction"
-
-	// owner: @m1093782566
-	// beta: v1.9
-	//
-	// Implement IPVS-based in-cluster service load balancing
-	SupportIPVSProxyMode utilfeature.Feature = "SupportIPVSProxyMode"
-=======
 	ResourceLimitsPriorityFunction featuregate.Feature = "ResourceLimitsPriorityFunction"
 
 	// owner: @m1093782566
@@ -643,7 +503,6 @@
 	// Enable the aggregated discovery timeout to ensure client responsiveness. Note this feature is present
 	// only for backward compatibility, it will be removed in the 1.17 release.
 	EnableAggregatedDiscoveryTimeout featuregate.Feature = "EnableAggregatedDiscoveryTimeout"
->>>>>>> 7e597d92
 )
 
 func init() {
@@ -653,51 +512,6 @@
 // defaultKubernetesFeatureGates consists of all known Kubernetes-specific feature keys.
 // To add a new feature, define a key for it above and add it here. The features will be
 // available throughout Kubernetes binaries.
-<<<<<<< HEAD
-var defaultKubernetesFeatureGates = map[utilfeature.Feature]utilfeature.FeatureSpec{
-	ExternalTrafficLocalOnly:                    {Default: true, PreRelease: utilfeature.GA},
-	AppArmor:                                    {Default: true, PreRelease: utilfeature.Beta},
-	DynamicKubeletConfig:                        {Default: false, PreRelease: utilfeature.Alpha},
-	KubeletConfigFile:                           {Default: false, PreRelease: utilfeature.Alpha},
-	ExperimentalHostUserNamespaceDefaultingGate: {Default: false, PreRelease: utilfeature.Beta},
-	ExperimentalCriticalPodAnnotation:           {Default: false, PreRelease: utilfeature.Alpha},
-	Accelerators:                                {Default: false, PreRelease: utilfeature.Alpha},
-	DevicePlugins:                               {Default: false, PreRelease: utilfeature.Alpha},
-	TaintBasedEvictions:                         {Default: false, PreRelease: utilfeature.Alpha},
-	RotateKubeletServerCertificate:              {Default: false, PreRelease: utilfeature.Alpha},
-	RotateKubeletClientCertificate:              {Default: true, PreRelease: utilfeature.Beta},
-	PersistentLocalVolumes:                      {Default: false, PreRelease: utilfeature.Alpha},
-	LocalStorageCapacityIsolation:               {Default: false, PreRelease: utilfeature.Alpha},
-	HugePages:                                   {Default: false, PreRelease: utilfeature.Alpha},
-	DebugContainers:                             {Default: false, PreRelease: utilfeature.Alpha},
-	PodPriority:                                 {Default: false, PreRelease: utilfeature.Alpha},
-	EnableEquivalenceClassCache:                 {Default: false, PreRelease: utilfeature.Alpha},
-	TaintNodesByCondition:                       {Default: false, PreRelease: utilfeature.Alpha},
-	MountPropagation:                            {Default: false, PreRelease: utilfeature.Alpha},
-	ExpandPersistentVolumes:                     {Default: false, PreRelease: utilfeature.Alpha},
-	CPUManager:                                  {Default: false, PreRelease: utilfeature.Alpha},
-	ServiceNodeExclusion:                        {Default: false, PreRelease: utilfeature.Alpha},
-	MountContainers:                             {Default: false, PreRelease: utilfeature.Alpha},
-	VolumeScheduling:                            {Default: false, PreRelease: utilfeature.Alpha},
-	CSIPersistentVolume:                         {Default: false, PreRelease: utilfeature.Alpha},
-	CustomPodDNS:                                {Default: false, PreRelease: utilfeature.Alpha},
-	BlockVolume:                                 {Default: false, PreRelease: utilfeature.Alpha},
-	PVCProtection:                               {Default: false, PreRelease: utilfeature.Alpha},
-	ResourceLimitsPriorityFunction:              {Default: false, PreRelease: utilfeature.Alpha},
-	SupportIPVSProxyMode:                        {Default: false, PreRelease: utilfeature.Beta},
-
-	// inherited features from generic apiserver, relisted here to get a conflict if it is changed
-	// unintentionally on either side:
-	genericfeatures.StreamingProxyRedirects: {Default: true, PreRelease: utilfeature.Beta},
-	genericfeatures.AdvancedAuditing:        {Default: true, PreRelease: utilfeature.Beta},
-	genericfeatures.APIResponseCompression:  {Default: false, PreRelease: utilfeature.Alpha},
-	genericfeatures.Initializers:            {Default: false, PreRelease: utilfeature.Alpha},
-	genericfeatures.APIListChunking:         {Default: true, PreRelease: utilfeature.Beta},
-
-	// inherited features from apiextensions-apiserver, relisted here to get a conflict if it is changed
-	// unintentionally on either side:
-	apiextensionsfeatures.CustomResourceValidation: {Default: true, PreRelease: utilfeature.Beta},
-=======
 var defaultKubernetesFeatureGates = map[featuregate.Feature]featuregate.FeatureSpec{
 	AppArmor:             {Default: true, PreRelease: featuregate.Beta},
 	DynamicKubeletConfig: {Default: true, PreRelease: featuregate.Beta},
@@ -797,5 +611,4 @@
 	// ...
 	HPAScaleToZero:         {Default: false, PreRelease: featuregate.Alpha},
 	LegacyNodeRoleBehavior: {Default: true, PreRelease: featuregate.Alpha},
->>>>>>> 7e597d92
 }
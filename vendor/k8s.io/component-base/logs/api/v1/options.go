--- conflicted
+++ resolved
@@ -96,13 +96,10 @@
 // ValidateAndApplyWithOptions is a variant of ValidateAndApply which accepts
 // additional options beyond those that can be configured through the API. This
 // is meant for testing.
-<<<<<<< HEAD
-=======
 //
 // Logging options must be applied as early as possible during the program
 // startup. Some changes are global and cannot be done safely when there are
 // already goroutines running.
->>>>>>> ae3de7a1
 func ValidateAndApplyWithOptions(c *LoggingConfiguration, options *LoggingOptions, featureGate featuregate.FeatureGate) error {
 	return validateAndApply(c, options, featureGate, nil)
 }
@@ -215,15 +212,11 @@
 }
 
 func apply(c *LoggingConfiguration, options *LoggingOptions, featureGate featuregate.FeatureGate) error {
-<<<<<<< HEAD
-	contextualLoggingEnabled := contextualLoggingDefault
-=======
 	p := &parameters{
 		C:                        c,
 		Options:                  options,
 		ContextualLoggingEnabled: contextualLoggingDefault,
 	}
->>>>>>> ae3de7a1
 	if featureGate != nil {
 		p.ContextualLoggingEnabled = featureGate.Enabled(ContextualLogging)
 	}
@@ -261,11 +254,7 @@
 			defer setverbositylevel.Mutex.Unlock()
 			setverbositylevel.Callbacks = append(setverbositylevel.Callbacks, control.SetVerbosityLevel)
 		}
-<<<<<<< HEAD
-		klog.SetLoggerWithOptions(log, klog.ContextualLogger(contextualLoggingEnabled), klog.FlushLogger(control.Flush))
-=======
 		klog.SetLoggerWithOptions(log, klog.ContextualLogger(p.ContextualLoggingEnabled), klog.FlushLogger(control.Flush))
->>>>>>> ae3de7a1
 	}
 	if err := loggingFlags.Lookup("v").Value.Set(VerbosityLevelPflag(&c.Verbosity).String()); err != nil {
 		return fmt.Errorf("internal error while setting klog verbosity: %v", err)

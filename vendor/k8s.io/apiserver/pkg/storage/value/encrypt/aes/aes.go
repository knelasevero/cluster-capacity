--- conflicted
+++ resolved
@@ -34,11 +34,6 @@
 	"k8s.io/klog/v2"
 )
 
-<<<<<<< HEAD
-type gcm struct {
-	aead      cipher.AEAD
-	nonceFunc func([]byte) error
-=======
 // commonSize is the length of various security sensitive byte slices such as encryption keys.
 // Do not change this value.  It would be a backward incompatible change.
 const commonSize = 32
@@ -147,7 +142,6 @@
 	}
 
 	return key, nil
->>>>>>> ae3de7a1
 }
 
 // NewGCMTransformer takes the given block cipher and performs encryption and decryption on the given data.
@@ -173,71 +167,6 @@
 	return &gcm{aead: aead, nonceFunc: randomNonce}, nil
 }
 
-<<<<<<< HEAD
-// NewGCMTransformerWithUniqueKeyUnsafe is the same as NewGCMTransformer but is unsafe for general
-// use because it makes assumptions about the key underlying the block cipher.  Specifically,
-// it uses a 96-bit nonce where the first 32 bits are random data and the remaining 64 bits are
-// a monotonically incrementing atomic counter.  This means that the key must be randomly generated
-// on process startup and must never be used for encryption outside the lifetime of the process.
-// Unlike NewGCMTransformer, this function is immune to the birthday attack and thus the key can
-// be used for 2^64-1 writes without rotation.  Furthermore, cryptographic wear out of AES-GCM with
-// a sequential nonce occurs after 2^64 encryptions, which is not a concern for our use cases.
-// Even if that occurs, the nonce counter would overflow and crash the process.  We have no concerns
-// around plaintext length because all stored items are small (less than 2 MB).  To prevent the
-// chance of the block cipher being accidentally re-used, it is not taken in as input.  Instead,
-// a new random key is generated and returned on every invocation of this function.  This key is
-// used as the input to the block cipher.  If the key is stored and retrieved at a later point,
-// it can be passed to NewGCMTransformer(aes.NewCipher(key)) to construct a transformer capable
-// of decrypting values encrypted by this transformer (that transformer must not be used for encryption).
-func NewGCMTransformerWithUniqueKeyUnsafe() (value.Transformer, []byte, error) {
-	key, err := generateKey(32)
-	if err != nil {
-		return nil, nil, err
-	}
-	block, err := aes.NewCipher(key)
-	if err != nil {
-		return nil, nil, err
-	}
-
-	nonceGen := &nonceGenerator{
-		// we start the nonce counter at one billion so that we are
-		// guaranteed to detect rollover across different go routines
-		zero:  1_000_000_000,
-		fatal: die,
-	}
-	nonceGen.nonce.Add(nonceGen.zero)
-
-	transformer, err := newGCMTransformerWithUniqueKeyUnsafe(block, nonceGen)
-	if err != nil {
-		return nil, nil, err
-	}
-	return transformer, key, nil
-}
-
-func newGCMTransformerWithUniqueKeyUnsafe(block cipher.Block, nonceGen *nonceGenerator) (value.Transformer, error) {
-	aead, err := newGCM(block)
-	if err != nil {
-		return nil, err
-	}
-
-	nonceFunc := func(b []byte) error {
-		// we only need 8 bytes to store our 64 bit incrementing nonce
-		// instead of leaving the unused bytes as zeros, set those to random bits
-		// this mostly protects us from weird edge cases like a VM restore that rewinds our atomic counter
-		randNonceSize := len(b) - 8
-
-		if err := randomNonce(b[:randNonceSize]); err != nil {
-			return err
-		}
-
-		nonceGen.next(b[randNonceSize:])
-
-		return nil
-	}
-
-	return &gcm{aead: aead, nonceFunc: nonceFunc}, nil
-}
-
 func newGCM(block cipher.Block) (cipher.AEAD, error) {
 	aead, err := cipher.NewGCM(block)
 	if err != nil {
@@ -249,44 +178,9 @@
 	return aead, nil
 }
 
-func randomNonce(b []byte) error {
-	_, err := rand.Read(b)
-	return err
-}
-
-type nonceGenerator struct {
-	// even at one million encryptions per second, this counter is enough for half a million years
-	// using this struct avoids alignment bugs: https://pkg.go.dev/sync/atomic#pkg-note-BUG
-	nonce atomic.Uint64
-	zero  uint64
-	fatal func(msg string)
-}
-
-func (n *nonceGenerator) next(b []byte) {
-	incrementingNonce := n.nonce.Add(1)
-	if incrementingNonce <= n.zero {
-		// this should never happen, and is unrecoverable if it does
-		n.fatal("aes-gcm detected nonce overflow - cryptographic wear out has occurred")
-	}
-	binary.LittleEndian.PutUint64(b, incrementingNonce)
-}
-
-func die(msg string) {
-	// nolint:logcheck // we want the stack traces, log flushing, and process exiting logic from FatalDepth
-	klog.FatalDepth(1, msg)
-}
-
-// generateKey generates a random key using system randomness.
-func generateKey(length int) (key []byte, err error) {
-	defer func(start time.Time) {
-		value.RecordDataKeyGeneration(start, err)
-	}(time.Now())
-	key = make([]byte, length)
-	if _, err = rand.Read(key); err != nil {
-		return nil, err
-	}
-
-	return key, nil
+type gcm struct {
+	aead      cipher.AEAD
+	nonceFunc func([]byte) error
 }
 
 func (t *gcm) TransformFromStorage(ctx context.Context, data []byte, dataCtx value.Context) ([]byte, bool, error) {
@@ -306,41 +200,6 @@
 		return nil, fmt.Errorf("failed to write nonce for AES-GCM: %w", err)
 	}
 
-=======
-func newGCM(block cipher.Block) (cipher.AEAD, error) {
-	aead, err := cipher.NewGCM(block)
-	if err != nil {
-		return nil, err
-	}
-	if nonceSize := aead.NonceSize(); nonceSize != 12 { // all data in etcd will be broken if this ever changes
-		return nil, fmt.Errorf("crypto/cipher.NewGCM returned unexpected nonce size: %d", nonceSize)
-	}
-	return aead, nil
-}
-
-type gcm struct {
-	aead      cipher.AEAD
-	nonceFunc func([]byte) error
-}
-
-func (t *gcm) TransformFromStorage(ctx context.Context, data []byte, dataCtx value.Context) ([]byte, bool, error) {
-	nonceSize := t.aead.NonceSize()
-	if len(data) < nonceSize {
-		return nil, false, errors.New("the stored data was shorter than the required size")
-	}
-	result, err := t.aead.Open(nil, data[:nonceSize], data[nonceSize:], dataCtx.AuthenticatedData())
-	return result, false, err
-}
-
-func (t *gcm) TransformToStorage(ctx context.Context, data []byte, dataCtx value.Context) ([]byte, error) {
-	nonceSize := t.aead.NonceSize()
-	result := make([]byte, nonceSize+t.aead.Overhead()+len(data))
-
-	if err := t.nonceFunc(result[:nonceSize]); err != nil {
-		return nil, fmt.Errorf("failed to write nonce for AES-GCM: %w", err)
-	}
-
->>>>>>> ae3de7a1
 	cipherText := t.aead.Seal(result[nonceSize:nonceSize], result[:nonceSize], data, dataCtx.AuthenticatedData())
 	return result[:nonceSize+len(cipherText)], nil
 }

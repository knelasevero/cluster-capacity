--- conflicted
+++ resolved
@@ -27,17 +27,9 @@
 	fakeclientset "k8s.io/client-go/kubernetes/fake"
 	kubescheduleroptions "k8s.io/kubernetes/cmd/kube-scheduler/app/options"
 	apitesting "k8s.io/kubernetes/pkg/api/testing"
-<<<<<<< HEAD
-	"k8s.io/kubernetes/pkg/apis/componentconfig"
-	"k8s.io/kubernetes/pkg/version"
-	sapps "k8s.io/kubernetes/plugin/cmd/kube-scheduler/app"
-
-	"github.com/kubernetes-incubator/cluster-capacity/pkg/framework/store"
-=======
 	kubeschedulerconfig "k8s.io/kubernetes/pkg/scheduler/apis/config"
 	"k8s.io/kubernetes/pkg/version"
 	"k8s.io/utils/pointer"
->>>>>>> 7e597d92
 )
 
 func getGeneralNode(nodeName string) *v1.Node {
@@ -182,13 +174,6 @@
 
 	// 2. create predictor
 	// - create simple configuration file for scheduler (use the default values or from systemd env file if reasonable)
-<<<<<<< HEAD
-	soptions, _ := sapps.NewOptions()
-	ksConfig := new(componentconfig.KubeSchedulerConfiguration)
-	ksConfig, _ = soptions.ApplyDefaults(ksConfig)
-	schedServer, _ := sapps.NewSchedulerServer(ksConfig, "http://localhost:8080")
-	cc, err := New(schedServer,
-=======
 	opts, err := kubescheduleroptions.NewOptions()
 	if err != nil {
 		t.Fatalf("unable to create scheduler options: %v", err)
@@ -206,7 +191,6 @@
 	kubeSchedulerConfig, err := InitKubeSchedulerConfiguration(opts)
 
 	cc, err := New(kubeSchedulerConfig,
->>>>>>> 7e597d92
 		simulatedPod,
 		6,
 	)

/*
Copyright 2019 The Kubernetes Authors.

Licensed under the Apache License, Version 2.0 (the "License");
you may not use this file except in compliance with the License.
You may obtain a copy of the License at

    http://www.apache.org/licenses/LICENSE-2.0

Unless required by applicable law or agreed to in writing, software
distributed under the License is distributed on an "AS IS" BASIS,
WITHOUT WARRANTIES OR CONDITIONS OF ANY KIND, either express or implied.
See the License for the specific language governing permissions and
limitations under the License.
*/

package flowcontrol

import (
	"fmt"
	"io"
	"net/http"
	"sort"
	"strconv"
	"strings"
	"text/tabwriter"
	"time"

	"k8s.io/apimachinery/pkg/runtime/schema"
	"k8s.io/apimachinery/pkg/util/runtime"
	"k8s.io/apiserver/pkg/server/mux"
	"k8s.io/apiserver/pkg/util/flowcontrol/debug"
)

const (
	queryIncludeRequestDetails = "includeRequestDetails"
)

func (cfgCtlr *configController) Install(c *mux.PathRecorderMux) {
	// TODO(yue9944882): handle "Accept" header properly
	// debugging dumps a CSV content for three levels of granularity
	// 1. row per priority-level
	c.UnlistedHandleFunc("/debug/api_priority_and_fairness/dump_priority_levels", cfgCtlr.dumpPriorityLevels)
	// 2. row per queue
	c.UnlistedHandleFunc("/debug/api_priority_and_fairness/dump_queues", cfgCtlr.dumpQueues)
	// 3. row per request
	c.UnlistedHandleFunc("/debug/api_priority_and_fairness/dump_requests", cfgCtlr.dumpRequests)
}

func (cfgCtlr *configController) dumpPriorityLevels(w http.ResponseWriter, r *http.Request) {
	cfgCtlr.lock.Lock()
	defer cfgCtlr.lock.Unlock()
	tabWriter := tabwriter.NewWriter(w, 8, 0, 1, ' ', 0)
	columnHeaders := []string{
		"PriorityLevelName",  // 1
		"ActiveQueues",       // 2
		"IsIdle",             // 3
		"IsQuiescing",        // 4
		"WaitingRequests",    // 5
		"ExecutingRequests",  // 6
		"DispatchedRequests", // 7
		"RejectedRequests",   // 8
		"TimedoutRequests",   // 9
		"CancelledRequests",  // 10
	}
	tabPrint(tabWriter, rowForHeaders(columnHeaders))
	endLine(tabWriter)
	plNames := make([]string, 0, len(cfgCtlr.priorityLevelStates))
	for plName := range cfgCtlr.priorityLevelStates {
		plNames = append(plNames, plName)
	}
	sort.Strings(plNames)
	for i := range plNames {
		plState, ok := cfgCtlr.priorityLevelStates[plNames[i]]
		if !ok {
<<<<<<< HEAD
			continue
		}

		if plState.queues == nil {
			tabPrint(tabWriter, row(
				plState.pl.Name, // 1
				"<none>",        // 2
				"<none>",        // 3
				"<none>",        // 4
				"<none>",        // 5
				"<none>",        // 6
				"<none>",        // 7
				"<none>",        // 8
				"<none>",        // 9
				"<none>",        // 10
			))
			endLine(tabWriter)
=======
>>>>>>> ae3de7a1
			continue
		}

		queueSetDigest := plState.queues.Dump(false)
		activeQueueNum := 0
		for _, q := range queueSetDigest.Queues {
			if len(q.Requests) > 0 {
				activeQueueNum++
			}
		}

		tabPrint(tabWriter, rowForPriorityLevel(
			plState.pl.Name,           // 1
			activeQueueNum,            // 2
			plState.queues.IsIdle(),   // 3
			plState.quiescing,         // 4
			queueSetDigest.Waiting,    // 5
			queueSetDigest.Executing,  // 6
			queueSetDigest.Dispatched, // 7
			queueSetDigest.Rejected,   // 8
			queueSetDigest.Timedout,   // 9
			queueSetDigest.Cancelled,  // 10
		))
		endLine(tabWriter)
	}
	runtime.HandleError(tabWriter.Flush())
}

func (cfgCtlr *configController) dumpQueues(w http.ResponseWriter, r *http.Request) {
	cfgCtlr.lock.Lock()
	defer cfgCtlr.lock.Unlock()
	tabWriter := tabwriter.NewWriter(w, 8, 0, 1, ' ', 0)
	columnHeaders := []string{
		"PriorityLevelName", // 1
		"Index",             // 2
		"PendingRequests",   // 3
		"ExecutingRequests", // 4
		"SeatsInUse",        // 5
		"NextDispatchR",     // 6
		"InitialSeatsSum",   // 7
		"MaxSeatsSum",       // 8
		"TotalWorkSum",      // 9
	}
	tabPrint(tabWriter, rowForHeaders(columnHeaders))
	endLine(tabWriter)
	for _, plState := range cfgCtlr.priorityLevelStates {
		queueSetDigest := plState.queues.Dump(false)
		for i, q := range queueSetDigest.Queues {
			tabPrint(tabWriter, row(
				plState.pl.Name,                          // 1 - "PriorityLevelName"
				strconv.Itoa(i),                          // 2 - "Index"
				strconv.Itoa(len(q.Requests)),            // 3 - "PendingRequests"
				strconv.Itoa(q.ExecutingRequests),        // 4 - "ExecutingRequests"
				strconv.Itoa(q.SeatsInUse),               // 5 - "SeatsInUse"
				q.NextDispatchR,                          // 6 - "NextDispatchR"
				strconv.Itoa(q.QueueSum.InitialSeatsSum), // 7 - "InitialSeatsSum"
				strconv.Itoa(q.QueueSum.MaxSeatsSum),     // 8 - "MaxSeatsSum"
				q.QueueSum.TotalWorkSum,                  // 9 - "TotalWorkSum"
			))
			endLine(tabWriter)
		}
	}
	runtime.HandleError(tabWriter.Flush())
}

func (cfgCtlr *configController) dumpRequests(w http.ResponseWriter, r *http.Request) {
	cfgCtlr.lock.Lock()
	defer cfgCtlr.lock.Unlock()

	includeRequestDetails := len(r.URL.Query().Get(queryIncludeRequestDetails)) > 0

	tabWriter := tabwriter.NewWriter(w, 8, 0, 1, ' ', 0)
	tabPrint(tabWriter, rowForHeaders([]string{
		"PriorityLevelName",   // 1
		"FlowSchemaName",      // 2
		"QueueIndex",          // 3
		"RequestIndexInQueue", // 4
		"FlowDistingsher",     // 5
		"ArriveTime",          // 6
		"InitialSeats",        // 7
		"FinalSeats",          // 8
		"AdditionalLatency",   // 9
		"StartTime",           // 10
	}))
	if includeRequestDetails {
		continueLine(tabWriter)
		tabPrint(tabWriter, rowForHeaders([]string{
			"UserName",    // 11
			"Verb",        // 12
			"APIPath",     // 13
			"Namespace",   // 14
			"Name",        // 15
			"APIVersion",  // 16
			"Resource",    // 17
			"SubResource", // 18
		}))
	}
	endLine(tabWriter)
	for _, plState := range cfgCtlr.priorityLevelStates {
		queueSetDigest := plState.queues.Dump(includeRequestDetails)
		dumpRequest := func(iq, ir int, r debug.RequestDump) {
			tabPrint(tabWriter, row(
				plState.pl.Name,     // 1
				r.MatchedFlowSchema, // 2
				strconv.Itoa(iq),    // 3
				strconv.Itoa(ir),    // 4
				r.FlowDistinguisher, // 5
				r.ArriveTime.UTC().Format(time.RFC3339Nano),    // 6
				strconv.Itoa(int(r.WorkEstimate.InitialSeats)), // 7
				strconv.Itoa(int(r.WorkEstimate.FinalSeats)),   // 8
				r.WorkEstimate.AdditionalLatency.String(),      // 9
				r.StartTime.UTC().Format(time.RFC3339Nano),     // 10
			))
			if includeRequestDetails {
				continueLine(tabWriter)
				tabPrint(tabWriter, rowForRequestDetails(
					r.UserName,              // 11
					r.RequestInfo.Verb,      // 12
					r.RequestInfo.Path,      // 13
					r.RequestInfo.Namespace, // 14
					r.RequestInfo.Name,      // 15
					schema.GroupVersion{
						Group:   r.RequestInfo.APIGroup,
						Version: r.RequestInfo.APIVersion,
					}.String(), // 16
					r.RequestInfo.Resource,    // 17
					r.RequestInfo.Subresource, // 18
				))
			}
			endLine(tabWriter)
		}
		for iq, q := range queueSetDigest.Queues {
			for ir, r := range q.Requests {
				dumpRequest(iq, ir, r)
			}
			for _, r := range q.RequestsExecuting {
				dumpRequest(iq, -1, r)
			}
		}
		for _, r := range queueSetDigest.QueuelessExecutingRequests {
			dumpRequest(-1, -1, r)
		}
	}
	runtime.HandleError(tabWriter.Flush())
}

func tabPrint(w io.Writer, row string) {
	_, err := fmt.Fprint(w, row)
	runtime.HandleError(err)
}

func continueLine(w io.Writer) {
	_, err := fmt.Fprint(w, ",\t")
	runtime.HandleError(err)
}
func endLine(w io.Writer) {
	_, err := fmt.Fprint(w, "\n")
	runtime.HandleError(err)
}

func rowForHeaders(headers []string) string {
	return row(headers...)
}

func rowForPriorityLevel(plName string, activeQueues int, isIdle, isQuiescing bool, waitingRequests, executingRequests int,
	dispatchedReqeusts, rejectedRequests, timedoutRequests, cancelledRequests int) string {
	return row(
		plName,
		strconv.Itoa(activeQueues),
		strconv.FormatBool(isIdle),
		strconv.FormatBool(isQuiescing),
		strconv.Itoa(waitingRequests),
		strconv.Itoa(executingRequests),
		strconv.Itoa(dispatchedReqeusts),
		strconv.Itoa(rejectedRequests),
		strconv.Itoa(timedoutRequests),
		strconv.Itoa(cancelledRequests),
	)
}

func rowForRequestDetails(username, verb, path, namespace, name, apiVersion, resource, subResource string) string {
	return row(
		username,
		verb,
		path,
		namespace,
		name,
		apiVersion,
		resource,
		subResource,
	)
}

func row(columns ...string) string {
	return strings.Join(columns, ",\t")
}<|MERGE_RESOLUTION|>--- conflicted
+++ resolved
@@ -73,26 +73,6 @@
 	for i := range plNames {
 		plState, ok := cfgCtlr.priorityLevelStates[plNames[i]]
 		if !ok {
-<<<<<<< HEAD
-			continue
-		}
-
-		if plState.queues == nil {
-			tabPrint(tabWriter, row(
-				plState.pl.Name, // 1
-				"<none>",        // 2
-				"<none>",        // 3
-				"<none>",        // 4
-				"<none>",        // 5
-				"<none>",        // 6
-				"<none>",        // 7
-				"<none>",        // 8
-				"<none>",        // 9
-				"<none>",        // 10
-			))
-			endLine(tabWriter)
-=======
->>>>>>> ae3de7a1
 			continue
 		}
 

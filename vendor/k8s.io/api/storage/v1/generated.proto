/*
Copyright The Kubernetes Authors.

Licensed under the Apache License, Version 2.0 (the "License");
you may not use this file except in compliance with the License.
You may obtain a copy of the License at

    http://www.apache.org/licenses/LICENSE-2.0

Unless required by applicable law or agreed to in writing, software
distributed under the License is distributed on an "AS IS" BASIS,
WITHOUT WARRANTIES OR CONDITIONS OF ANY KIND, either express or implied.
See the License for the specific language governing permissions and
limitations under the License.
*/


// This file was autogenerated by go-to-protobuf. Do not edit it manually!

syntax = 'proto2';

package k8s.io.api.storage.v1;

<<<<<<< HEAD
import "k8s.io/api/storage/v1beta1/generated.proto";
=======
import "k8s.io/api/core/v1/generated.proto";
>>>>>>> 7e597d92
import "k8s.io/apimachinery/pkg/apis/meta/v1/generated.proto";
import "k8s.io/apimachinery/pkg/runtime/generated.proto";
import "k8s.io/apimachinery/pkg/runtime/schema/generated.proto";

// Package-wide variables from generator "generated".
option go_package = "v1";

// StorageClass describes the parameters for a class of storage for
// which PersistentVolumes can be dynamically provisioned.
//
// StorageClasses are non-namespaced; the name of the storage class
// according to etcd is in ObjectMeta.Name.
message StorageClass {
  // Standard object's metadata.
  // More info: https://git.k8s.io/community/contributors/devel/sig-architecture/api-conventions.md#metadata
  // +optional
  optional k8s.io.apimachinery.pkg.apis.meta.v1.ObjectMeta metadata = 1;

  // Provisioner indicates the type of the provisioner.
  optional string provisioner = 2;

  // Parameters holds the parameters for the provisioner that should
  // create volumes of this storage class.
  // +optional
  map<string, string> parameters = 3;

  // Dynamically provisioned PersistentVolumes of this storage class are
  // created with this reclaimPolicy. Defaults to Delete.
  // +optional
  optional string reclaimPolicy = 4;

  // Dynamically provisioned PersistentVolumes of this storage class are
  // created with these mountOptions, e.g. ["ro", "soft"]. Not validated -
  // mount of the PVs will simply fail if one is invalid.
  // +optional
  repeated string mountOptions = 5;

  // AllowVolumeExpansion shows whether the storage class allow volume expand
  // +optional
  optional bool allowVolumeExpansion = 6;

  // VolumeBindingMode indicates how PersistentVolumeClaims should be
  // provisioned and bound.  When unset, VolumeBindingImmediate is used.
<<<<<<< HEAD
  // This field is alpha-level and is only honored by servers that enable
  // the VolumeScheduling feature.
  // +optional
  optional string volumeBindingMode = 7;
=======
  // This field is only honored by servers that enable the VolumeScheduling feature.
  // +optional
  optional string volumeBindingMode = 7;

  // Restrict the node topologies where volumes can be dynamically provisioned.
  // Each volume plugin defines its own supported topology specifications.
  // An empty TopologySelectorTerm list means there is no topology restriction.
  // This field is only honored by servers that enable the VolumeScheduling feature.
  // +optional
  repeated k8s.io.api.core.v1.TopologySelectorTerm allowedTopologies = 8;
>>>>>>> 7e597d92
}

// StorageClassList is a collection of storage classes.
message StorageClassList {
  // Standard list metadata
  // More info: https://git.k8s.io/community/contributors/devel/sig-architecture/api-conventions.md#metadata
  // +optional
  optional k8s.io.apimachinery.pkg.apis.meta.v1.ListMeta metadata = 1;

  // Items is the list of StorageClasses
  repeated StorageClass items = 2;
}

// VolumeAttachment captures the intent to attach or detach the specified volume
// to/from the specified node.
//
// VolumeAttachment objects are non-namespaced.
message VolumeAttachment {
  // Standard object metadata.
  // More info: https://git.k8s.io/community/contributors/devel/sig-architecture/api-conventions.md#metadata
  // +optional
  optional k8s.io.apimachinery.pkg.apis.meta.v1.ObjectMeta metadata = 1;

  // Specification of the desired attach/detach volume behavior.
  // Populated by the Kubernetes system.
  optional VolumeAttachmentSpec spec = 2;

  // Status of the VolumeAttachment request.
  // Populated by the entity completing the attach or detach
  // operation, i.e. the external-attacher.
  // +optional
  optional VolumeAttachmentStatus status = 3;
}

// VolumeAttachmentList is a collection of VolumeAttachment objects.
message VolumeAttachmentList {
  // Standard list metadata
  // More info: https://git.k8s.io/community/contributors/devel/sig-architecture/api-conventions.md#metadata
  // +optional
  optional k8s.io.apimachinery.pkg.apis.meta.v1.ListMeta metadata = 1;

  // Items is the list of VolumeAttachments
  repeated VolumeAttachment items = 2;
}

// VolumeAttachmentSource represents a volume that should be attached.
// Right now only PersistenVolumes can be attached via external attacher,
// in future we may allow also inline volumes in pods.
// Exactly one member can be set.
message VolumeAttachmentSource {
  // Name of the persistent volume to attach.
  // +optional
  optional string persistentVolumeName = 1;

  // inlineVolumeSpec contains all the information necessary to attach
  // a persistent volume defined by a pod's inline VolumeSource. This field
  // is populated only for the CSIMigration feature. It contains
  // translated fields from a pod's inline VolumeSource to a
  // PersistentVolumeSpec. This field is alpha-level and is only
  // honored by servers that enabled the CSIMigration feature.
  // +optional
  optional k8s.io.api.core.v1.PersistentVolumeSpec inlineVolumeSpec = 2;
}

// VolumeAttachmentSpec is the specification of a VolumeAttachment request.
message VolumeAttachmentSpec {
  // Attacher indicates the name of the volume driver that MUST handle this
  // request. This is the name returned by GetPluginName().
  optional string attacher = 1;

  // Source represents the volume that should be attached.
  optional VolumeAttachmentSource source = 2;

  // The node that the volume should be attached to.
  optional string nodeName = 3;
}

// VolumeAttachmentStatus is the status of a VolumeAttachment request.
message VolumeAttachmentStatus {
  // Indicates the volume is successfully attached.
  // This field must only be set by the entity completing the attach
  // operation, i.e. the external-attacher.
  optional bool attached = 1;

  // Upon successful attach, this field is populated with any
  // information returned by the attach operation that must be passed
  // into subsequent WaitForAttach or Mount calls.
  // This field must only be set by the entity completing the attach
  // operation, i.e. the external-attacher.
  // +optional
  map<string, string> attachmentMetadata = 2;

  // The last error encountered during attach operation, if any.
  // This field must only be set by the entity completing the attach
  // operation, i.e. the external-attacher.
  // +optional
  optional VolumeError attachError = 3;

  // The last error encountered during detach operation, if any.
  // This field must only be set by the entity completing the detach
  // operation, i.e. the external-attacher.
  // +optional
  optional VolumeError detachError = 4;
}

// VolumeError captures an error encountered during a volume operation.
message VolumeError {
  // Time the error was encountered.
  // +optional
  optional k8s.io.apimachinery.pkg.apis.meta.v1.Time time = 1;

  // String detailing the error encountered during Attach or Detach operation.
  // This string may be logged, so it should not contain sensitive
  // information.
  // +optional
  optional string message = 2;
}
<|MERGE_RESOLUTION|>--- conflicted
+++ resolved
@@ -21,11 +21,7 @@
 
 package k8s.io.api.storage.v1;
 
-<<<<<<< HEAD
-import "k8s.io/api/storage/v1beta1/generated.proto";
-=======
 import "k8s.io/api/core/v1/generated.proto";
->>>>>>> 7e597d92
 import "k8s.io/apimachinery/pkg/apis/meta/v1/generated.proto";
 import "k8s.io/apimachinery/pkg/runtime/generated.proto";
 import "k8s.io/apimachinery/pkg/runtime/schema/generated.proto";
@@ -69,12 +65,6 @@
 
   // VolumeBindingMode indicates how PersistentVolumeClaims should be
   // provisioned and bound.  When unset, VolumeBindingImmediate is used.
-<<<<<<< HEAD
-  // This field is alpha-level and is only honored by servers that enable
-  // the VolumeScheduling feature.
-  // +optional
-  optional string volumeBindingMode = 7;
-=======
   // This field is only honored by servers that enable the VolumeScheduling feature.
   // +optional
   optional string volumeBindingMode = 7;
@@ -85,7 +75,6 @@
   // This field is only honored by servers that enable the VolumeScheduling feature.
   // +optional
   repeated k8s.io.api.core.v1.TopologySelectorTerm allowedTopologies = 8;
->>>>>>> 7e597d92
 }
 
 // StorageClassList is a collection of storage classes.

--- conflicted
+++ resolved
@@ -29,22 +29,14 @@
 // AUTO-GENERATED FUNCTIONS START HERE. DO NOT EDIT.
 var map_StorageClass = map[string]string{
 	"":                     "StorageClass describes the parameters for a class of storage for which PersistentVolumes can be dynamically provisioned.\n\nStorageClasses are non-namespaced; the name of the storage class according to etcd is in ObjectMeta.Name.",
-<<<<<<< HEAD
-	"metadata":             "Standard object's metadata. More info: https://git.k8s.io/community/contributors/devel/api-conventions.md#metadata",
-=======
 	"metadata":             "Standard object's metadata. More info: https://git.k8s.io/community/contributors/devel/sig-architecture/api-conventions.md#metadata",
->>>>>>> 7e597d92
 	"provisioner":          "Provisioner indicates the type of the provisioner.",
 	"parameters":           "Parameters holds the parameters for the provisioner that should create volumes of this storage class.",
 	"reclaimPolicy":        "Dynamically provisioned PersistentVolumes of this storage class are created with this reclaimPolicy. Defaults to Delete.",
 	"mountOptions":         "Dynamically provisioned PersistentVolumes of this storage class are created with these mountOptions, e.g. [\"ro\", \"soft\"]. Not validated - mount of the PVs will simply fail if one is invalid.",
 	"allowVolumeExpansion": "AllowVolumeExpansion shows whether the storage class allow volume expand",
-<<<<<<< HEAD
-	"volumeBindingMode":    "VolumeBindingMode indicates how PersistentVolumeClaims should be provisioned and bound.  When unset, VolumeBindingImmediate is used. This field is alpha-level and is only honored by servers that enable the VolumeScheduling feature.",
-=======
 	"volumeBindingMode":    "VolumeBindingMode indicates how PersistentVolumeClaims should be provisioned and bound.  When unset, VolumeBindingImmediate is used. This field is only honored by servers that enable the VolumeScheduling feature.",
 	"allowedTopologies":    "Restrict the node topologies where volumes can be dynamically provisioned. Each volume plugin defines its own supported topology specifications. An empty TopologySelectorTerm list means there is no topology restriction. This field is only honored by servers that enable the VolumeScheduling feature.",
->>>>>>> 7e597d92
 }
 
 func (StorageClass) SwaggerDoc() map[string]string {

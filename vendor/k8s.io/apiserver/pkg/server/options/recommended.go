/*
Copyright 2016 The Kubernetes Authors.

Licensed under the Apache License, Version 2.0 (the "License");
you may not use this file except in compliance with the License.
You may obtain a copy of the License at

    http://www.apache.org/licenses/LICENSE-2.0

Unless required by applicable law or agreed to in writing, software
distributed under the License is distributed on an "AS IS" BASIS,
WITHOUT WARRANTIES OR CONDITIONS OF ANY KIND, either express or implied.
See the License for the specific language governing permissions and
limitations under the License.
*/

package options

import (
	"github.com/spf13/pflag"

	"k8s.io/apimachinery/pkg/runtime"
	"k8s.io/apiserver/pkg/admission"
	"k8s.io/apiserver/pkg/server"
	"k8s.io/apiserver/pkg/storage/storagebackend"
)

// RecommendedOptions contains the recommended options for running an API server.
// If you add something to this list, it should be in a logical grouping.
// Each of them can be nil to leave the feature unconfigured on ApplyTo.
type RecommendedOptions struct {
	Etcd           *EtcdOptions
	SecureServing  *SecureServingOptionsWithLoopback
	Authentication *DelegatingAuthenticationOptions
	Authorization  *DelegatingAuthorizationOptions
	Audit          *AuditOptions
	Features       *FeatureOptions
	CoreAPI        *CoreAPIOptions
<<<<<<< HEAD
}

func NewRecommendedOptions(prefix string, codec runtime.Codec) *RecommendedOptions {
	return &RecommendedOptions{
		Etcd:           NewEtcdOptions(storagebackend.NewDefaultConfig(prefix, codec)),
		SecureServing:  NewSecureServingOptions(),
		Authentication: NewDelegatingAuthenticationOptions(),
		Authorization:  NewDelegatingAuthorizationOptions(),
		Audit:          NewAuditOptions(),
		Features:       NewFeatureOptions(),
		CoreAPI:        NewCoreAPIOptions(),
=======

	// ExtraAdmissionInitializers is called once after all ApplyTo from the options above, to pass the returned
	// admission plugin initializers to Admission.ApplyTo.
	ExtraAdmissionInitializers func(c *server.RecommendedConfig) ([]admission.PluginInitializer, error)
	Admission                  *AdmissionOptions
	// ProcessInfo is used to identify events created by the server.
	ProcessInfo *ProcessInfo
	Webhook     *WebhookOptions
	// API Server Egress Selector is used to control outbound traffic from the API Server
	EgressSelector *EgressSelectorOptions
}

func NewRecommendedOptions(prefix string, codec runtime.Codec, processInfo *ProcessInfo) *RecommendedOptions {
	sso := NewSecureServingOptions()

	// We are composing recommended options for an aggregated api-server,
	// whose client is typically a proxy multiplexing many operations ---
	// notably including long-running ones --- into one HTTP/2 connection
	// into this server.  So allow many concurrent operations.
	sso.HTTP2MaxStreamsPerConnection = 1000

	return &RecommendedOptions{
		Etcd:                       NewEtcdOptions(storagebackend.NewDefaultConfig(prefix, codec)),
		SecureServing:              sso.WithLoopback(),
		Authentication:             NewDelegatingAuthenticationOptions(),
		Authorization:              NewDelegatingAuthorizationOptions(),
		Audit:                      NewAuditOptions(),
		Features:                   NewFeatureOptions(),
		CoreAPI:                    NewCoreAPIOptions(),
		ExtraAdmissionInitializers: func(c *server.RecommendedConfig) ([]admission.PluginInitializer, error) { return nil, nil },
		Admission:                  NewAdmissionOptions(),
		ProcessInfo:                processInfo,
		Webhook:                    NewWebhookOptions(),
		EgressSelector:             NewEgressSelectorOptions(),
>>>>>>> 7e597d92
	}
}

func (o *RecommendedOptions) AddFlags(fs *pflag.FlagSet) {
	o.Etcd.AddFlags(fs)
	o.SecureServing.AddFlags(fs)
	o.Authentication.AddFlags(fs)
	o.Authorization.AddFlags(fs)
	o.Audit.AddFlags(fs)
	o.Features.AddFlags(fs)
	o.CoreAPI.AddFlags(fs)
<<<<<<< HEAD
}

=======
	o.Admission.AddFlags(fs)
	o.EgressSelector.AddFlags(fs)
}

// ApplyTo adds RecommendedOptions to the server configuration.
// pluginInitializers can be empty, it is only need for additional initializers.
>>>>>>> 7e597d92
func (o *RecommendedOptions) ApplyTo(config *server.RecommendedConfig) error {
	if err := o.Etcd.ApplyTo(&config.Config); err != nil {
		return err
	}
<<<<<<< HEAD
	if err := o.SecureServing.ApplyTo(&config.Config); err != nil {
		return err
	}
	if err := o.Authentication.ApplyTo(&config.Config); err != nil {
		return err
	}
	if err := o.Authorization.ApplyTo(&config.Config); err != nil {
		return err
	}
	if err := o.Audit.ApplyTo(&config.Config); err != nil {
=======
	if err := o.SecureServing.ApplyTo(&config.Config.SecureServing, &config.Config.LoopbackClientConfig); err != nil {
		return err
	}
	if err := o.Authentication.ApplyTo(&config.Config.Authentication, config.SecureServing, config.OpenAPIConfig); err != nil {
		return err
	}
	if err := o.Authorization.ApplyTo(&config.Config.Authorization); err != nil {
		return err
	}
	if err := o.Audit.ApplyTo(&config.Config, config.ClientConfig, config.SharedInformerFactory, o.ProcessInfo, o.Webhook); err != nil {
>>>>>>> 7e597d92
		return err
	}
	if err := o.Features.ApplyTo(&config.Config); err != nil {
		return err
	}
	if err := o.CoreAPI.ApplyTo(config); err != nil {
<<<<<<< HEAD
=======
		return err
	}
	if initializers, err := o.ExtraAdmissionInitializers(config); err != nil {
		return err
	} else if err := o.Admission.ApplyTo(&config.Config, config.SharedInformerFactory, config.ClientConfig, initializers...); err != nil {
		return err
	}
	if err := o.EgressSelector.ApplyTo(&config.Config); err != nil {
>>>>>>> 7e597d92
		return err
	}
	return nil
}

func (o *RecommendedOptions) Validate() []error {
	errors := []error{}
	errors = append(errors, o.Etcd.Validate()...)
	errors = append(errors, o.SecureServing.Validate()...)
	errors = append(errors, o.Authentication.Validate()...)
	errors = append(errors, o.Authorization.Validate()...)
	errors = append(errors, o.Audit.Validate()...)
	errors = append(errors, o.Features.Validate()...)
	errors = append(errors, o.CoreAPI.Validate()...)
<<<<<<< HEAD
=======
	errors = append(errors, o.Admission.Validate()...)
	errors = append(errors, o.EgressSelector.Validate()...)
>>>>>>> 7e597d92

	return errors
}<|MERGE_RESOLUTION|>--- conflicted
+++ resolved
@@ -36,19 +36,6 @@
 	Audit          *AuditOptions
 	Features       *FeatureOptions
 	CoreAPI        *CoreAPIOptions
-<<<<<<< HEAD
-}
-
-func NewRecommendedOptions(prefix string, codec runtime.Codec) *RecommendedOptions {
-	return &RecommendedOptions{
-		Etcd:           NewEtcdOptions(storagebackend.NewDefaultConfig(prefix, codec)),
-		SecureServing:  NewSecureServingOptions(),
-		Authentication: NewDelegatingAuthenticationOptions(),
-		Authorization:  NewDelegatingAuthorizationOptions(),
-		Audit:          NewAuditOptions(),
-		Features:       NewFeatureOptions(),
-		CoreAPI:        NewCoreAPIOptions(),
-=======
 
 	// ExtraAdmissionInitializers is called once after all ApplyTo from the options above, to pass the returned
 	// admission plugin initializers to Admission.ApplyTo.
@@ -83,7 +70,6 @@
 		ProcessInfo:                processInfo,
 		Webhook:                    NewWebhookOptions(),
 		EgressSelector:             NewEgressSelectorOptions(),
->>>>>>> 7e597d92
 	}
 }
 
@@ -95,33 +81,16 @@
 	o.Audit.AddFlags(fs)
 	o.Features.AddFlags(fs)
 	o.CoreAPI.AddFlags(fs)
-<<<<<<< HEAD
-}
-
-=======
 	o.Admission.AddFlags(fs)
 	o.EgressSelector.AddFlags(fs)
 }
 
 // ApplyTo adds RecommendedOptions to the server configuration.
 // pluginInitializers can be empty, it is only need for additional initializers.
->>>>>>> 7e597d92
 func (o *RecommendedOptions) ApplyTo(config *server.RecommendedConfig) error {
 	if err := o.Etcd.ApplyTo(&config.Config); err != nil {
 		return err
 	}
-<<<<<<< HEAD
-	if err := o.SecureServing.ApplyTo(&config.Config); err != nil {
-		return err
-	}
-	if err := o.Authentication.ApplyTo(&config.Config); err != nil {
-		return err
-	}
-	if err := o.Authorization.ApplyTo(&config.Config); err != nil {
-		return err
-	}
-	if err := o.Audit.ApplyTo(&config.Config); err != nil {
-=======
 	if err := o.SecureServing.ApplyTo(&config.Config.SecureServing, &config.Config.LoopbackClientConfig); err != nil {
 		return err
 	}
@@ -132,15 +101,12 @@
 		return err
 	}
 	if err := o.Audit.ApplyTo(&config.Config, config.ClientConfig, config.SharedInformerFactory, o.ProcessInfo, o.Webhook); err != nil {
->>>>>>> 7e597d92
 		return err
 	}
 	if err := o.Features.ApplyTo(&config.Config); err != nil {
 		return err
 	}
 	if err := o.CoreAPI.ApplyTo(config); err != nil {
-<<<<<<< HEAD
-=======
 		return err
 	}
 	if initializers, err := o.ExtraAdmissionInitializers(config); err != nil {
@@ -149,9 +115,9 @@
 		return err
 	}
 	if err := o.EgressSelector.ApplyTo(&config.Config); err != nil {
->>>>>>> 7e597d92
 		return err
 	}
+
 	return nil
 }
 
@@ -164,11 +130,8 @@
 	errors = append(errors, o.Audit.Validate()...)
 	errors = append(errors, o.Features.Validate()...)
 	errors = append(errors, o.CoreAPI.Validate()...)
-<<<<<<< HEAD
-=======
 	errors = append(errors, o.Admission.Validate()...)
 	errors = append(errors, o.EgressSelector.Validate()...)
->>>>>>> 7e597d92
 
 	return errors
 }